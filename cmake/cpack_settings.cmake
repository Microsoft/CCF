# Copyright (c) Microsoft Corporation. All rights reserved.
# Licensed under the Apache 2.0 License.

include(InstallRequiredSystemLibraries)
set(CPACK_PACKAGE_NAME "ccf")
set(CPACK_PACKAGE_DESCRIPTION_SUMMARY "Confidential Consortium Framework")
set(CPACK_PACKAGE_CONTACT "https://github.com/Microsoft/CCF")
set(CPACK_RESOURCE_FILE_LICENSE "${CCF_DIR}/LICENSE")
set(CPACK_PACKAGE_VERSION ${CCF_RELEASE_VERSION})
set(CPACK_PACKAGING_INSTALL_PREFIX ${CMAKE_INSTALL_PREFIX})

if(CCF_VERSION_SUFFIX)
  set(CPACK_DEBIAN_PACKAGE_VERSION
      "${CCF_RELEASE_VERSION}~${CCF_VERSION_SUFFIX}"
  )
  message(
    STATUS "Debian package will include suffix: ${CPACK_DEBIAN_PACKAGE_VERSION}"
  )
endif()

# CPack variables for Debian packages
set(CPACK_DEBIAN_PACKAGE_DEPENDS
<<<<<<< HEAD
    "open-enclave (>=0.16.9), libuv1 (>= 1.18.0), libc++1-10, libc++abi1-10"
=======
    "open-enclave (>=0.17.0), libuv1 (>= 1.18.0), libc++1-8, libc++abi1-8"
>>>>>>> b1799eac
)
set(CPACK_DEBIAN_FILE_NAME DEB-DEFAULT)

include(CPack)<|MERGE_RESOLUTION|>--- conflicted
+++ resolved
@@ -20,11 +20,7 @@
 
 # CPack variables for Debian packages
 set(CPACK_DEBIAN_PACKAGE_DEPENDS
-<<<<<<< HEAD
-    "open-enclave (>=0.16.9), libuv1 (>= 1.18.0), libc++1-10, libc++abi1-10"
-=======
     "open-enclave (>=0.17.0), libuv1 (>= 1.18.0), libc++1-8, libc++abi1-8"
->>>>>>> b1799eac
 )
 set(CPACK_DEBIAN_FILE_NAME DEB-DEFAULT)
 
