--- conflicted
+++ resolved
@@ -25,26 +25,18 @@
     ${QUICKJS_SRC}
     ${CCF_DIR}/3rdparty/stub/stub.c
   )
-  target_compile_options(quickjs.enclave PRIVATE
-<<<<<<< HEAD
+  target_compile_options(quickjs.enclave PUBLIC
     -nostdinc -Wno-everything
-=======
-    -nostdinc -U__linux__ -Wno-everything
->>>>>>> 0d5fd0e9
     -DCONFIG_VERSION="${QUICKJS_VERSION}"
     -DEMSCRIPTEN
   )
-  target_link_libraries(quickjs.enclave PRIVATE
+  target_link_libraries(quickjs.enclave PUBLIC
     openenclave::oelibc
   )
   set_property(TARGET quickjs.enclave
     PROPERTY POSITION_INDEPENDENT_CODE ON
   )
-<<<<<<< HEAD
   target_include_directories(quickjs.enclave PUBLIC
-=======
-  target_include_directories(quickjs.enclave PRIVATE
->>>>>>> 0d5fd0e9
     ${QUICKJS_INC}
   )
 
@@ -57,18 +49,14 @@
 add_library(quickjs.host STATIC
   ${QUICKJS_SRC}
 )
-target_compile_options(quickjs.host PRIVATE
+target_compile_options(quickjs.host PUBLIC
   -Wno-everything
   -DCONFIG_VERSION="${QUICKJS_VERSION}"
 )
 set_property(TARGET quickjs.host
   PROPERTY POSITION_INDEPENDENT_CODE ON
 )
-<<<<<<< HEAD
 target_include_directories(quickjs.host PUBLIC
-=======
-target_include_directories(quickjs.host PRIVATE
->>>>>>> 0d5fd0e9
   ${QUICKJS_INC}
 )
 
