--- conflicted
+++ resolved
@@ -397,30 +397,14 @@
     set(PARSED_ARGS_GOV_SCRIPT ${CCF_NETWORK_TEST_DEFAULT_GOV})
   endif()
 
-<<<<<<< HEAD
-  if(NOT PARSED_ARGS_CONSTITUTION)
-    set(PARSED_ARGS_CONSTITUTION ${CCF_NETWORK_TEST_DEFAULT_CONSTITUTION})
-  endif()
-
-  if(LONG_TESTS)
-    set(LONG_TEST_ARGS "--long-tests")
-  endif()
-
-=======
->>>>>>> 2bd8e38a
   if(BUILD_END_TO_END_TESTS)
     add_test(
       NAME ${PARSED_ARGS_NAME}
       COMMAND
         ${PYTHON} ${PARSED_ARGS_PYTHON_SCRIPT} -b . --label ${PARSED_ARGS_NAME}
-<<<<<<< HEAD
         ${CCF_NETWORK_TEST_ARGS} -g ${PARSED_ARGS_GOV_SCRIPT} --constitution
         ${PARSED_ARGS_CONSTITUTION} --consensus ${PARSED_ARGS_CONSENSUS}
-        ${PARSED_ARGS_ADDITIONAL_ARGS} ${LONG_TEST_ARGS}
-=======
-        ${CCF_NETWORK_TEST_ARGS} -g ${PARSED_ARGS_GOV_SCRIPT} --consensus
-        ${PARSED_ARGS_CONSENSUS} ${PARSED_ARGS_ADDITIONAL_ARGS}
->>>>>>> 2bd8e38a
+        ${PARSED_ARGS_ADDITIONAL_ARGS}
       CONFIGURATIONS ${PARSED_ARGS_CONFIGURATIONS}
     )
 
