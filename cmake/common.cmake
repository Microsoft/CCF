--- conflicted
+++ resolved
@@ -469,12 +469,7 @@
       -lc++
       -lc++abi
       ccfcrypto.host)
-<<<<<<< HEAD
-
-  add_dependencies(${name} flatbuffers_generate)
-=======
   add_dependencies(${name} flatbuffers)
->>>>>>> 7204e79b
   use_client_mbedtls(${name})
   add_san(${name})
 
