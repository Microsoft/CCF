// Copyright (c) Microsoft Corporation. All rights reserved.
// Licensed under the Apache 2.0 License.

/**
 * This module polyfills CCF's native functions for use in
 * unit tests that run in Node.js instead of CCF.
 * It must be imported before all other imports like so:
 *
 * ```
 * import '@microsoft/ccf-app/polyfills';
 * ```
 *
 * Note that some functionality is not polyfilled,
 * for example historic state (for historical endpoints).
 *
 * @module
 */

import * as crypto from "crypto";
import { TextEncoder, TextDecoder } from "util";

// Note: It is important that only types are imported here to prevent executing
// the module at this point (which would query the ccf global before we polyfilled it).
import {
  CCF,
  KvMaps,
  KvMap,
  JsonCompatible,
  CryptoKeyPair,
  WrapAlgoParams,
<<<<<<< HEAD
  EvidenceClaims,
  HistoricalState,
=======
  DigestAlgorithm,
>>>>>>> 61d03a00
} from "./global";

// JavaScript's Map uses reference equality for non-primitive types,
// whereas CCF compares the content of the ArrayBuffer.
// To achieve CCF's semantics, all keys are base64-encoded.
class KvMapPolyfill implements KvMap {
  map = new Map<string, ArrayBuffer>();

  has(key: ArrayBuffer): boolean {
    return this.map.has(base64(key));
  }
  get(key: ArrayBuffer): ArrayBuffer | undefined {
    return this.map.get(base64(key));
  }
  set(key: ArrayBuffer, value: ArrayBuffer): KvMap {
    this.map.set(base64(key), value);
    return this;
  }
  delete(key: ArrayBuffer): boolean {
    return this.map.delete(base64(key));
  }
  forEach(
    callback: (value: ArrayBuffer, key: ArrayBuffer, kvmap: KvMap) => void
  ): void {
    this.map.forEach((value, key, _) => {
      callback(value, unbase64(key), this);
    });
  }
}

class CCFPolyfill implements CCF {
  kv = new Proxy(<KvMaps>{}, {
    get: (target, name, receiver) => {
      if (typeof name === "string") {
        return name in target
          ? target[name]
          : (target[name] = new KvMapPolyfill());
      }
      return Reflect.get(target, name, receiver);
    },
  });

  strToBuf(s: string): ArrayBuffer {
    return typedArrToArrBuf(new TextEncoder().encode(s));
  }

  bufToStr(v: ArrayBuffer): string {
    return new TextDecoder().decode(v);
  }

  jsonCompatibleToBuf<T extends JsonCompatible<T>>(v: T): ArrayBuffer {
    return this.strToBuf(JSON.stringify(v));
  }

  bufToJsonCompatible<T extends JsonCompatible<T>>(v: ArrayBuffer): T {
    return JSON.parse(this.bufToStr(v));
  }

  generateAesKey(size: number): ArrayBuffer {
    return nodeBufToArrBuf(crypto.randomBytes(size / 8));
  }

  generateRsaKeyPair(size: number, exponent?: number): CryptoKeyPair {
    const rsaKeyPair = crypto.generateKeyPairSync("rsa", {
      modulusLength: size,
      publicExponent: exponent,
      publicKeyEncoding: {
        type: "spki",
        format: "pem",
      },
      privateKeyEncoding: {
        type: "pkcs8",
        format: "pem",
      },
    });
    return rsaKeyPair;
  }

  wrapKey(
    key: ArrayBuffer,
    wrappingKey: ArrayBuffer,
    parameters: WrapAlgoParams
  ): ArrayBuffer {
    if (parameters.name === "RSA-OAEP") {
      return nodeBufToArrBuf(
        crypto.publicEncrypt(
          {
            key: Buffer.from(wrappingKey),
            oaepHash: "sha256",
            oaepLabel: parameters.label
              ? new Uint8Array(parameters.label)
              : undefined,
            padding: crypto.constants.RSA_PKCS1_OAEP_PADDING,
          },
          new Uint8Array(key)
        )
      );
    } else if (parameters.name === "AES-KWP") {
      const iv = Buffer.from("A65959A6", "hex"); // defined in RFC 5649
      const cipher = crypto.createCipheriv(
        "id-aes256-wrap-pad",
        new Uint8Array(wrappingKey),
        iv
      );
      return nodeBufToArrBuf(
        Buffer.concat([cipher.update(new Uint8Array(key)), cipher.final()])
      );
    } else if (parameters.name === "RSA-OAEP-AES-KWP") {
      const randomAesKey = this.generateAesKey(parameters.aesKeySize);
      const wrap1 = this.wrapKey(randomAesKey, wrappingKey, {
        name: "RSA-OAEP",
        label: parameters.label,
      });
      const wrap2 = this.wrapKey(key, randomAesKey, {
        name: "AES-KWP",
      });
      return nodeBufToArrBuf(
        Buffer.concat([Buffer.from(wrap1), Buffer.from(wrap2)])
      );
    } else {
      throw new Error("unsupported wrapAlgo.name");
    }
  }

<<<<<<< HEAD
  verifyOpenEnclaveEvidence(
    format: string | undefined,
    evidence: ArrayBuffer,
    endorsements?: ArrayBuffer
  ): EvidenceClaims {
    throw new Error("Method not implemented.");
=======
  digest(algorithm: DigestAlgorithm, data: ArrayBuffer): ArrayBuffer {
    if (algorithm === "SHA-256") {
      return nodeBufToArrBuf(
        crypto.createHash("sha256").update(new Uint8Array(data)).digest()
      );
    } else {
      throw new Error("unsupported algorithm");
    }
>>>>>>> 61d03a00
  }
}

(<any>globalThis).ccf = new CCFPolyfill();

function nodeBufToArrBuf(buf: Buffer): ArrayBuffer {
  // Note: buf.buffer is not safe, see docs.
  const arrBuf = new ArrayBuffer(buf.byteLength);
  buf.copy(new Uint8Array(arrBuf));
  return arrBuf;
}

function typedArrToArrBuf(ta: ArrayBufferView) {
  return ta.buffer.slice(ta.byteOffset, ta.byteOffset + ta.byteLength);
}

function base64(buf: ArrayBuffer): string {
  return Buffer.from(buf).toString("base64");
}

function unbase64(s: string): ArrayBuffer {
  return nodeBufToArrBuf(Buffer.from(s, "base64"));
}<|MERGE_RESOLUTION|>--- conflicted
+++ resolved
@@ -28,12 +28,9 @@
   JsonCompatible,
   CryptoKeyPair,
   WrapAlgoParams,
-<<<<<<< HEAD
+  DigestAlgorithm,
   EvidenceClaims,
-  HistoricalState,
-=======
-  DigestAlgorithm,
->>>>>>> 61d03a00
+  HistoricalState,  
 } from "./global";
 
 // JavaScript's Map uses reference equality for non-primitive types,
@@ -158,14 +155,6 @@
     }
   }
 
-<<<<<<< HEAD
-  verifyOpenEnclaveEvidence(
-    format: string | undefined,
-    evidence: ArrayBuffer,
-    endorsements?: ArrayBuffer
-  ): EvidenceClaims {
-    throw new Error("Method not implemented.");
-=======
   digest(algorithm: DigestAlgorithm, data: ArrayBuffer): ArrayBuffer {
     if (algorithm === "SHA-256") {
       return nodeBufToArrBuf(
@@ -174,7 +163,14 @@
     } else {
       throw new Error("unsupported algorithm");
     }
->>>>>>> 61d03a00
+  }
+  
+  verifyOpenEnclaveEvidence(
+    format: string | undefined,
+    evidence: ArrayBuffer,
+    endorsements?: ArrayBuffer
+  ): EvidenceClaims {
+    throw new Error("Method not implemented.");
   }
 }
 
