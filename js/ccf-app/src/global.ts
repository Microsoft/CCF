// Copyright (c) Microsoft Corporation. All rights reserved.
// Licensed under the Apache 2.0 License.

/**
 * This module describes the global {@linkcode ccf} variable.
 * Direct access of this module or the {@linkcode ccf} variable is
 * typically not needed as all of its functionality is exposed
 * via other, often more high-level, modules.
 *
 * Accessing the {@linkcode ccf} global in a type-safe way is done
 * as follows:
 *
 * ```
 * import { ccf } from '@microsoft/ccf-app/global';
 * ```
 *
 * @module
 */

// The global ccf variable and associated types are exported
// as a regular module instead of using an ambient namespace
// in a .d.ts definition file.
// This avoids polluting the global namespace.

export const ccf: CCF = (<any>globalThis).ccf;

// This should eventually cover all JSON-compatible values.
// There are attempts at https://github.com/microsoft/TypeScript/issues/1897
// to create such a type but it needs further refinement.
export type JsonCompatible<T> = any;

/**
 * A map in the Key Value Store.
 *
 * `KVMap` is modelled after JavaScript's `Map` object,
 * except that keys and values must be of type `ArrayBuffer`
 * and no guarantees on iteration order are provided.
 */
export interface KvMap {
  has(key: ArrayBuffer): boolean;
  get(key: ArrayBuffer): ArrayBuffer | undefined;
  set(key: ArrayBuffer, value: ArrayBuffer): KvMap;
  delete(key: ArrayBuffer): boolean;
  forEach(
    callback: (value: ArrayBuffer, key: ArrayBuffer, kvmap: KvMap) => void
  ): void;
}

/**
 * @inheritDoc CCF.kv
 */
export type KvMaps = { [key: string]: KvMap };

export interface ProofElement {
  /**
   * Hex-encoded Merkle tree element hash.
   */
  left?: string;

  /**
   * Hex-encoded Merkle tree element hash.
   */
  right?: string;
}

/**
 * @inheritDoc Receipt.proof
 */
export type Proof = ProofElement[];

export interface Receipt {
  /**
   * Base64-encoded signature of the Merkle tree root hash.
   */
  signature: string;

  /**
   * Hex-encoded Merkle tree root hash.
   */
  root: string;

  /**
   * Merkle tree inclusion proof as an array of ``ProofElement`` objects.
   */
  proof: Proof;

  /**
   * Hex-encoded Merkle tree leaf hash.
   */
  leaf: string;

  /**
   * ID of the node that signed the Merkle tree root hash.
   */
  nodeId: string;
}

/**
 * State associated with a specific historic transaction.
 */
export interface HistoricalState {
  /**
   * The ID of the transaction.
   */
  transactionId: string;

  /**
   * The receipt for the historic transaction.
   */
  receipt: Receipt;
}

/**
 * [RSA-OAEP](https://datatracker.ietf.org/doc/html/rfc8017)
 * key wrapping with SHA-256 as digest function.
 *
 * The `key` argument of {@link CCF.wrapKey} can be of
 * arbitrary content up to the maximum size supported
 * by the wrapping algorithm.
 * The `wrappingKey` argument must be a PEM-encoded RSA public key.
 */
export interface RsaOaepParams {
  name: "RSA-OAEP";

  /**
   * A label to be associated with the wrapped key.
   */
  label?: ArrayBuffer;
}

/**
 * [AES key wrapping with padding](https://tools.ietf.org/html/rfc5649).
 *
 * The `key` argument of {@link CCF.wrapKey} can be of
 * arbitrary content.
 * The `wrappingKey` argument must be an AES key.
 */
export interface AesKwpParams {
  name: "AES-KWP";
}

/**
 * [RSA AES key wrapping](http://docs.oasis-open.org/pkcs11/pkcs11-curr/v2.40/cos01/pkcs11-curr-v2.40-cos01.html#_Toc370634387)
 * with SHA-256 as digest function.
 *
 * The `key` argument of {@link CCF.wrapKey} can be of
 * arbitrary content.
 * The `wrappingKey` argument must be a PEM-encoded RSA public key.
 */
export interface RsaOaepAesKwpParams {
  name: "RSA-OAEP-AES-KWP";

  /**
   * Size of the temporary AES key in bits.
   */
  aesKeySize: number;

  /**
   * A label to be associated with the wrapped key.
   */
  label?: ArrayBuffer;
}

export type WrapAlgoParams = RsaOaepParams | AesKwpParams | RsaOaepAesKwpParams;

export interface CryptoKeyPair {
  /**
   * RSA private key in PEM encoding.
   */
  privateKey: string;

  /**
   * RSA public key in PEM encoding.
   */
  publicKey: string;
}

<<<<<<< HEAD
export interface EvidenceClaims {
  claims: { [name: string]: ArrayBuffer };
  customClaims: { [name: string]: ArrayBuffer };
}
=======
export type DigestAlgorithm = "SHA-256";
>>>>>>> 61d03a00

export interface CCF {
  /**
   * Convert a string into an ArrayBuffer.
   */
  strToBuf(v: string): ArrayBuffer;

  /**
   * Convert an ArrayBuffer into a string.
   */
  bufToStr(v: ArrayBuffer): string;

  /**
   * Serialize a value to JSON and convert it to an ArrayBuffer.
   *
   * Equivalent to `ccf.strToBuf(JSON.stringify(v))`.
   */
  jsonCompatibleToBuf<T extends JsonCompatible<T>>(v: T): ArrayBuffer;

  /**
   * Parse JSON from an ArrayBuffer.
   *
   * Equivalent to `JSON.parse(ccf.bufToStr(v))`.
   */
  bufToJsonCompatible<T extends JsonCompatible<T>>(v: ArrayBuffer): T;

  /**
   * Generate an AES key.
   *
   * @param size The length in bits of the key to generate. 128, 192, or 256.
   */
  generateAesKey(size: number): ArrayBuffer;

  /**
   * Generate an RSA key pair.
   *
   * @param size The length in bits of the RSA modulus. Minimum: 2048.
   * @param exponent The public exponent. Default: 65537.
   */
  generateRsaKeyPair(size: number, exponent?: number): CryptoKeyPair;

  /**
   * Wraps a key using a wrapping key.
   *
   * Constraints on the `key` and `wrappingKey` parameters depend
   * on the wrapping algorithm that is used (`wrapAlgo`).
   */
  wrapKey(
    key: ArrayBuffer,
    wrappingKey: ArrayBuffer,
    wrapAlgo: WrapAlgoParams
  ): ArrayBuffer;

  /**
<<<<<<< HEAD
   * Verifies Open Enclave evidence and returns the claims of the evidence.
   *
   * @param format The optional format id of the evidence to be verified as
   *  a UUID of the form "xxxxxxxx-xxxx-xxxx-xxxx-xxxxxxxxxxxx".
   *  If this parameter is `undefined`, the evidence and endorsement
   *  must either contain data with an attestation header holding a valid
   *  format id, or be an Open Enclave report generated by the legacy API function
   *  `oe_get_report()`. Otherwise, this parameter must be a valid format id, and
   *  the evidence and endorsements data must not be wrapped with an attestation header.
   */
  verifyOpenEnclaveEvidence(
    format: string | undefined,
    evidence: ArrayBuffer,
    endorsements?: ArrayBuffer
  ): EvidenceClaims;
=======
   * Generate a digest (hash) of the given data.
   */
  digest(algorithm: DigestAlgorithm, data: ArrayBuffer): ArrayBuffer;
>>>>>>> 61d03a00

  /**
   * An object that provides access to the maps of the Key-Value Store of CCF.
   * Fields are map names and values are {@linkcode KvMap} objects.
   */
  kv: KvMaps;

  /**
   * State associated with a specific historic transaction.
   * Only defined for endpoints with "mode" set to "historical".
   */
  historicalState?: HistoricalState;
}<|MERGE_RESOLUTION|>--- conflicted
+++ resolved
@@ -175,14 +175,12 @@
   publicKey: string;
 }
 
-<<<<<<< HEAD
+export type DigestAlgorithm = "SHA-256";
+
 export interface EvidenceClaims {
   claims: { [name: string]: ArrayBuffer };
   customClaims: { [name: string]: ArrayBuffer };
 }
-=======
-export type DigestAlgorithm = "SHA-256";
->>>>>>> 61d03a00
 
 export interface CCF {
   /**
@@ -235,9 +233,13 @@
     wrappingKey: ArrayBuffer,
     wrapAlgo: WrapAlgoParams
   ): ArrayBuffer;
-
-  /**
-<<<<<<< HEAD
+  
+  /**
+   * Generate a digest (hash) of the given data.
+   */
+  digest(algorithm: DigestAlgorithm, data: ArrayBuffer): ArrayBuffer;
+
+  /**
    * Verifies Open Enclave evidence and returns the claims of the evidence.
    *
    * @param format The optional format id of the evidence to be verified as
@@ -253,11 +255,6 @@
     evidence: ArrayBuffer,
     endorsements?: ArrayBuffer
   ): EvidenceClaims;
-=======
-   * Generate a digest (hash) of the given data.
-   */
-  digest(algorithm: DigestAlgorithm, data: ArrayBuffer): ArrayBuffer;
->>>>>>> 61d03a00
 
   /**
    * An object that provides access to the maps of the Key-Value Store of CCF.
