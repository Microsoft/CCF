--- conflicted
+++ resolved
@@ -15,12 +15,9 @@
   - libcurl4-openssl-dev
   - ccache
   - doxygen
-<<<<<<< HEAD
   - kmod
-mbedtls_ver: "2.16.2"
-=======
+
 mbedtls_ver: "2.16.6"
->>>>>>> 8d90e507
 mbedtls_dir: "mbedtls-{{ mbedtls_ver }}"
 mbedtls_src: "{{ mbedtls_dir }}.tar.gz"
 fb_ver: "1.12.0"
