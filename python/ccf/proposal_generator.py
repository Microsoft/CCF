# Copyright (c) Microsoft Corporation. All rights reserved.
# Licensed under the Apache 2.0 License.

import argparse
from collections import abc
import inspect
import json
import glob
import os
import sys
import shutil
import tempfile
from pathlib import PurePosixPath
from typing import Union, Optional, Any, List

from cryptography import x509
import cryptography.hazmat.backends as crypto_backends
from loguru import logger as LOG  # type: ignore


CERT_OID_SGX_QUOTE = "1.2.840.113556.10.1.1"


def dump_to_file(output_path: str, obj: dict, dump_args: dict):
    with open(output_path, "w") as f:
        json.dump(obj, f, **dump_args)


def as_lua_literal(arg):
    if isinstance(arg, str):
        # This long string swallows any initial newline. This means if we
        # had an actual newline, it will be lost. To work around this, we
        # insert a newline to every string. If there was originally a
        # newline at the start, its now the second character, and is kept.
        return f"[====[\n{arg}]====]"
    elif isinstance(arg, bool):
        return str(arg).lower()
    elif isinstance(arg, abc.Sequence):
        return f"{{ {', '.join(as_lua_literal(e) for e in arg)} }}"
    elif isinstance(arg, abc.Mapping):
        inner = ", ".join(
            f"[ {as_lua_literal(k)} ] = {as_lua_literal(v)}" for k, v in arg.items()
        )
        return f"{{ {inner} }}"
    else:
        return str(arg)


LUA_FUNCTION_EQUAL_TABLES = """function equal_tables(a, b)
  if #a ~= #b then
    return false
  else
    for k, v in pairs(a) do
      if type(v) ~= type(b[k]) then
        return false
      elseif type(v) == "table" then
        if not equal_tables(v, b[k]) then
          return false
        end
      else
        if v ~= b[k] then
          return false
        end
      end
    end
    return true
  end
end"""

DEFAULT_PROPOSAL_OUTPUT = "{proposal_name}_proposal.json"
DEFAULT_VOTE_OUTPUT = "{proposal_name}_vote_for.json"


def complete_proposal_output_path(
    proposal_name: str,
    proposal_output_path: Optional[str] = None,
    common_dir: str = ".",
):
    if proposal_output_path is None:
        proposal_output_path = DEFAULT_PROPOSAL_OUTPUT.format(
            proposal_name=proposal_name
        )

    if not proposal_output_path.endswith(".json"):
        proposal_output_path += ".json"

    proposal_output_path = os.path.join(common_dir, proposal_output_path)

    return proposal_output_path


def complete_vote_output_path(
    proposal_name: str, vote_output_path: Optional[str] = None, common_dir: str = "."
):
    if vote_output_path is None:
        vote_output_path = DEFAULT_VOTE_OUTPUT.format(proposal_name=proposal_name)

    if not vote_output_path.endswith(".json"):
        vote_output_path += ".json"

    vote_output_path = os.path.join(common_dir, vote_output_path)

    return vote_output_path


def add_arg_construction(
    lines: list,
    arg: Union[str, abc.Sequence, abc.Mapping],
    arg_name: str = "args",
):
    lines.append(f"{arg_name} = {as_lua_literal(arg)}")


def add_arg_checks(
    lines: list,
    arg: Union[str, abc.Sequence, abc.Mapping],
    arg_name: str = "args",
    added_equal_tables_fn: bool = False,
):
    lines.append(f"if {arg_name} == nil then return false end")
    if isinstance(arg, str):
        lines.append(
            f"if not {arg_name} == {as_lua_literal(arg)} then return false end"
        )
    elif isinstance(arg, abc.Sequence) or isinstance(arg, abc.Mapping):
        if not added_equal_tables_fn:
            lines.extend(
                line.strip() for line in LUA_FUNCTION_EQUAL_TABLES.splitlines()
            )
            added_equal_tables_fn = True
        expected_name = "expected"
        lines.append(f"{expected_name} = {as_lua_literal(arg)}")
        lines.append(
            f"if not equal_tables({arg_name}, {expected_name}) then return false end"
        )
    else:
        lines.append(
            f"if not {arg_name} == {as_lua_literal(arg)} then return false end"
        )
    return added_equal_tables_fn


def build_proposal(
    proposed_call: str,
    args: Optional[Any] = None,
    inline_args: bool = False,
):
    LOG.trace(f"Generating {proposed_call} proposal")

    proposal_script_lines = []
    if args is None:
        proposal_script_lines.append(f'return Calls:call("{proposed_call}")')
    else:
        if inline_args:
            add_arg_construction(proposal_script_lines, args)
        else:
            proposal_script_lines.append("tables, args = ...")
        proposal_script_lines.append(f'return Calls:call("{proposed_call}", args)')

    proposal_script_text = ";\n".join(proposal_script_lines)
    proposal = {
        "script": {"text": proposal_script_text},
    }
    if args is not None and not inline_args:
        proposal["parameter"] = args

    vote_lines = [
        "tables, calls = ...",
        "if not #calls == 1 then return false end",
        "call = calls[1]",
        f'if not call.func == "{proposed_call}" then return false end',
    ]
    if args is not None:
        vote_lines.append("args = call.args")
        add_arg_checks(vote_lines, args)
    vote_lines.append("return true")
    vote_text = ";\n".join(vote_lines)
    vote = {"ballot": {"text": vote_text}}

    LOG.trace(f"Made {proposed_call} proposal:\n{json.dumps(proposal, indent=2)}")
    LOG.trace(f"Accompanying vote:\n{json.dumps(vote, indent=2)}")

    return proposal, vote


def cli_proposal(func):
    func.is_cli_proposal = True
    return func


@cli_proposal
def new_member(
    member_cert_path: str,
    member_enc_pubk_path: Optional[str] = None,
    member_data: Any = None,
    **kwargs,
):
    LOG.debug("Generating new_member proposal")

    # Read certs
    member_cert = open(member_cert_path).read()

    encryption_pub_key = None
    if member_enc_pubk_path is not None:
        encryption_pub_key = open(member_enc_pubk_path).read()

    # Script which proposes adding a new member
    proposal_script_text = """
    tables, args = ...
    return Calls:call("new_member", args)
    """

    # Proposal object (request body for POST /gov/proposals) containing this member's info as parameter
    proposal = {
        "parameter": {
            "cert": member_cert,
            "encryption_pub_key": encryption_pub_key,
            "member_data": member_data,
        },
        "script": {"text": proposal_script_text},
    }

<<<<<<< HEAD
    vote_against = kwargs.pop("vote_against", False)

    if vote_against:
        proposal["ballot"] = {"text": "return false"}

    # TODO: Only include encryption public key when necessary
=======
>>>>>>> 70b09e53
    # Sample vote script which checks the expected member is being added, and no other actions are being taken
    verifying_vote_text = f"""
    tables, calls = ...
    if #calls ~= 1 then
    return false
    end

    call = calls[1]
    if call.func ~= "new_member" then
    return false
    end

    expected_cert = [====[{member_cert}]====]
    if not call.args.cert == expected_cert then
    return false
    end

    expected_enc_pub_key = [====[{encryption_pub_key}]====]
    if not call.args.encryption_pub_key == expected_enc_pub_key then
    return false
    end

    return true
    """

    # Vote object (request body for POST /gov/proposals/{proposal_id}/votes)
    verifying_vote = {"ballot": {"text": verifying_vote_text}}

    LOG.trace(f"Made new member proposal:\n{json.dumps(proposal, indent=2)}")
    LOG.trace(f"Accompanying vote:\n{json.dumps(verifying_vote, indent=2)}")

    return proposal, verifying_vote


@cli_proposal
def retire_member(member_id: int, **kwargs):
    return build_proposal("retire_member", member_id, **kwargs)


@cli_proposal
def set_member_data(member_id: int, member_data: Any, **kwargs):
    proposal_args = {"member_id": member_id, "member_data": member_data}
    return build_proposal("set_member_data", proposal_args, **kwargs)


@cli_proposal
def new_user(user_cert_path: str, user_data: Any = None, **kwargs):
    user_info = {"cert": open(user_cert_path).read()}
    if user_data is not None:
        user_info["user_data"] = user_data
    return build_proposal("new_user", user_info, **kwargs)


@cli_proposal
def remove_user(user_id: int, **kwargs):
    return build_proposal("remove_user", user_id, **kwargs)


@cli_proposal
def set_user_data(user_id: int, user_data: Any, **kwargs):
    proposal_args = {"user_id": user_id, "user_data": user_data}
    return build_proposal("set_user_data", proposal_args, **kwargs)


@cli_proposal
def set_lua_app(app_script_path: str, **kwargs):
    with open(app_script_path) as f:
        app_script = f.read()
    return build_proposal("set_lua_app", app_script, **kwargs)


@cli_proposal
def set_js_app(app_script_path: str, **kwargs):
    with open(app_script_path) as f:
        app_script = f.read()
    return build_proposal("set_js_app", app_script, **kwargs)


@cli_proposal
def deploy_js_app(bundle_path: str, **kwargs):
    # read modules
    if os.path.isfile(bundle_path):
        tmp_dir = tempfile.TemporaryDirectory(prefix="ccf")
        shutil.unpack_archive(bundle_path, tmp_dir.name)
        bundle_path = tmp_dir.name
    modules_path = os.path.join(bundle_path, "src")
    modules = read_modules(modules_path)

    # read metadata
    metadata_path = os.path.join(bundle_path, "app.json")
    with open(metadata_path) as f:
        metadata = json.load(f)

    # sanity checks
    module_paths = set(module["name"] for module in modules)
    for url, methods in metadata["endpoints"].items():
        for method, endpoint in methods.items():
            module_path = endpoint["js_module"]
            if module_path not in module_paths:
                raise ValueError(
                    f"{method} {url}: module '{module_path}' not found in bundle"
                )

    proposal_args = {
        "bundle": {"metadata": metadata, "modules": modules},
    }

    return build_proposal("deploy_js_app", proposal_args, **kwargs)


@cli_proposal
def remove_js_app(**kwargs):
    return build_proposal("remove_js_app", **kwargs)


@cli_proposal
def set_module(module_name: str, module_path: str, **kwargs):
    module_name_ = PurePosixPath(module_name)
    if not module_name_.is_absolute():
        raise ValueError("module name must be an absolute path")
    if any(folder in [".", ".."] for folder in module_name_.parents):
        raise ValueError("module name must not contain . or .. components")
    if module_name_.suffix == ".js":
        with open(module_path) as f:
            js = f.read()
        proposal_args = {"name": module_name, "module": {"js": js}}
    else:
        raise ValueError("module name must end with .js")
    return build_proposal("set_module", proposal_args, **kwargs)


@cli_proposal
def remove_module(module_name: str, **kwargs):
    return build_proposal("remove_module", module_name, **kwargs)


def read_modules(modules_path: str) -> List[dict]:
    modules = []
    for path in glob.glob(f"{modules_path}/**/*.js", recursive=True):
        if not os.path.isfile(path):
            continue
        rel_module_name = os.path.relpath(path, modules_path)
        rel_module_name = rel_module_name.replace("\\", "/")  # Windows support
        with open(path) as f:
            js = f.read()
            modules.append({"name": rel_module_name, "module": {"js": js}})
    return modules


@cli_proposal
def trust_node(node_id: int, **kwargs):
    return build_proposal("trust_node", node_id, **kwargs)


@cli_proposal
def retire_node(node_id: int, **kwargs):
    return build_proposal("retire_node", node_id, **kwargs)


@cli_proposal
def new_node_code(code_digest: str, **kwargs):
    code_digest_bytes = list(bytearray.fromhex(code_digest))
    return build_proposal("new_node_code", code_digest_bytes, **kwargs)


@cli_proposal
def retire_node_code(code_digest: str, **kwargs):
    code_digest_bytes = list(bytearray.fromhex(code_digest))
    return build_proposal("retire_node_code", code_digest_bytes, **kwargs)


@cli_proposal
def accept_recovery(**kwargs):
    return build_proposal("accept_recovery", **kwargs)


@cli_proposal
def open_network(**kwargs):
    return build_proposal("open_network", **kwargs)


@cli_proposal
def rekey_ledger(**kwargs):
    return build_proposal("rekey_ledger", **kwargs)


@cli_proposal
def update_recovery_shares(**kwargs):
    return build_proposal("update_recovery_shares", **kwargs)


@cli_proposal
def set_recovery_threshold(threshold: int, **kwargs):
    return build_proposal("set_recovery_threshold", threshold, **kwargs)


@cli_proposal
def update_ca_cert(cert_name, cert_path, skip_checks=False, **kwargs):
    with open(cert_path) as f:
        cert_pem = f.read()

    if not skip_checks:
        try:
            cert = x509.load_pem_x509_certificate(
                cert_pem.encode(), crypto_backends.default_backend()
            )
        except Exception as exc:
            raise ValueError("Cannot parse PEM certificate") from exc

        try:
            oid = x509.ObjectIdentifier(CERT_OID_SGX_QUOTE)
            _ = cert.extensions.get_extension_for_oid(oid)
        except x509.ExtensionNotFound as exc:
            raise ValueError(
                "X.509 extension with SGX quote not found in certificate"
            ) from exc

    args = {"name": cert_name, "cert": cert_pem}
    return build_proposal("update_ca_cert", args, **kwargs)


@cli_proposal
def set_jwt_issuer(json_path: str, **kwargs):
    with open(json_path) as f:
        obj = json.load(f)
    args = {
        "issuer": obj["issuer"],
        "key_filter": obj.get("key_filter", "all"),
        "key_policy": obj.get("key_policy"),
        "jwks": obj.get("jwks"),
    }
    return build_proposal("set_jwt_issuer", args, **kwargs)


@cli_proposal
def remove_jwt_issuer(issuer: str, **kwargs):
    args = {"issuer": issuer}
    return build_proposal("remove_jwt_issuer", args, **kwargs)


@cli_proposal
def set_jwt_public_signing_keys(issuer: str, jwks_path: str, **kwargs):
    with open(jwks_path) as f:
        jwks = json.load(f)
    if "keys" not in jwks:
        raise ValueError("not a JWKS document")
    args = {"issuer": issuer, "jwks": jwks}
    return build_proposal("set_jwt_public_signing_keys", args, **kwargs)


if __name__ == "__main__":
    parser = argparse.ArgumentParser()

    parser.add_argument(
        "-po",
        "--proposal-output-file",
        type=str,
        help=f"Path where proposal JSON object (request body for POST /gov/proposals) will be dumped. Default is {DEFAULT_PROPOSAL_OUTPUT}",
    )
    parser.add_argument(
        "-vo",
        "--vote-output-file",
        type=str,
        help=f"Path where vote JSON object (request body for POST /gov/proposals/{{proposal_id}}/votes) will be dumped. Default is {DEFAULT_VOTE_OUTPUT}",
    )
    parser.add_argument(
        "-pp",
        "--pretty-print",
        action="store_true",
        help="Pretty-print the JSON output",
    )
    parser.add_argument(
        "-i",
        "--inline-args",
        action="store_true",
        help="Create a fixed proposal script with the call arguments as literals inside "
        "the script. When not inlined, the parameters are passed separately and could "
        "be replaced in the resulting object",
    )
    parser.add_argument("-v", "--verbose", action="store_true")

    # Auto-generate CLI args based on the inspected signatures of generator functions
    module = inspect.getmodule(inspect.currentframe())
    proposal_generators = inspect.getmembers(module, predicate=inspect.isfunction)
    subparsers = parser.add_subparsers(
        title="Possible proposals", dest="proposal_type", required=True
    )

    for func_name, func in proposal_generators:
        # Only generate for decorated functions
        if not hasattr(func, "is_cli_proposal"):
            continue

        subparser = subparsers.add_parser(func_name)
        parameters = inspect.signature(func).parameters
        func_param_names = []
        for param_name, param in parameters.items():
            if param.kind == param.VAR_POSITIONAL or param.kind == param.VAR_KEYWORD:
                continue
            if param.annotation == param.empty:
                param_type = None
            elif param.annotation == dict or param.annotation == Any:
                param_type = json.loads
            else:
                param_type = param.annotation
            add_argument_extras = {}
            if param.default is None:
                add_argument_extras["nargs"] = "?"
                add_argument_extras["default"] = param.default  # type: ignore
            subparser.add_argument(param_name, type=param_type, **add_argument_extras)  # type: ignore
            func_param_names.append(param_name)
        subparser.set_defaults(func=func, param_names=func_param_names)

    args = parser.parse_args()

    LOG.remove()
    LOG.add(
        sys.stdout,
        format="<level>[{time:YYYY-MM-DD HH:mm:ss.SSS}] {level} | {message}</level>",
        level="TRACE" if args.verbose else "INFO",
    )

    proposal, vote = args.func(
        **{name: getattr(args, name) for name in args.param_names},
        inline_args=args.inline_args,
    )

    dump_args = {}
    if args.pretty_print:
        dump_args["indent"] = 2

    proposal_path = complete_proposal_output_path(
        args.proposal_type, proposal_output_path=args.proposal_output_file
    )
    LOG.success(f"Writing proposal to {proposal_path}")
    dump_to_file(proposal_path, proposal, dump_args)

    vote_path = complete_vote_output_path(
        args.proposal_type, vote_output_path=args.vote_output_file
    )
    LOG.success(f"Wrote vote to {vote_path}")
    dump_to_file(vote_path, vote, dump_args)<|MERGE_RESOLUTION|>--- conflicted
+++ resolved
@@ -220,15 +220,7 @@
         "script": {"text": proposal_script_text},
     }
 
-<<<<<<< HEAD
-    vote_against = kwargs.pop("vote_against", False)
-
-    if vote_against:
-        proposal["ballot"] = {"text": "return false"}
-
     # TODO: Only include encryption public key when necessary
-=======
->>>>>>> 70b09e53
     # Sample vote script which checks the expected member is being added, and no other actions are being taken
     verifying_vote_text = f"""
     tables, calls = ...
