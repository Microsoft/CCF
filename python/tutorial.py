--- conflicted
+++ resolved
@@ -91,32 +91,6 @@
 assert r.status_code == http.HTTPStatus.OK
 # SNIPPET_END: signed_request
 
-<<<<<<< HEAD
-# SNIPPET: import_ledger
-import ccf.ledger
-
-# SNIPPET: create_ledger
-ledger = ccf.ledger.Ledger(ledger_dir)
-
-# SNIPPET: target_table
-target_table = "public:ccf.gov.nodes.info"
-
-# SNIPPET_START: iterate_over_ledger
-target_table_changes = 0  # Simple counter
-
-for chunk in ledger:
-    for transaction in chunk:
-        # Retrieve all public tables changed in transaction
-        public_tables = transaction.get_public_domain().get_tables()
-
-        # If target_table was changed, count the number of keys changed
-        if target_table in public_tables:
-            for key, value in public_tables[target_table].items():
-                target_table_changes += 1  # A key was changed
-# SNIPPET_END: iterate_over_ledger
-
-=======
->>>>>>> 346a561f
 # SNIPPET: import_proposal_generator
 import ccf.proposal_generator
 
