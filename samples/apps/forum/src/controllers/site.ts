--- conflicted
+++ resolved
@@ -290,11 +290,7 @@
               showgrid: false,
               tickvals: xtickvals,
               tickangle: 45,
-<<<<<<< HEAD
-              tickformat: ".0f",
-=======
               tickformat: ".1f",
->>>>>>> d184293a
           },
           yaxis: {
               visible: false,
@@ -478,17 +474,10 @@
 
 const SAMPLE_OPINIONS = `\`"Topic","Opinion"
 
-<<<<<<< HEAD
-"Contoso, Ltd - Country of Risk",RED
-"Woodgrove Bank - Country of Risk",RED
-"Proseware - Country of Risk",RED
-"Fabrikam - Country of Risk",BLU
-=======
 "Contoso, Ltd - Country of Risk",Freedonia
 "Woodgrove Bank - Country of Risk",Freedonia
 "Proseware - Country of Risk",Freedonia
 "Fabrikam - Country of Risk",Snowdonia
->>>>>>> d184293a
 "Contoso, Ltd - 1Y CDS Spread",145
 Woodgrove Bank - 1Y CDS Spread,148
 Proseware - 1Y CDS Spread,144
