--- conflicted
+++ resolved
@@ -913,37 +913,10 @@
         .set_forwarding_required(ccf::endpoints::ForwardingRequired::Never)
         .install();
 
-<<<<<<< HEAD
-      auto record_admin_only =
-        [this](ccf::endpoints::EndpointContext& ctx, nlohmann::json&& params) {
-          {
-            const auto& caller_ident =
-              ctx.get_caller<ccf::UserCertAuthnIdentity>();
-
-            // SNIPPET_START: user_data_check
-            // Check caller's user-data for required permissions
-            const nlohmann::json user_data = caller_ident.user_data;
-            const auto is_admin_it = user_data.find("isAdmin");
-
-            // Exit if this user has no user data, or the user data is not an
-            // object with isAdmin field, or the value of this field is not true
-            if (
-              !user_data.is_object() || is_admin_it == user_data.end() ||
-              !is_admin_it.value().get<bool>())
-            {
-              return ccf::make_error(
-                HTTP_STATUS_FORBIDDEN,
-                ccf::errors::AuthorizationFailed,
-                "Only admins may access this endpoint.");
-            }
-            // SNIPPET_END: user_data_check
-          }
-=======
       auto record_admin_only = [this](
-                                 ccf::EndpointContext& ctx,
+                                 ccf::endpoints::EndpointContext& ctx,
                                  nlohmann::json&& params) {
         const auto& caller_ident = ctx.get_caller<ccf::UserCertAuthnIdentity>();
->>>>>>> 9ec30330
 
         // SNIPPET_START: user_data_check
         // Check caller's user-data for required permissions
