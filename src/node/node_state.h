// Copyright (c) Microsoft Corporation. All rights reserved.
// Licensed under the Apache 2.0 License.
#pragma once

#include "consensus/aft/raft_consensus.h"
#include "consensus/ledger_enclave.h"
#include "ds/logger.h"
#include "enclave/rpc_sessions.h"
#include "encryptor.h"
#include "entities.h"
#include "genesis_gen.h"
#include "history.h"
#include "hooks.h"
#include "network_state.h"
#include "node/jwt_key_auto_refresh.h"
#include "node/progress_tracker.h"
#include "node/rpc/serdes.h"
#include "node_to_node.h"
#include "rpc/frontend.h"
#include "rpc/member_frontend.h"
#include "rpc/serialization.h"
#include "secret_share.h"
#include "share_manager.h"
#include "snapshotter.h"
#include "tls/client.h"
#include "tls/entropy.h"

#ifdef USE_NULL_ENCRYPTOR
#  include "kv/test/null_encryptor.h"
#endif

#ifndef VIRTUAL_ENCLAVE
#  include "ccf_t.h"
#endif

#include <atomic>
#include <chrono>
#define FMT_HEADER_ONLY
#include <fmt/format.h>
#include <nlohmann/json.hpp>
#include <stdexcept>
#include <unordered_set>
#include <vector>

// Used by fmtlib to render ccf::State
namespace std
{
  std::ostream& operator<<(std::ostream& os, ccf::State s)
  {
    nlohmann::json j;
    to_json(j, s);
    return os << j.dump();
  }
}

namespace ccf
{
  using RaftConsensusType =
    aft::Consensus<consensus::LedgerEnclave, NodeToNode, Snapshotter>;
  using RaftType = aft::Aft<consensus::LedgerEnclave, NodeToNode, Snapshotter>;

  struct NodeCreateInfo
  {
    tls::Pem node_cert;
    tls::Pem network_cert;
  };

  template <typename T>
  class StateMachine
  {
    std::atomic<T> s;

  public:
    StateMachine(T s) : s(s) {}
    void expect(T s) const
    {
      auto state = this->s.load();
      if (s != state)
      {
        throw std::logic_error(
          fmt::format("State is {}, but expected {}", state, s));
      }
    }

    bool check(T s) const
    {
      return s == this->s.load();
    }

    T value() const
    {
      return this->s.load();
    }

    void advance(T s)
    {
      LOG_DEBUG_FMT("Advancing to state {} (from {})", s, this->s.load());
      this->s.store(s);
    }
  };

  void reset_data(std::vector<uint8_t>& data)
  {
    data.clear();
    data.shrink_to_fit();
  }

  class NodeState : public ccf::AbstractNodeState
  {
  private:
    //
    // this node's core state
    //
    StateMachine<State> sm;
    SpinLock lock;

    static constexpr NodeId invalid_node_id = -1;
    NodeId self = invalid_node_id;
    tls::KeyPairPtr node_sign_kp;
    tls::KeyPairPtr node_encrypt_kp;
    tls::Pem node_cert;
    std::vector<uint8_t> quote;
    CodeDigest node_code_id;

    //
    // kv store, replication, and I/O
    //
    ringbuffer::AbstractWriterFactory& writer_factory;
    ringbuffer::WriterPtr to_host;
    consensus::Config consensus_config;
    size_t sig_tx_interval;
    size_t sig_ms_interval;

    NetworkState& network;

    std::shared_ptr<kv::Consensus> consensus;
    std::shared_ptr<enclave::RPCMap> rpc_map;
    std::shared_ptr<NodeToNode> n2n_channels;
    std::shared_ptr<Forwarder<NodeToNode>> cmd_forwarder;
    std::shared_ptr<enclave::RPCSessions> rpcsessions;

    std::shared_ptr<kv::TxHistory> history;
    std::shared_ptr<ccf::ProgressTracker> progress_tracker;
    std::shared_ptr<ccf::ProgressTrackerStoreAdapter> tracker_store;
    std::shared_ptr<kv::AbstractTxEncryptor> encryptor;

    ShareManager& share_manager;
    std::shared_ptr<Snapshotter> snapshotter;

    //
    // recovery
    //
    NodeInfoNetwork node_info_network;
    std::shared_ptr<kv::Store> recovery_store;
    std::shared_ptr<kv::TxHistory> recovery_history;
    std::shared_ptr<kv::AbstractTxEncryptor> recovery_encryptor;

    kv::Version recovery_v;
    crypto::Sha256Hash recovery_root;
    std::vector<kv::Version> view_history;
    consensus::Index last_recovered_signed_idx = 1;
    std::list<RecoveredLedgerSecret> recovery_ledger_secrets;
    consensus::Index ledger_idx = 0;
    size_t recovery_snapshot_tx_interval = Snapshotter::max_tx_interval;

    struct StartupSnapshotInfo
    {
      std::vector<uint8_t>& raw;
      consensus::Index seqno;
      consensus::Index evidence_seqno;

      bool has_evidence = false;
      // The snapshot to startup from (on join or recovery) is only valid once a
      // signature ledger entry confirms that the snapshot evidence was
      // committed
      bool is_evidence_committed = false;

      StartupSnapshotInfo(
        std::vector<uint8_t>& raw_,
        consensus::Index seqno_,
        consensus::Index evidence_seqno_) :
        raw(raw_),
        seqno(seqno_),
        evidence_seqno(evidence_seqno_)
      {}

      bool is_snapshot_verified()
      {
        return has_evidence && is_evidence_committed;
      }

      ~StartupSnapshotInfo()
      {
        reset_data(raw);
      }
    };
    std::unique_ptr<StartupSnapshotInfo> startup_snapshot_info = nullptr;

    void initialise_startup_snapshot(CCFConfig& config)
    {
      LOG_INFO_FMT(
        "Deserialising public snapshot ({})", config.startup_snapshot.size());
      kv::ConsensusHookPtrs hooks;
      auto rc = network.tables->deserialise_snapshot(
        config.startup_snapshot, hooks, &view_history, true);
      if (rc != kv::DeserialiseSuccess::PASS)
      {
        throw std::logic_error(
          fmt::format("Failed to apply public snapshot: {}", rc));
      }

      LOG_INFO_FMT(
        "Public snapshot deserialised at seqno {}",
        network.tables->current_version());

      ledger_idx = network.tables->current_version();
      last_recovered_signed_idx = ledger_idx;

      startup_snapshot_info = std::make_unique<StartupSnapshotInfo>(
        config.startup_snapshot,
        ledger_idx,
        config.startup_snapshot_evidence_seqno);
    }

    //
    // JWT key auto-refresh
    //
    std::shared_ptr<JwtKeyAutoRefresh> jwt_key_auto_refresh;

  public:
    NodeState(
      ringbuffer::AbstractWriterFactory& writer_factory,
      NetworkState& network,
      std::shared_ptr<enclave::RPCSessions> rpcsessions,
      ShareManager& share_manager) :
      sm(State::uninitialized),
      self(INVALID_ID),
      node_sign_kp(tls::make_key_pair()),
      node_encrypt_kp(tls::make_key_pair()),
      writer_factory(writer_factory),
      to_host(writer_factory.create_writer_to_outside()),
      network(network),
      rpcsessions(rpcsessions),
      share_manager(share_manager),
      snapshotter(std::make_shared<Snapshotter>(writer_factory, network))
    {}

    //
    // funcs in state "uninitialized"
    //
    void initialize(
      const consensus::Config& consensus_config_,
      std::shared_ptr<NodeToNode> n2n_channels_,
      std::shared_ptr<enclave::RPCMap> rpc_map_,
      std::shared_ptr<Forwarder<NodeToNode>> cmd_forwarder_,
      size_t sig_tx_interval_,
      size_t sig_ms_interval_)
    {
      std::lock_guard<SpinLock> guard(lock);
      sm.expect(State::uninitialized);

      consensus_config = consensus_config_;
      n2n_channels = n2n_channels_;
      rpc_map = rpc_map_;
      cmd_forwarder = cmd_forwarder_;
      sig_tx_interval = sig_tx_interval_;
      sig_ms_interval = sig_ms_interval_;
      sm.advance(State::initialized);
    }

    //
    // funcs in state "initialized"
    //
    NodeCreateInfo create(StartType start_type, CCFConfig& config)
    {
      std::lock_guard<SpinLock> guard(lock);
      sm.expect(State::initialized);

      create_node_cert(config);
      open_frontend(ActorsType::nodes);

#ifdef GET_QUOTE
      auto quote_opt =
        QuoteGenerator::get_quote(node_sign_kp->public_key_pem());
      if (!quote_opt.has_value())
      {
        throw std::runtime_error("Quote could not be retrieved");
      }
      quote = quote_opt.value();
      auto node_code_id_opt = QuoteGenerator::get_code_id(quote);
      if (!node_code_id_opt.has_value())
      {
        throw std::runtime_error("Code ID could not be retrieved from quote");
      }
      node_code_id = node_code_id_opt.value();
#endif

      switch (start_type)
      {
        case StartType::New:
        {
          network.identity =
            std::make_unique<NetworkIdentity>("CN=CCF Network");

          network.ledger_secrets = std::make_shared<LedgerSecrets>();
          network.ledger_secrets->init();

          set_node_id(0); // The first node id is always 0

          setup_encryptor(network.consensus_type);
          setup_consensus();
          setup_progress_tracker();
          setup_history();

          snapshotter->set_tx_interval(config.snapshot_tx_interval);

          // Become the primary and force replication
          consensus->force_become_primary();

          // Open member frontend for members to configure and open the
          // network
          open_frontend(ActorsType::members);

          if (!create_and_send_request(config, quote))
          {
            throw std::runtime_error(
              "Genesis transaction could not be committed");
          }

          accept_network_tls_connections(config);
          auto_refresh_jwt_keys(config);

          reset_data(quote);
          sm.advance(State::partOfNetwork);

          return {node_cert, network.identity->cert};
        }
        case StartType::Join:
        {
          // TLS connections are not endorsed by the network until the node
          // has joined
          accept_node_tls_connections();
          auto_refresh_jwt_keys(config);

          if (!config.startup_snapshot.empty())
          {
            setup_history();

            // It is necessary to give an encryptor to the store for it to
            // deserialise the public domain when recovering the public ledger
            network.ledger_secrets = std::make_shared<LedgerSecrets>();
            setup_encryptor(network.consensus_type);

            initialise_startup_snapshot(config);

            sm.advance(State::verifyingSnapshot);
          }
          else
          {
            sm.advance(State::pending);
          }

          return {node_cert, {}};
        }
        case StartType::Recover:
        {
          node_info_network = config.node_info_network;

          network.identity =
            std::make_unique<NetworkIdentity>("CN=CCF Network");
          network.ledger_secrets = std::make_shared<LedgerSecrets>();

          setup_history();

          // It is necessary to give an encryptor to the store for it to
          // deserialise the public domain when recovering the public ledger.
          // Once the public recovery is complete, the existing encryptor is
          // replaced with a new one initialised with recovered ledger
          // secrets.
          setup_encryptor(network.consensus_type);

          // Snapshot generation is disabled until private recovery is
          // complete
          recovery_snapshot_tx_interval = config.snapshot_tx_interval;

          bool from_snapshot = !config.startup_snapshot.empty();
          setup_recovery_hook(from_snapshot);

          if (from_snapshot)
          {
            initialise_startup_snapshot(config);
            snapshotter->set_last_snapshot_idx(ledger_idx);
          }

          accept_network_tls_connections(config);
          auto_refresh_jwt_keys(config);

          sm.advance(State::readingPublicLedger);
          return {node_cert, network.identity->cert};
        }
        default:
        {
          throw std::logic_error(
            fmt::format("Node was started in unknown mode {}", start_type));
        }
      }
    }

    //
    // funcs in state "pending"
    //
    void initiate_join(CCFConfig& config)
    {
      auto network_ca = std::make_shared<tls::CA>(config.joining.network_cert);
      auto join_client_cert = std::make_unique<tls::Cert>(
        network_ca, node_cert, node_sign_kp->private_key_pem());

      // Create RPC client and connect to remote node
      auto join_client =
        rpcsessions->create_client(std::move(join_client_cert));

      join_client->connect(
        config.joining.target_host,
        config.joining.target_port,
        [this, &config](
          http_status status, http::HeaderMap&&, std::vector<uint8_t>&& data) {
          std::lock_guard<SpinLock> guard(lock);
          if (!sm.check(State::pending))
          {
            return false;
          }

          if (status != HTTP_STATUS_OK)
          {
            LOG_FAIL_FMT(
              "An error occurred while joining the network: {} {}{}",
              status,
              http_status_str(status),
              data.empty() ?
                "" :
                fmt::format("  '{}'", std::string(data.begin(), data.end())));
            return false;
          }

          auto j = serdes::unpack(data, serdes::Pack::Text);

          JoinNetworkNodeToNode::Out resp;
          try
          {
            resp = j.get<JoinNetworkNodeToNode::Out>();
          }
          catch (const std::exception& e)
          {
            LOG_FAIL_FMT(
              "An error occurred while parsing the join network response");
            LOG_DEBUG_FMT(
              "An error occurred while parsing the join network response: {}",
              j.dump());
            return false;
          }

          // Set network secrets, node id and become part of network.
          if (resp.node_status == NodeStatus::TRUSTED)
          {
            network.identity =
              std::make_unique<NetworkIdentity>(resp.network_info.identity);
            network.ledger_secrets =
              std::make_shared<LedgerSecrets>(resp.network_info.ledger_secrets);

            set_node_id(resp.node_id);

            if (resp.network_info.consensus_type != network.consensus_type)
            {
              throw std::logic_error(fmt::format(
                "Enclave initiated with consensus type {} but target node "
                "responded with consensus {}",
                network.consensus_type,
                resp.network_info.consensus_type));
            }

            setup_encryptor(resp.network_info.consensus_type);
            setup_consensus(resp.network_info.public_only);
            setup_progress_tracker();
            setup_history();

            if (startup_snapshot_info)
            {
              // It is only possible to deserialise the entire snapshot then,
              // once the ledger secrets have been passed in by the network
              LOG_DEBUG_FMT(
                "Deserialising snapshot ({})",
                startup_snapshot_info->raw.size());
              std::vector<kv::Version> view_history;
              kv::ConsensusHookPtrs hooks;
              auto rc = network.tables->deserialise_snapshot(
                startup_snapshot_info->raw,
                hooks,
                &view_history,
                resp.network_info.public_only);
              if (rc != kv::DeserialiseSuccess::PASS)
              {
                throw std::logic_error(
                  fmt::format("Failed to apply snapshot on join: {}", rc));
              }

              for (auto& hook : hooks)
              {
                hook->call(consensus.get());
              }

              auto tx = network.tables->create_read_only_tx();
              auto sig_view = tx.get_read_only_view(network.signatures);
              auto sig = sig_view->get(0);
              if (!sig.has_value())
              {
                throw std::logic_error(
                  fmt::format("No signatures found after applying snapshot"));
              }

              auto seqno = network.tables->current_version();
              consensus->init_as_backup(seqno, sig->view, view_history);

              if (!resp.network_info.public_only)
              {
                // Only clear snapshot if not recovering. When joining the
                // public network the snapshot is used later to initialise the
                // recovery store
                startup_snapshot_info.reset();
              }
              else
              {
                recovery_snapshot_tx_interval = config.snapshot_tx_interval;
              }

              LOG_INFO_FMT(
                "Joiner successfully resumed from snapshot at seqno {} and "
                "view {}",
                seqno,
                sig->view);
            }

            open_frontend(ActorsType::members);

            accept_network_tls_connections(config);

            if (resp.network_info.public_only)
            {
              last_recovered_signed_idx =
                resp.network_info.last_recovered_signed_idx;
              setup_recovery_hook(startup_snapshot_info != nullptr);
              sm.advance(State::partOfPublicNetwork);
            }
            else
            {
              snapshotter->set_tx_interval(config.snapshot_tx_interval);
              reset_data(quote);
              sm.advance(State::partOfNetwork);
            }

            LOG_INFO_FMT(
              "Node has now joined the network as node {}: {}",
              self,
              (resp.network_info.public_only ? "public only" : "all domains"));

            // The network identity is now known, the user frontend can be
            // opened once the KV state catches up
            open_user_frontend();
          }
          else if (resp.node_status == NodeStatus::PENDING)
          {
            LOG_INFO_FMT(
              "Node {} is waiting for votes of members to be trusted",
              resp.node_id);
          }

          return true;
        });

      // Send RPC request to remote node to join the network.
      JoinNetworkNodeToNode::In join_params;

      join_params.node_info_network = config.node_info_network;
      join_params.public_encryption_key =
        node_encrypt_kp->public_key_pem().raw();
      join_params.quote = quote;
      join_params.consensus_type = network.consensus_type;

      LOG_DEBUG_FMT(
        "Sending join request to {}:{}",
        config.joining.target_host,
        config.joining.target_port);

      const auto body = serdes::pack(join_params, serdes::Pack::Text);

      http::Request r(fmt::format(
        "/{}/{}", ccf::get_actor_prefix(ccf::ActorsType::nodes), "join"));
      r.set_header(
        http::headers::CONTENT_TYPE, http::headervalues::contenttype::JSON);
      r.set_body(&body);

      join_client->send_request(r.build_request());
    }

    void start_join_timer(CCFConfig& config)
    {
      initiate_join(config);

      struct JoinTimeMsg
      {
        JoinTimeMsg(NodeState& self_, CCFConfig& config_) :
          self(self_),
          config(config_)
        {}

        NodeState& self;
        CCFConfig& config;
      };

      auto join_timer_msg = std::make_unique<threading::Tmsg<JoinTimeMsg>>(
        [](std::unique_ptr<threading::Tmsg<JoinTimeMsg>> msg) {
          if (msg->data.self.sm.check(State::pending))
          {
            msg->data.self.initiate_join(msg->data.config);
            auto delay =
              std::chrono::milliseconds(msg->data.config.joining.join_timer);

            threading::ThreadMessaging::thread_messaging.add_task_after(
              std::move(msg), delay);
          }
        },
        *this,
        config);

      threading::ThreadMessaging::thread_messaging.add_task_after(
        std::move(join_timer_msg),
        std::chrono::milliseconds(config.joining.join_timer));
    }

    void join(CCFConfig& config)
    {
      std::lock_guard<SpinLock> guard(lock);
      sm.expect(State::pending);
      start_join_timer(config);
    }

    void auto_refresh_jwt_keys(const CCFConfig& config)
    {
      if (!consensus)
      {
        LOG_INFO_FMT(
          "JWT key auto-refresh: consensus not initialized, not starting "
          "auto-refresh");
        return;
      }
      jwt_key_auto_refresh = std::make_shared<JwtKeyAutoRefresh>(
        config.jwt_key_refresh_interval_s,
        network,
        consensus,
        rpcsessions,
        rpc_map,
        node_cert);
      jwt_key_auto_refresh->start();

      network.tables->set_map_hook(
        network.jwt_issuers.get_name(),
        [this](kv::Version, const kv::untyped::Write&) -> kv::ConsensusHookPtr {
          jwt_key_auto_refresh->schedule_once();
          return kv::ConsensusHookPtr(nullptr);
        });
    }

    //
    // funcs in state "readingPublicLedger" or "verifyingSnapshot"
    //
    void start_ledger_recovery()
    {
      std::lock_guard<SpinLock> guard(lock);
      if (
        !sm.check(State::readingPublicLedger) &&
        !sm.check(State::verifyingSnapshot))
      {
        throw std::logic_error(fmt::format(
          "Node should be in state {} or {} to recover public ledger entry",
          State::readingPublicLedger,
          State::verifyingSnapshot));
      }

      LOG_INFO_FMT("Starting public recovery");
      read_ledger_idx(++ledger_idx);
    }

    void recover_public_ledger_entry(const std::vector<uint8_t>& ledger_entry)
    {
      std::lock_guard<SpinLock> guard(lock);
      if (
        !sm.check(State::readingPublicLedger) &&
        !sm.check(State::verifyingSnapshot))
      {
        throw std::logic_error(fmt::format(
          "Node should be in state {} or {} to recover public ledger entry",
          State::readingPublicLedger,
          State::verifyingSnapshot));
      }

      LOG_INFO_FMT(
        "Deserialising public ledger entry ({})", ledger_entry.size());

      kv::ConsensusHookPtrs hooks;
      // When reading the public ledger, deserialise in the real store
      auto result = network.tables->deserialise(ledger_entry, hooks, true);
      if (result == kv::DeserialiseSuccess::FAILED)
      {
        LOG_FAIL_FMT("Failed to deserialise entry in public ledger");
        network.tables->rollback(ledger_idx - 1);
        if (sm.check(State::verifyingSnapshot))
        {
          throw std::logic_error(
            "Error deserialising public ledger entry when verifying snapshot");
        }
        recover_public_ledger_end_unsafe();
        return;
      }

      // Not synchronised because consensus isn't effectively running then
      for (auto& hook : hooks)
      {
        hook->call(consensus.get());
      }

      // If the ledger entry is a signature, it is safe to compact the store
      if (result == kv::DeserialiseSuccess::PASS_SIGNATURE)
      {
        network.tables->compact(ledger_idx);
        auto tx = network.tables->create_tx();
        GenesisGenerator g(network, tx);
        auto last_sig = g.get_last_signature();

        if (!last_sig.has_value())
        {
          throw std::logic_error("Signature missing");
        }

        LOG_DEBUG_FMT(
          "Read signature at {} for view {}", ledger_idx, last_sig->view);
        // Initial transactions, before the first signature, must have
        // happened in the first signature's view (eg - if the first
        // signature is at seqno 20 in view 4, then transactions 1->19 must
        // also have been in view 4). The brief justification is that while
        // the first node may start in an arbitrarily high view (it does not
        // necessarily start in view 1), it cannot _change_ view before a
        // valid signature.
        const auto view_start_idx =
          view_history.empty() ? 1 : last_recovered_signed_idx + 1;
        CCF_ASSERT_FMT(
          last_sig->view >= 0, "last_sig->view is invalid, {}", last_sig->view);
        for (auto i = view_history.size();
             i < static_cast<size_t>(last_sig->view);
             ++i)
        {
          view_history.push_back(view_start_idx);
        }
        last_recovered_signed_idx = ledger_idx;

        if (
          startup_snapshot_info && startup_snapshot_info->has_evidence &&
          last_sig->commit_seqno >= startup_snapshot_info->evidence_seqno)
        {
          startup_snapshot_info->is_evidence_committed = true;
        }
      }
      else if (
        result == kv::DeserialiseSuccess::PASS_SNAPSHOT_EVIDENCE &&
        startup_snapshot_info)
      {
        auto tx = network.tables->create_read_only_tx();
        auto snapshot_evidence_view =
          tx.get_read_only_view(network.snapshot_evidence);
        if (!snapshot_evidence_view)
        {
          throw std::logic_error("Invalid snapshot evidence");
        }

        if (ledger_idx == startup_snapshot_info->evidence_seqno)
        {
          auto snapshot_evidence = snapshot_evidence_view->get(0);
          if (!snapshot_evidence.has_value())
          {
            throw std::logic_error("Invalid snapshot evidence");
          }

          if (
            snapshot_evidence->hash ==
            crypto::Sha256Hash(startup_snapshot_info->raw))
          {
            LOG_DEBUG_FMT(
              "Snapshot evidence for snapshot found at {}",
              startup_snapshot_info->evidence_seqno);
            startup_snapshot_info->has_evidence = true;
          }
        }
      }

      read_ledger_idx(++ledger_idx);
    }

    void verify_snapshot_end(CCFConfig& config)
    {
      std::lock_guard<SpinLock> guard(lock);
      sm.expect(State::verifyingSnapshot);

      if (
        !startup_snapshot_info ||
        !startup_snapshot_info->is_snapshot_verified())
      {
        throw std::logic_error("Snapshot evidence was not committed in ledger");
      }

      network.tables->clear();
      ledger_truncate(startup_snapshot_info->seqno);

      sm.advance(State::pending);
      start_join_timer(config);
    }

    void recover_public_ledger_end_unsafe()
    {
      sm.expect(State::readingPublicLedger);

      if (startup_snapshot_info)
      {
        if (!startup_snapshot_info->is_snapshot_verified())
        {
          throw std::logic_error(
            "Snapshot evidence was not committed in ledger");
        }

        if (last_recovered_signed_idx < startup_snapshot_info->evidence_seqno)
        {
          throw std::logic_error("Snapshot evidence would be rolled back");
        }
      }

      // When reaching the end of the public ledger, truncate to last signed
      // index and promote network secrets to this index
      network.tables->rollback(last_recovered_signed_idx);
      ledger_truncate(last_recovered_signed_idx);
      LOG_INFO_FMT(
        "End of public ledger recovery - Truncating ledger to last signed "
        "index: {}",
        last_recovered_signed_idx);

      network.ledger_secrets->init(last_recovered_signed_idx + 1);
      // KV term must be set before the first Tx is committed
      auto new_term = view_history.size() + 2;
      LOG_INFO_FMT("Setting term on public recovery KV to {}", new_term);
      network.tables->set_term(new_term);

      auto tx = network.tables->create_tx();
      GenesisGenerator g(network, tx);
      g.create_service(network.identity->cert);
      g.retire_active_nodes();

      set_node_id(g.add_node({node_info_network,
                              node_cert,
                              quote,
                              node_encrypt_kp->public_key_pem().raw(),
                              NodeStatus::PENDING}));

      setup_encryptor(network.consensus_type);

      LOG_INFO_FMT("Deleted previous nodes and added self as {}", self);

      kv::Version index = 0;
      kv::Term view = 0;
      kv::Version global_commit = 0;

      auto ls = g.get_last_signature();
      if (ls.has_value())
      {
        auto s = ls.value();
        index = s.seqno;
        view = s.view;
        global_commit = s.commit_seqno;
      }

      auto h = dynamic_cast<MerkleTxHistory*>(history.get());
      if (h)
      {
        h->set_node_id(self);
      }

      if (progress_tracker != nullptr)
      {
        progress_tracker->set_node_id(self);
      }

      setup_raft(true);

      LOG_DEBUG_FMT(
        "Restarting consensus at view: {} seqno: {} commit_seqno {}",
        view,
        index,
        global_commit);

      consensus->force_become_primary(index, view, view_history, index);

      // Sets itself as trusted
      g.trust_node(self);

#ifdef GET_QUOTE
      g.trust_node_code_id(node_code_id);
#endif

      if (g.finalize() != kv::CommitSuccess::OK)
      {
        throw std::logic_error(
          "Could not commit transaction when starting recovered public "
          "network");
      }

      open_frontend(ActorsType::members);

      sm.advance(State::partOfPublicNetwork);
    }

    //
    // funcs in state "readingPrivateLedger"
    //
    void recover_private_ledger_entry(const std::vector<uint8_t>& ledger_entry)
    {
      std::lock_guard<SpinLock> guard(lock);
      sm.expect(State::readingPrivateLedger);

      LOG_INFO_FMT(
        "Deserialising private ledger entry ({})", ledger_entry.size());

      kv::ConsensusHookPtrs hooks;
      // When reading the private ledger, deserialise in the recovery store
      auto result = recovery_store->deserialise(ledger_entry, hooks);
      if (result == kv::DeserialiseSuccess::FAILED)
      {
        LOG_FAIL_FMT("Failed to deserialise entry in private ledger");
        recovery_store->rollback(ledger_idx - 1);
        recover_private_ledger_end_unsafe();
        return;
      }

      if (result == kv::DeserialiseSuccess::PASS_SIGNATURE)
      {
        recovery_store->compact(ledger_idx);
      }

      if (recovery_store->current_version() == recovery_v)
      {
        LOG_INFO_FMT("Reached recovery final version at {}", recovery_v);
        recover_private_ledger_end_unsafe();
      }
      else
      {
        read_ledger_idx(++ledger_idx);
      }
    }

    void recover_private_ledger_end_unsafe()
    {
      // When reaching the end of the private ledger, make sure the same
      // ledger has been read and swap in private state

      sm.expect(State::readingPrivateLedger);

      if (recovery_v != recovery_store->current_version())
      {
        throw std::logic_error(fmt::format(
          "Private recovery did not reach public ledger version: {}/{}",
          recovery_store->current_version(),
          recovery_v));
      }

      auto h = dynamic_cast<MerkleTxHistory*>(recovery_history.get());
      if (h->get_replicated_state_root() != recovery_root)
      {
        throw std::logic_error(fmt::format(
          "Root of public store does not match root of private store at {}",
          recovery_v));
      }

      network.tables->swap_private_maps(*recovery_store.get());
      recovery_history.reset();
      recovery_store.reset();
      reset_recovery_hook();

      // Raft should deserialise all security domains when network is opened
      consensus->enable_all_domains();

      // Snapshots are only generated after recovery is complete
      snapshotter->set_tx_interval(recovery_snapshot_tx_interval);

      // Open the service
      if (consensus->is_primary())
      {
        auto tx = network.tables->create_tx();

        // Shares for the new ledger secret can only be issued now, once the
        // previous ledger secrets have been recovered
        share_manager.issue_shares_on_recovery(
          tx, last_recovered_signed_idx + 1);
        GenesisGenerator g(network, tx);
        if (!g.open_service())
        {
          throw std::logic_error("Service could not be opened");
        }

        if (g.finalize() != kv::CommitSuccess::OK)
        {
          throw std::logic_error(
            "Could not commit transaction when finishing network recovery");
        }
      }
      open_user_frontend();
      reset_data(quote);
      sm.advance(State::partOfNetwork);
    }

    //
    // funcs in state "readingPublicLedger" or "readingPrivateLedger"
    //
    void recover_ledger_end()
    {
      std::lock_guard<SpinLock> guard(lock);

      if (is_reading_public_ledger())
      {
        recover_public_ledger_end_unsafe();
      }
      else if (is_reading_private_ledger())
      {
        recover_private_ledger_end_unsafe();
      }
      else
      {
        throw std::logic_error(
          "Cannot end ledger recovery if not reading public or private "
          "ledger");
      }
    }

    //
    // funcs in state "partOfPublicNetwork"
    //
    void setup_private_recovery_store()
    {
      // Setup recovery store by cloning tables of store
      recovery_store = std::make_shared<kv::Store>();

      recovery_history = std::make_shared<MerkleTxHistory>(
        *recovery_store.get(),
        self,
        *node_sign_kp,
        sig_tx_interval,
        sig_ms_interval);

#ifdef USE_NULL_ENCRYPTOR
      recovery_encryptor = std::make_shared<kv::NullTxEncryptor>();
#else
      if (network.consensus_type == ConsensusType::BFT)
      {
        recovery_encryptor =
          std::make_shared<BftTxEncryptor>(network.ledger_secrets, true);
      }
      else if (network.consensus_type == ConsensusType::CFT)
      {
        recovery_encryptor =
          std::make_shared<CftTxEncryptor>(network.ledger_secrets, true);
        recovery_encryptor->set_iv_id(self); // RaftEncryptor uses node ID in iv
      }
      else
      {
        throw std::logic_error(
          fmt::format("Unknown consensus type: {}", network.consensus_type));
      }
#endif

      recovery_store->set_history(recovery_history);
      recovery_store->set_encryptor(recovery_encryptor);

      // Record real store version and root
      recovery_v = network.tables->current_version();
      auto h = dynamic_cast<MerkleTxHistory*>(history.get());
      recovery_root = h->get_replicated_state_root();

      if (startup_snapshot_info)
      {
        LOG_INFO_FMT(
          "Deserialising private snapshot for recovery ({})",
          startup_snapshot_info->raw.size());
        std::vector<kv::Version> view_history;
        kv::ConsensusHookPtrs hooks;
        auto rc = recovery_store->deserialise_snapshot(
          startup_snapshot_info->raw, hooks, &view_history);
        if (rc != kv::DeserialiseSuccess::PASS)
        {
          throw std::logic_error(fmt::format(
            "Could not deserialise snapshot in recovery store: {}", rc));
        }

        startup_snapshot_info.reset();
      }

      LOG_DEBUG_FMT(
        "Recovery store successfully setup at {}. Target recovery seqno: {}",
        recovery_store->current_version(),
        recovery_v);
    }

    bool accept_recovery(kv::Tx& tx) override
    {
      std::lock_guard<SpinLock> guard(lock);
      sm.expect(State::partOfPublicNetwork);

      GenesisGenerator g(network, tx);
      share_manager.clear_submitted_recovery_shares(tx);
      return g.service_wait_for_shares();
    }

    void initiate_private_recovery(kv::Tx& tx) override
    {
      std::lock_guard<SpinLock> guard(lock);
      sm.expect(State::partOfPublicNetwork);

      auto restored_versions =
        share_manager.restore_recovery_shares_info(tx, recovery_ledger_secrets);

      LOG_INFO_FMT("Initiating end of recovery (primary)");

      // Emit signature to certify transactions that happened on public
      // network
      history->emit_signature();

      for (auto const& v : restored_versions)
      {
        broadcast_ledger_secret(
          tx, network.ledger_secrets->get_secret(v).value(), v, true);
      }

      setup_private_recovery_store();

      // Start reading private security domain of ledger
      ledger_idx = recovery_store->current_version();
      read_ledger_idx(++ledger_idx);

      recovery_ledger_secrets.clear();
      sm.advance(State::readingPrivateLedger);
    }

    //
    // funcs in state "partOfNetwork" or "partOfPublicNetwork"
    //
    void tick(std::chrono::milliseconds elapsed)
    {
      if (
        !sm.check(State::partOfNetwork) &&
        !sm.check(State::partOfPublicNetwork) &&
        !sm.check(State::readingPrivateLedger))
      {
        return;
      }

      consensus->periodic(elapsed);
    }

    void tick_end()
    {
      if (
        !sm.check(State::partOfNetwork) &&
        !sm.check(State::partOfPublicNetwork) &&
        !sm.check(State::readingPrivateLedger))
      {
        return;
      }

      consensus->periodic_end();
    }

    void node_msg(const std::vector<uint8_t>& data)
    {
      // Only process messages once part of network
      if (
        !sm.check(State::partOfNetwork) &&
        !sm.check(State::partOfPublicNetwork) &&
        !sm.check(State::readingPrivateLedger))
      {
        return;
      }

      OArray oa(std::move(data));
      NodeMsgType msg_type =
        serialized::overlay<NodeMsgType>(oa.data(), oa.size());

      switch (msg_type)
      {
        case channel_msg:
        {
          n2n_channels->recv_message(std::move(oa));
          break;
        }
        case consensus_msg:
        {
          consensus->recv_message(std::move(oa));
          break;
        }

        default:
        {
        }
      }
    }

    //
    // always available
    //
    bool is_primary() const override
    {
      return (
        (sm.check(State::partOfNetwork) ||
         sm.check(State::partOfPublicNetwork) ||
         sm.check(State::readingPrivateLedger)) &&
        consensus->is_primary());
    }

    bool is_part_of_network() const override
    {
      return sm.check(State::partOfNetwork);
    }

    bool is_reading_public_ledger() const override
    {
      return sm.check(State::readingPublicLedger);
    }

    bool is_reading_private_ledger() const override
    {
      return sm.check(State::readingPrivateLedger);
    }

    bool is_verifying_snapshot() const override
    {
      return sm.check(State::verifyingSnapshot);
    }

    bool is_part_of_public_network() const override
    {
      return sm.check(State::partOfPublicNetwork);
    }

    ExtendedState state() override
    {
      std::lock_guard<SpinLock> guard(lock);
      State s = sm.value();
      if (s == State::readingPrivateLedger)
      {
        return {s, recovery_v, recovery_store->current_version()};
      }
      else
      {
        return {s, std::nullopt, std::nullopt};
      }
    }

    bool rekey_ledger(kv::Tx& tx) override
    {
      std::lock_guard<SpinLock> guard(lock);
      sm.expect(State::partOfNetwork);

      // Because submitted recovery shares are encrypted with the latest
      // ledger secret, it is not possible to rekey the ledger if the service
      // is in that state.
      GenesisGenerator g(network, tx);
      if (
        g.get_service_status().value() ==
        ServiceStatus::WAITING_FOR_RECOVERY_SHARES)
      {
        LOG_FAIL_FMT(
          "Cannot rekey ledger while the service is waiting for recovery "
          "shares");
        return false;
      }

      // Effects of ledger rekey are only observed from the next transaction,
      // once the local hook on the secrets table has been triggered.

      auto new_ledger_secret = LedgerSecret();
      share_manager.issue_shares_on_rekey(tx, new_ledger_secret);
      broadcast_ledger_secret(tx, new_ledger_secret);

      return true;
    }

<<<<<<< HEAD
=======
    void node_quotes(
      kv::ReadOnlyTx& tx,
      GetQuotes::Out& result,
      const std::optional<std::set<NodeId>>& filter) override
    {
      auto nodes_view = tx.get_read_only_view(network.nodes);

      nodes_view->foreach(
        [&result, &filter](const NodeId& nid, const NodeInfo& ni) {
          if (!filter.has_value() || (filter->find(nid) != filter->end()))
          {
            if (ni.status == ccf::NodeStatus::TRUSTED)
            {
              GetQuotes::Quote q;
              q.node_id = nid;
              q.raw = fmt::format("{:02x}", fmt::join(ni.quote, ""));
#ifdef GET_QUOTE
              auto code_id_opt = QuoteGenerator::get_code_id(ni.quote);
              if (!code_id_opt.has_value())
              {
                q.error = fmt::format("Failed to retrieve code ID from quote");
              }
              else
              {
                q.mrenclave =
                  fmt::format("{:02x}", fmt::join(code_id_opt.value(), ""));
              }
#endif
              result.quotes.push_back(q);
            }
          }
          return true;
        });
    };

>>>>>>> 24a72981
    NodeId get_node_id() const override
    {
      return self;
    }

  private:
    void set_node_id(NodeId n)
    {
      LOG_INFO_FMT("Setting self node ID: {}", n);
      if (self != invalid_node_id)
      {
        throw std::logic_error(fmt::format(
          "Trying to reset node ID. Was previously {}, proposed {}", self, n));
      }

      self = n;
    }

    tls::SubjectAltName get_subject_alt_name(const CCFConfig& config)
    {
      // If a domain is passed at node creation, record domain in SAN for node
      // hostname authentication over TLS. Otherwise, record IP in SAN.
      bool san_is_ip = config.domain.empty();
      return {san_is_ip ? config.node_info_network.rpchost : config.domain,
              san_is_ip};
    }

    std::vector<tls::SubjectAltName> get_subject_alternative_names(
      const CCFConfig& config)
    {
      std::vector<tls::SubjectAltName> sans = config.subject_alternative_names;
      sans.push_back(get_subject_alt_name(config));
      return sans;
    }

    void create_node_cert(const CCFConfig& config)
    {
      auto sans = get_subject_alternative_names(config);
      node_cert = node_sign_kp->self_sign(config.subject_name, sans);
    }

    void accept_node_tls_connections()
    {
      // Accept TLS connections, presenting self-signed (i.e. non-endorsed)
      // node certificate. Once the node is part of the network, this
      // certificate should be replaced with network-endorsed counterpart
      rpcsessions->set_cert(node_cert, node_sign_kp->private_key_pem());
      LOG_INFO_FMT("Node TLS connections now accepted");
    }

    void accept_network_tls_connections(const CCFConfig& config)
    {
      // Accept TLS connections, presenting node certificate signed by network
      // certificate
      auto nw = tls::make_key_pair({network.identity->priv_key});

      auto sans = get_subject_alternative_names(config);
      auto endorsed_node_cert = nw->sign_csr(
        node_sign_kp->create_csr(config.subject_name),
        fmt::format("CN={}", "CCF Network"),
        sans);

      rpcsessions->set_cert(
        endorsed_node_cert, node_sign_kp->private_key_pem());
      LOG_INFO_FMT("Network TLS connections now accepted");
    }

    void open_frontend(
      ccf::ActorsType actor, std::optional<tls::Pem*> identity = std::nullopt)
    {
      auto fe = rpc_map->find(actor);
      if (!fe.has_value())
      {
        throw std::logic_error(
          fmt::format("Cannot open {} frontend", (int)actor));
      }
      fe.value()->open(identity);
    }

    void open_user_frontend() override
    {
      open_frontend(ccf::ActorsType::users, &network.identity->cert);
    }

    void broadcast_ledger_secret(
      kv::Tx& tx,
      const LedgerSecret& secret,
      kv::Version version = kv::NoVersion,
      bool exclude_self = false)
    {
      GenesisGenerator g(network, tx);
      auto secrets_view = tx.get_view(network.secrets);

      auto trusted_nodes = g.get_trusted_nodes(
        exclude_self ? std::make_optional(self) : std::nullopt);

      ccf::EncryptedLedgerSecrets secret_set;
      secret_set.primary_public_encryption_key =
        node_encrypt_kp->public_key_pem().raw();

      for (auto [nid, ni] : trusted_nodes)
      {
        ccf::EncryptedLedgerSecret secret_for_node;
        secret_for_node.node_id = nid;

        // Encrypt secrets with a shared secret derived from backup public
        // key
        auto backup_pubk = tls::make_public_key(ni.encryption_pub_key);
        crypto::KeyAesGcm backup_shared_secret(
          tls::KeyExchangeContext(node_encrypt_kp, backup_pubk)
            .compute_shared_secret());

        crypto::GcmCipher gcmcipher(secret.master.size());
        auto iv = tls::create_entropy()->random(gcmcipher.hdr.get_iv().n);
        std::copy(iv.begin(), iv.end(), gcmcipher.hdr.iv);

        backup_shared_secret.encrypt(
          iv, secret.master, nullb, gcmcipher.cipher.data(), gcmcipher.hdr.tag);

        secret_for_node.encrypted_secret = gcmcipher.serialise();
        secret_set.secrets.emplace_back(std::move(secret_for_node));
      }

      secrets_view->put(version, secret_set);
    }

    std::vector<uint8_t> serialize_create_request(
      const CCFConfig& config, const std::vector<uint8_t>& quote)
    {
      CreateNetworkNodeToNode::In create_params;

      for (const auto& m_info : config.genesis.members_info)
      {
        create_params.members_info.push_back(m_info);
      }

      create_params.gov_script = config.genesis.gov_script;
      create_params.node_cert = node_cert;
      create_params.network_cert = network.identity->cert;
      create_params.quote = quote;
      create_params.public_encryption_key = node_encrypt_kp->public_key_pem();
      create_params.code_digest =
        std::vector<uint8_t>(std::begin(node_code_id), std::end(node_code_id));
      create_params.node_info_network = config.node_info_network;
      create_params.consensus_type = network.consensus_type;
      create_params.recovery_threshold = config.genesis.recovery_threshold;

      const auto body = serdes::pack(create_params, serdes::Pack::Text);

      http::Request request(fmt::format(
        "/{}/{}", ccf::get_actor_prefix(ccf::ActorsType::members), "create"));
      request.set_header(
        http::headers::CONTENT_TYPE, http::headervalues::contenttype::JSON);

      request.set_body(&body);
      http::sign_request(request, node_sign_kp);

      return request.build_request();
    }

    bool parse_create_response(const std::vector<uint8_t>& response)
    {
      http::SimpleResponseProcessor processor;
      http::ResponseParser parser(processor);

      parser.execute(response.data(), response.size());

      if (processor.received.size() != 1)
      {
        LOG_FAIL_FMT(
          "Expected single message, found {}", processor.received.size());
        return false;
      }

      const auto& r = processor.received.front();

      if (r.status != HTTP_STATUS_OK)
      {
        LOG_FAIL_FMT(
          "Create response is error: {} {}",
          r.status,
          http_status_str(r.status));
        return false;
      }

      const auto body = serdes::unpack(r.body, serdes::Pack::Text);
      if (!body.is_boolean())
      {
        LOG_FAIL_FMT("Expected boolean body in create response");
        LOG_DEBUG_FMT(
          "Expected boolean body in create response: {}", body.dump());
        return false;
      }

      return body;
    }

    bool send_create_request(const std::vector<uint8_t>& packed)
    {
      auto node_session = std::make_shared<enclave::SessionContext>(
        enclave::InvalidSessionId, node_cert.raw());
      auto ctx = enclave::make_rpc_context(node_session, packed);

      ctx->is_create_request = true;

      const auto actor_opt = http::extract_actor(*ctx);
      if (!actor_opt.has_value())
      {
        throw std::logic_error("Unable to get actor for create request");
      }

      const auto actor = rpc_map->resolve(actor_opt.value());
      auto frontend_opt = this->rpc_map->find(actor);
      if (!frontend_opt.has_value())
      {
        throw std::logic_error(
          "RpcMap::find returned invalid (empty) frontend");
      }
      auto frontend = frontend_opt.value();

      const auto response = frontend->process(ctx);
      if (!response.has_value())
      {
        return false;
      }

      return parse_create_response(response.value());
    }

    bool create_and_send_request(
      const CCFConfig& config, const std::vector<uint8_t>& quote)
    {
      const auto create_success =
        send_create_request(serialize_create_request(config, quote));
      if (network.consensus_type == ConsensusType::BFT)
      {
        return true;
      }
      else
      {
        return create_success;
      }
    }

    void backup_finish_recovery()
    {
      if (!consensus->is_backup())
        return;

      sm.expect(State::partOfPublicNetwork);

      LOG_INFO_FMT("Initiating end of recovery (backup)");

      setup_private_recovery_store();

      // Start reading private security domain of ledger
      ledger_idx = recovery_store->current_version();
      read_ledger_idx(++ledger_idx);

      sm.advance(State::readingPrivateLedger);
    }

    void setup_basic_hooks()
    {
      network.tables->set_map_hook(
        network.secrets.get_name(),
        network.secrets.wrap_map_hook(
          [this](kv::Version version, const Secrets::Write& w)
            -> kv::ConsensusHookPtr {
            bool has_secrets = false;
            std::list<LedgerSecrets::VersionedLedgerSecret> restored_secrets;

            for (const auto& [v, opt_secret_set] : w)
            {
              if (!opt_secret_set.has_value())
              {
                throw std::logic_error(fmt::format(
                  "Unexpected: removal from secrets table ({})", v));
              }

              const auto& secret_set = opt_secret_set.value();

              for (auto& encrypted_secret_for_node : secret_set.secrets)
              {
                if (encrypted_secret_for_node.node_id == self)
                {
                  crypto::GcmCipher gcmcipher;
                  gcmcipher.deserialise(
                    encrypted_secret_for_node.encrypted_secret);
                  std::vector<uint8_t> plain_secret(gcmcipher.cipher.size());

                  auto primary_pubk = tls::make_public_key(
                    secret_set.primary_public_encryption_key);

                  crypto::KeyAesGcm primary_shared_key(
                    tls::KeyExchangeContext(node_encrypt_kp, primary_pubk)
                      .compute_shared_secret());

                  if (!primary_shared_key.decrypt(
                        gcmcipher.hdr.get_iv(),
                        gcmcipher.hdr.tag,
                        gcmcipher.cipher,
                        nullb,
                        plain_secret.data()))
                  {
                    throw std::logic_error(
                      "Decryption of past network secrets failed");
                  }

                  has_secrets = true;

                  // If the version key is NoVersion, we are rekeying. Use the
                  // version passed to the hook instead. For recovery, the
                  // version of the past secrets is passed as the key.
                  kv::Version secret_version =
                    (v == kv::NoVersion) ? version : v;

                  if (is_part_of_public_network())
                  {
                    restored_secrets.push_back(
                      {secret_version, LedgerSecret(plain_secret)});
                  }
                  else
                  {
                    // When rekeying, set the encryption key for the next
                    // version onward (for the backups to deserialise this
                    // transaction with the old key). The encryptor is in charge
                    // of updating the ledger secrets on global commit.
                    encryptor->update_encryption_key(
                      secret_version + 1, plain_secret);
                  }
                }
              }
            }

            // When recovering, trigger end of recovery protocol
            if (has_secrets && is_part_of_public_network())
            {
              restored_secrets.sort(
                [](
                  const LedgerSecrets::VersionedLedgerSecret& a,
                  const LedgerSecrets::VersionedLedgerSecret& b) {
                  return a.version < b.version;
                });

              network.ledger_secrets->restore(std::move(restored_secrets));
              backup_finish_recovery();
            }

            return kv::ConsensusHookPtr(nullptr);
          }));
    }

    kv::Version get_last_recovered_signed_idx() override
    {
      // On recovery, only one node recovers the public ledger and is thus
      // aware of the version at which the new ledger secret is applicable
      // from. If the primary changes while the network is public-only, the
      // new primary should also know at which version the new ledger secret
      // is applicable from.
      std::lock_guard<SpinLock> guard(lock);
      return last_recovered_signed_idx;
    }

    void setup_recovery_hook(bool from_snapshot)
    {
      // When recoverying from a snapshot, the first secret is valid from the
      // version at which it was recorded
      static bool is_first_secret = !from_snapshot;

      network.tables->set_map_hook(
        network.shares.get_name(),
        network.shares.wrap_map_hook(
          [this](kv::Version version, const Shares::Write& w)
            -> kv::ConsensusHookPtr {
            for (const auto& [k, opt_v] : w)
            {
              if (!opt_v.has_value())
              {
                throw std::logic_error(
                  fmt::format("Unexpected: removal from shares table ({})", k));
              }

              const auto& v = opt_v.value();

              kv::Version ledger_secret_version;
              if (is_first_secret)
              {
                // Special case for the first recovery share issuing (at network
                // open), which is applicable from the very first transaction.
                ledger_secret_version = 1;
                is_first_secret = false;
              }
              else
              {
                // If the version is not set (rekeying), use the version
                // from the hook plus one. Otherwise (recovery), use the
                // version specified.
                ledger_secret_version =
                  v.wrapped_latest_ledger_secret.version == kv::NoVersion ?
                  (version + 1) :
                  v.wrapped_latest_ledger_secret.version;
              }

              // No encrypted ledger secret are stored in the case of a pure
              // re-share (i.e. no ledger rekey).
              if (
                !v.encrypted_previous_ledger_secret.empty() ||
                ledger_secret_version == 1)
              {
                LOG_TRACE_FMT(
                  "Adding one encrypted recovery ledger secret at {}",
                  ledger_secret_version);

                recovery_ledger_secrets.push_back(
                  {ledger_secret_version, v.encrypted_previous_ledger_secret});
              }
            }

            return kv::ConsensusHookPtr(nullptr);
          }));
    }

    void reset_recovery_hook()
    {
      network.tables->unset_map_hook(network.shares.get_name());
    }

    void setup_n2n_channels()
    {
      n2n_channels->initialize(self, {network.identity->priv_key});
    }

    void setup_cmd_forwarder()
    {
      cmd_forwarder->initialize(self);
    }

    void setup_raft(bool public_only = false)
    {
      setup_n2n_channels();
      setup_cmd_forwarder();
      setup_tracker_store();

      auto request_tracker = std::make_shared<aft::RequestTracker>();
      auto view_change_tracker = std::make_unique<aft::ViewChangeTracker>(
        tracker_store,
        std::chrono::milliseconds(consensus_config.raft_election_timeout));
      auto shared_state = std::make_shared<aft::State>(self);
      auto raft = std::make_unique<RaftType>(
        network.consensus_type,
        std::make_unique<aft::Adaptor<kv::Store, kv::DeserialiseSuccess>>(
          network.tables),
        std::make_unique<consensus::LedgerEnclave>(writer_factory),
        n2n_channels,
        snapshotter,
        rpcsessions,
        rpc_map,
        node_cert.raw(),
        shared_state,
        std::make_shared<aft::ExecutorImpl>(shared_state, rpc_map, rpcsessions),
        request_tracker,
        std::move(view_change_tracker),
        std::chrono::milliseconds(consensus_config.raft_request_timeout),
        std::chrono::milliseconds(consensus_config.raft_election_timeout),
        std::chrono::milliseconds(consensus_config.bft_view_change_timeout),
        sig_tx_interval,
        public_only);

      consensus = std::make_shared<RaftConsensusType>(
        std::move(raft), network.consensus_type);

      network.tables->set_consensus(consensus);
      cmd_forwarder->set_request_tracker(request_tracker);

      // When a node is added, even locally, inform consensus so that it
      // can add a new active configuration.
      network.tables->set_map_hook(
        network.nodes.get_name(),
        network.nodes.wrap_map_hook(
          [](kv::Version version, const Nodes::Write& w)
            -> kv::ConsensusHookPtr {
            return std::make_unique<ConfigurationChangeHook>(version, w);
          }));

      setup_basic_hooks();
    }

    void setup_history()
    {
      // This function can be called once the node has started up and before
      // it has joined the service.
      history = std::make_shared<MerkleTxHistory>(
        *network.tables.get(),
        self,
        *node_sign_kp,
        sig_tx_interval,
        sig_ms_interval);

      network.tables->set_history(history);
    }

    void setup_encryptor(ConsensusType consensus_type)
    {
      // This function makes use of network secrets and should be called once
      // the node has joined the service (either via start_network() or
      // join_network())
#ifdef USE_NULL_ENCRYPTOR
      encryptor = std::make_shared<kv::NullTxEncryptor>();
#else
      if (network.consensus_type == ConsensusType::BFT)
      {
        encryptor = std::make_shared<BftTxEncryptor>(network.ledger_secrets);
      }
      else if (network.consensus_type == ConsensusType::CFT)
      {
        encryptor = std::make_shared<CftTxEncryptor>(network.ledger_secrets);
        encryptor->set_iv_id(self); // RaftEncryptor uses node ID in iv
      }
      else
      {
        throw std::logic_error(
          "Unknown consensus type " + std::to_string(consensus_type));
      }
#endif

      network.tables->set_encryptor(encryptor);
    }

    void setup_consensus(bool public_only = false)
    {
      setup_raft(public_only);
    }

    void setup_progress_tracker()
    {
      if (network.consensus_type == ConsensusType::BFT)
      {
        setup_tracker_store();
        progress_tracker =
          std::make_shared<ccf::ProgressTracker>(tracker_store, self);
        network.tables->set_progress_tracker(progress_tracker);
      }
    }

    void setup_tracker_store()
    {
      if (tracker_store == nullptr)
      {
        tracker_store = std::make_shared<ccf::ProgressTrackerStoreAdapter>(
          *network.tables.get(),
          *node_sign_kp,
          network.nodes,
          network.backup_signatures_map,
          network.revealed_nonces_map,
          network.new_views_map);
      }
    }

    void read_ledger_idx(consensus::Index idx)
    {
      RINGBUFFER_WRITE_MESSAGE(
        consensus::ledger_get,
        to_host,
        idx,
        consensus::LedgerRequestPurpose::Recovery);
    }

    void ledger_truncate(consensus::Index idx)
    {
      RINGBUFFER_WRITE_MESSAGE(consensus::ledger_truncate, to_host, idx);
    }
  };
}<|MERGE_RESOLUTION|>--- conflicted
+++ resolved
@@ -1295,44 +1295,6 @@
       return true;
     }
 
-<<<<<<< HEAD
-=======
-    void node_quotes(
-      kv::ReadOnlyTx& tx,
-      GetQuotes::Out& result,
-      const std::optional<std::set<NodeId>>& filter) override
-    {
-      auto nodes_view = tx.get_read_only_view(network.nodes);
-
-      nodes_view->foreach(
-        [&result, &filter](const NodeId& nid, const NodeInfo& ni) {
-          if (!filter.has_value() || (filter->find(nid) != filter->end()))
-          {
-            if (ni.status == ccf::NodeStatus::TRUSTED)
-            {
-              GetQuotes::Quote q;
-              q.node_id = nid;
-              q.raw = fmt::format("{:02x}", fmt::join(ni.quote, ""));
-#ifdef GET_QUOTE
-              auto code_id_opt = QuoteGenerator::get_code_id(ni.quote);
-              if (!code_id_opt.has_value())
-              {
-                q.error = fmt::format("Failed to retrieve code ID from quote");
-              }
-              else
-              {
-                q.mrenclave =
-                  fmt::format("{:02x}", fmt::join(code_id_opt.value(), ""));
-              }
-#endif
-              result.quotes.push_back(q);
-            }
-          }
-          return true;
-        });
-    };
-
->>>>>>> 24a72981
     NodeId get_node_id() const override
     {
       return self;
