// Copyright (c) Microsoft Corporation. All rights reserved.
// Licensed under the Apache 2.0 License.
#pragma once

#include "blit.h"
#include "consensus/aft/raft_consensus.h"
#include "consensus/ledger_enclave.h"
#include "crypto/entropy.h"
#include "crypto/pem.h"
#include "crypto/symmetric_key.h"
#include "crypto/verifier.h"
#include "ds/logger.h"
#include "ds/state_machine.h"
#include "enclave/rpc_sessions.h"
#include "encryptor.h"
#include "entities.h"
#include "genesis_gen.h"
#include "history.h"
#include "hooks.h"
#include "js/wrap.h"
#include "network_state.h"
#include "node/jwt_key_auto_refresh.h"
#include "node/progress_tracker.h"
#include "node/reconfig_id.h"
#include "node/rpc/serdes.h"
#include "node/node_to_node_channel_manager.h"
#include "rpc/frontend.h"
#include "rpc/serialization.h"
#include "secret_broadcast.h"
#include "secret_share.h"
#include "share_manager.h"
#include "snapshotter.h"
#include "tls/client.h"
#include "ds/state_machine.h"

#ifdef USE_NULL_ENCRYPTOR
#  include "kv/test/null_encryptor.h"
#endif

#ifndef VIRTUAL_ENCLAVE
#  include "ccf_t.h"
#endif

#include <atomic>
#include <chrono>
#define FMT_HEADER_ONLY
#include <fmt/format.h>
#include <nlohmann/json.hpp>
#include <stdexcept>
#include <unordered_set>
#include <vector>

// Used by fmtlib to render ccf::State
namespace std
{
  std::ostream& operator<<(std::ostream& os, ccf::State s)
  {
    nlohmann::json j;
    to_json(j, s);
    return os << j.dump();
  }
}

namespace ccf
{
  using RaftConsensusType =
    aft::Consensus<consensus::LedgerEnclave, NodeToNode, Snapshotter>;
  using RaftType = aft::Aft<consensus::LedgerEnclave, NodeToNode, Snapshotter>;

  struct NodeCreateInfo
  {
    crypto::Pem node_cert;
    crypto::Pem network_cert;
  };

  void reset_data(std::vector<uint8_t>& data)
  {
    data.clear();
    data.shrink_to_fit();
  }

  class NodeState : public ccf::AbstractNodeState
  {
  private:
    //
    // this node's core state
    //
    ds::StateMachine<State> sm;
    std::mutex lock;

    CurveID curve_id;
    crypto::KeyPairPtr node_sign_kp;
    NodeId self;
    std::shared_ptr<crypto::RSAKeyPair> node_encrypt_kp;
    crypto::Pem node_cert;
    QuoteInfo quote_info;
    CodeDigest node_code_id;
    CCFConfig config;
#ifdef GET_QUOTE
    EnclaveAttestationProvider enclave_attestation_provider;
#endif

    //
    // kv store, replication, and I/O
    //
    ringbuffer::AbstractWriterFactory& writer_factory;
    ringbuffer::WriterPtr to_host;
    consensus::Configuration consensus_config;
    size_t sig_tx_interval;
    size_t sig_ms_interval;

    NetworkState& network;

    std::shared_ptr<kv::Consensus> consensus;
    std::shared_ptr<enclave::RPCMap> rpc_map;
    std::shared_ptr<NodeToNode> n2n_channels;
    std::shared_ptr<Forwarder<NodeToNode>> cmd_forwarder;
    std::shared_ptr<enclave::RPCSessions> rpcsessions;

    std::shared_ptr<kv::TxHistory> history;
    std::shared_ptr<ccf::ProgressTracker> progress_tracker;
    std::shared_ptr<ccf::ProgressTrackerStoreAdapter> tracker_store;
    std::shared_ptr<kv::AbstractTxEncryptor> encryptor;

    ShareManager& share_manager;
    std::shared_ptr<Snapshotter> snapshotter;

    //
    // recovery
    //
    NodeInfoNetwork node_info_network;
    std::shared_ptr<kv::Store> recovery_store;

    kv::Version recovery_v;
    crypto::Sha256Hash recovery_root;
    std::vector<kv::Version> view_history;
    consensus::Index last_recovered_signed_idx = 1;
    RecoveredEncryptedLedgerSecrets recovery_ledger_secrets;
    consensus::Index ledger_idx = 0;

    //
    // JWT key auto-refresh
    //
    std::shared_ptr<JwtKeyAutoRefresh> jwt_key_auto_refresh;

    struct StartupSnapshotInfo
    {
      std::vector<uint8_t>& raw;
      consensus::Index seqno;
      consensus::Index evidence_seqno;

      // Store used to verify a snapshot (either created fresh when a node joins
      // from a snapshot or points to the main store when recovering from a
      // snapshot)
      std::shared_ptr<kv::Store> store = nullptr;

      // The snapshot to startup from (on join or recovery) is only valid once a
      // signature ledger entry confirms that the snapshot evidence was
      // committed
      bool has_evidence = false;
      bool is_evidence_committed = false;

      StartupSnapshotInfo(
        const std::shared_ptr<kv::Store>& store_,
        std::vector<uint8_t>& raw_,
        consensus::Index seqno_,
        consensus::Index evidence_seqno_) :
        raw(raw_),
        seqno(seqno_),
        evidence_seqno(evidence_seqno_),
        store(store_)
      {}

      bool is_snapshot_verified()
      {
        return has_evidence && is_evidence_committed;
      }

      ~StartupSnapshotInfo()
      {
        reset_data(raw);
      }
    };
    std::unique_ptr<StartupSnapshotInfo> startup_snapshot_info = nullptr;
    // Set to the snapshot seqno when a node starts from one and remembered for
    // the lifetime of the node
    std::optional<kv::Version> startup_seqno = std::nullopt;

    std::shared_ptr<kv::AbstractTxEncryptor> make_encryptor()
    {
#ifdef USE_NULL_ENCRYPTOR
      return std::make_shared<kv::NullTxEncryptor>();
#else
      return std::make_shared<NodeEncryptor>(network.ledger_secrets);
#endif
    }

    void initialise_startup_snapshot(bool recovery = false)
    {
      std::shared_ptr<kv::Store> snapshot_store;
      if (!recovery)
      {
        // Create a new store to verify the snapshot only
        snapshot_store = make_store(network.consensus_type);
        auto snapshot_history = std::make_shared<MerkleTxHistory>(
          *snapshot_store.get(),
          self,
          *node_sign_kp,
          sig_tx_interval,
          sig_ms_interval,
          false /* No signature timer on snapshot_history */);

        auto snapshot_encryptor = make_encryptor();

        snapshot_store->set_history(snapshot_history);
        snapshot_store->set_encryptor(snapshot_encryptor);
      }
      else
      {
        snapshot_store = network.tables;
      }

      LOG_INFO_FMT(
        "Deserialising public snapshot ({})", config.startup_snapshot.size());

      kv::ConsensusHookPtrs hooks;
      auto rc = snapshot_store->deserialise_snapshot(
        config.startup_snapshot, hooks, &view_history, true);
      if (rc != kv::ApplyResult::PASS)
      {
        throw std::logic_error(
          fmt::format("Failed to apply public snapshot: {}", rc));
      }

      LOG_INFO_FMT(
        "Public snapshot deserialised at seqno {}",
        snapshot_store->current_version());

      startup_seqno = snapshot_store->current_version();

      ledger_idx = snapshot_store->current_version();
      last_recovered_signed_idx = ledger_idx;

      startup_snapshot_info = std::make_unique<StartupSnapshotInfo>(
        snapshot_store,
        config.startup_snapshot,
        ledger_idx,
        config.startup_snapshot_evidence_seqno);
    }

  public:
    NodeState(
      ringbuffer::AbstractWriterFactory& writer_factory,
      NetworkState& network,
      std::shared_ptr<enclave::RPCSessions> rpcsessions,
      ShareManager& share_manager,
      CurveID curve_id_) :
      sm("NodeState", State::uninitialized),
      curve_id(curve_id_),
      node_sign_kp(crypto::make_key_pair(curve_id_)),
      node_encrypt_kp(crypto::make_rsa_key_pair()),
      writer_factory(writer_factory),
      to_host(writer_factory.create_writer_to_outside()),
      network(network),
      rpcsessions(rpcsessions),
      share_manager(share_manager)
    {
      if (network.consensus_type == ConsensusType::CFT)
      {
        self = crypto::Sha256Hash(node_sign_kp->public_key_der()).hex_str();
      }
    }

    QuoteVerificationResult verify_quote(
      kv::ReadOnlyTx& tx,
      const QuoteInfo& quote_info,
      const std::vector<uint8_t>& expected_node_public_key_der,
      CodeDigest& code_digest) override
    {
#ifdef GET_QUOTE
      return enclave_attestation_provider.verify_quote_against_store(
        tx, quote_info, expected_node_public_key_der, code_digest);
#else
      (void)tx;
      (void)quote_info;
      (void)expected_node_public_key_der;
      (void)code_digest;
      return QuoteVerificationResult::Verified;
#endif
    }

    //
    // funcs in state "uninitialized"
    //
    void initialize(
      const consensus::Configuration& consensus_config_,
      std::shared_ptr<enclave::RPCMap> rpc_map_,
      std::shared_ptr<enclave::AbstractRPCResponder> rpc_sessions_,
      size_t sig_tx_interval_,
      size_t sig_ms_interval_)
    {
      std::lock_guard<std::mutex> guard(lock);
      sm.expect(State::uninitialized);

      consensus_config = consensus_config_;
      rpc_map = rpc_map_;
      sig_tx_interval = sig_tx_interval_;
      sig_ms_interval = sig_ms_interval_;

      n2n_channels = std::make_shared<ccf::NodeToNodeChannelManager>(writer_factory);

      cmd_forwarder = std::make_shared<ccf::Forwarder<ccf::NodeToNode>>(
        rpc_sessions_, n2n_channels, rpc_map, consensus_config.consensus_type);
    
      sm.advance(State::initialized);

      for (auto& [actor, fe] : rpc_map->frontends())
      {
        fe->set_sig_intervals(
          sig_tx_interval,
          sig_ms_interval);
        fe->set_cmd_forwarder(cmd_forwarder);
      }
    }

    //
    // funcs in state "initialized"
    //
    NodeCreateInfo create(StartType start_type, CCFConfig&& config_)
    {
      std::lock_guard<std::mutex> guard(lock);
      sm.expect(State::initialized);

      config = std::move(config_);

      js::register_class_ids();
      open_frontend(ActorsType::nodes);

#ifdef GET_QUOTE
      quote_info = enclave_attestation_provider.generate_quote(
        node_sign_kp->public_key_der());
      auto code_id = enclave_attestation_provider.get_code_id(quote_info);
      if (code_id.has_value())
      {
        node_code_id = code_id.value();
      }
      else
      {
        throw std::logic_error("Failed to extract code id from quote");
      }
#endif

      switch (start_type)
      {
        case StartType::New:
        {
          network.identity =
            std::make_unique<NetworkIdentity>("CN=CCF Network", curve_id);

          node_cert = create_endorsed_node_cert();

          network.ledger_secrets->init();

          if (network.consensus_type == ConsensusType::BFT)
          {
            // BFT consensus requires a stable order of node IDs so that the
            // primary node in a given view can be computed deterministically by
            // all nodes in the network
            // See https://github.com/microsoft/CCF/issues/1852

            // Pad node id string to avoid memory alignment issues on
            // node-to-node messages
            self = NodeId(fmt::format("{:#064}", 0));
          }

          setup_snapshotter();
          setup_encryptor();
          setup_consensus(ServiceStatus::OPENING);
          setup_progress_tracker();
          setup_history();

          // Become the primary and force replication
          consensus->force_become_primary();

          // Open member frontend for members to configure and open the
          // network
          open_frontend(ActorsType::members);

          if (!create_and_send_request())
          {
            throw std::runtime_error(
              "Genesis transaction could not be committed");
          }

          accept_network_tls_connections();
          auto_refresh_jwt_keys();

          reset_data(quote_info.quote);
          reset_data(quote_info.endorsements);
          sm.advance(State::partOfNetwork);

          LOG_INFO_FMT("Created new node {}", self);
          return {node_cert, network.identity->cert};
        }
        case StartType::Join:
        {
          node_cert = create_self_signed_node_cert();
          accept_node_tls_connections();

          if (!config.startup_snapshot.empty())
          {
            initialise_startup_snapshot();
            sm.advance(State::verifyingSnapshot);
          }
          else
          {
            sm.advance(State::pending);
          }

          LOG_INFO_FMT("Created join node {}", self);
          return {node_cert, {}};
        }
        case StartType::Recover:
        {
          node_info_network = config.node_info_network;

          network.identity =
            std::make_unique<NetworkIdentity>("CN=CCF Network", curve_id);
          node_cert = create_endorsed_node_cert();

          setup_history();

          // It is necessary to give an encryptor to the store for it to
          // deserialise the public domain when recovering the public ledger.
          // Once the public recovery is complete, the existing encryptor is
          // replaced with a new one initialised with the recovered ledger
          // secrets.
          setup_encryptor();

          setup_snapshotter();
          bool from_snapshot = !config.startup_snapshot.empty();
          setup_recovery_hook();

          if (from_snapshot)
          {
            initialise_startup_snapshot(true);
            snapshotter->set_last_snapshot_idx(ledger_idx);
          }

          accept_network_tls_connections();

          sm.advance(State::readingPublicLedger);

          LOG_INFO_FMT("Created recovery node {}", self);
          return {node_cert, network.identity->cert};
        }
        default:
        {
          throw std::logic_error(
            fmt::format("Node was started in unknown mode {}", start_type));
        }
      }
    }

    //
    // funcs in state "pending"
    //
    void initiate_join()
    {
      auto network_ca = std::make_shared<tls::CA>(config.joining.network_cert);
      auto join_client_cert = std::make_unique<tls::Cert>(
        network_ca, node_cert, node_sign_kp->private_key_pem());

      // Create RPC client and connect to remote node
      auto join_client =
        rpcsessions->create_client(std::move(join_client_cert));

      join_client->connect(
        config.joining.target_host,
        config.joining.target_port,
        [this](
          http_status status,
          http::HeaderMap&& headers,
          std::vector<uint8_t>&& data) {
          std::lock_guard<std::mutex> guard(lock);
          if (!sm.check(State::pending))
          {
            return false;
          }

          if (status != HTTP_STATUS_OK)
          {
            const auto& location = headers.find(http::headers::LOCATION);
            if (
              status == HTTP_STATUS_PERMANENT_REDIRECT &&
              location != headers.end())
            {
              const auto& url = http::parse_url_full(location->second);
              config.joining.target_host = url.host;
              config.joining.target_port = url.port;
              LOG_INFO_FMT("Target node redirected to {}", location->second);
            }
            else
            {
              LOG_FAIL_FMT(
                "An error occurred while joining the network: {} {}{}",
                status,
                http_status_str(status),
                data.empty() ?
                  "" :
                  fmt::format("  '{}'", std::string(data.begin(), data.end())));
            }
            return false;
          }

          auto j = serdes::unpack(data, serdes::Pack::Text);

          JoinNetworkNodeToNode::Out resp;
          try
          {
            resp = j.get<JoinNetworkNodeToNode::Out>();
          }
          catch (const std::exception& e)
          {
            LOG_FAIL_FMT(
              "An error occurred while parsing the join network response");
            LOG_DEBUG_FMT(
              "An error occurred while parsing the join network response: {}",
              j.dump());
            return false;
          }

          // Set network secrets, node id and become part of network.
          if (
            resp.node_status == NodeStatus::TRUSTED ||
            resp.node_status == NodeStatus::LEARNER)
          {
            network.identity =
              std::make_unique<NetworkIdentity>(resp.network_info.identity);

            node_cert = create_endorsed_node_cert();

            network.ledger_secrets->init_from_map(
              std::move(resp.network_info.ledger_secrets));

            if (resp.network_info.consensus_type != network.consensus_type)
            {
              throw std::logic_error(fmt::format(
                "Enclave initiated with consensus type {} but target node "
                "responded with consensus {}",
                network.consensus_type,
                resp.network_info.consensus_type));
            }

            if (network.consensus_type == ConsensusType::BFT)
            {
              // In CFT, the node id is computed at startup, as the hash of the
              // node's public key
              self = resp.node_id;
            }

            setup_snapshotter();
            setup_encryptor();
            setup_consensus(
              resp.network_info.service_status, resp.network_info.public_only);
            setup_progress_tracker();
            setup_history();
            auto_refresh_jwt_keys();

            if (resp.network_info.public_only)
            {
              last_recovered_signed_idx =
                resp.network_info.last_recovered_signed_idx;
              setup_recovery_hook();
              snapshotter->set_snapshot_generation(false);
            }

            if (startup_snapshot_info)
            {
              // It is only possible to deserialise the entire snapshot then,
              // once the ledger secrets have been passed in by the network
              LOG_DEBUG_FMT(
                "Deserialising snapshot ({})",
                startup_snapshot_info->raw.size());
              std::vector<kv::Version> view_history;
              kv::ConsensusHookPtrs hooks;
              auto rc = network.tables->deserialise_snapshot(
                startup_snapshot_info->raw,
                hooks,
                &view_history,
                resp.network_info.public_only);
              if (rc != kv::ApplyResult::PASS)
              {
                throw std::logic_error(
                  fmt::format("Failed to apply snapshot on join: {}", rc));
              }

              for (auto& hook : hooks)
              {
                hook->call(consensus.get());
              }

              auto tx = network.tables->create_read_only_tx();
              auto signatures = tx.ro(network.signatures);
              auto sig = signatures->get();
              if (!sig.has_value())
              {
                throw std::logic_error(
                  fmt::format("No signatures found after applying snapshot"));
              }

              auto seqno = network.tables->current_version();
              consensus->init_as_backup(seqno, sig->view, view_history);

              if (!resp.network_info.public_only)
              {
                // Only clear snapshot if not recovering. When joining the
                // public network the snapshot is used later to initialise the
                // recovery store
                startup_snapshot_info.reset();
              }

              LOG_INFO_FMT(
                "Joiner successfully resumed from snapshot at seqno {} and "
                "view {}",
                seqno,
                sig->view);
            }

            open_frontend(ActorsType::members);

            accept_network_tls_connections();

            if (resp.network_info.public_only)
            {
              sm.advance(State::partOfPublicNetwork);
            }
            else
            {
              reset_data(quote_info.quote);
              reset_data(quote_info.endorsements);
              sm.advance(State::partOfNetwork);
            }

            LOG_INFO_FMT(
              "Node has now joined the network as node {}: {}",
              self,
              (resp.network_info.public_only ? "public only" : "all domains"));

            // The network identity is now known, the user frontend can be
            // opened once the KV state catches up
            open_user_frontend();
          }
          else if (resp.node_status == NodeStatus::PENDING)
          {
            LOG_INFO_FMT(
              "Node {} is waiting for votes of members to be trusted",
              resp.node_id);
          }

          return true;
        });

      // Send RPC request to remote node to join the network.
      JoinNetworkNodeToNode::In join_params;

      join_params.node_info_network = config.node_info_network;
      join_params.public_encryption_key =
        node_encrypt_kp->public_key_pem().raw();
      join_params.quote_info = quote_info;
      join_params.consensus_type = network.consensus_type;
      join_params.startup_seqno = startup_seqno;

      LOG_DEBUG_FMT(
        "Sending join request to {}:{}",
        config.joining.target_host,
        config.joining.target_port);

      const auto body = serdes::pack(join_params, serdes::Pack::Text);

      http::Request r(fmt::format(
        "/{}/{}", ccf::get_actor_prefix(ccf::ActorsType::nodes), "join"));
      r.set_header(
        http::headers::CONTENT_TYPE, http::headervalues::contenttype::JSON);
      r.set_body(&body);

      join_client->send_request(r.build_request());
    }

    void start_join_timer()
    {
      initiate_join();

      struct JoinTimeMsg
      {
        JoinTimeMsg(NodeState& self_) : self(self_) {}
        NodeState& self;
      };

      auto join_timer_msg = std::make_unique<threading::Tmsg<JoinTimeMsg>>(
        [](std::unique_ptr<threading::Tmsg<JoinTimeMsg>> msg) {
          if (msg->data.self.sm.check(State::pending))
          {
            msg->data.self.initiate_join();
            auto delay = std::chrono::milliseconds(
              msg->data.self.config.joining.join_timer);

            threading::ThreadMessaging::thread_messaging.add_task_after(
              std::move(msg), delay);
          }
        },
        *this);

      threading::ThreadMessaging::thread_messaging.add_task_after(
        std::move(join_timer_msg),
        std::chrono::milliseconds(config.joining.join_timer));
    }

    void join()
    {
      std::lock_guard<std::mutex> guard(lock);
      sm.expect(State::pending);
      start_join_timer();
    }

    void auto_refresh_jwt_keys()
    {
      if (!consensus)
      {
        LOG_INFO_FMT(
          "JWT key auto-refresh: consensus not initialized, not starting "
          "auto-refresh");
        return;
      }
      jwt_key_auto_refresh = std::make_shared<JwtKeyAutoRefresh>(
        config.jwt_key_refresh_interval_s,
        network,
        consensus,
        rpcsessions,
        rpc_map,
        node_sign_kp,
        node_cert);
      jwt_key_auto_refresh->start();

      network.tables->set_map_hook(
        network.jwt_issuers.get_name(),
        [this](kv::Version, const kv::untyped::Write&) -> kv::ConsensusHookPtr {
          jwt_key_auto_refresh->schedule_once();
          return kv::ConsensusHookPtr(nullptr);
        });
    }

    //
    // funcs in state "readingPublicLedger" or "verifyingSnapshot"
    //
    void start_ledger_recovery()
    {
      std::lock_guard<std::mutex> guard(lock);
      if (
        !sm.check(State::readingPublicLedger) &&
        !sm.check(State::verifyingSnapshot))
      {
        throw std::logic_error(fmt::format(
          "Node should be in state {} or {} to start reading ledger",
          State::readingPublicLedger,
          State::verifyingSnapshot));
      }

      LOG_INFO_FMT("Starting to read public ledger");
      read_ledger_idx(++ledger_idx);
    }

    void recover_public_ledger_entry(const std::vector<uint8_t>& ledger_entry)
    {
      std::lock_guard<std::mutex> guard(lock);

      std::shared_ptr<kv::Store> store;
      if (sm.check(State::readingPublicLedger))
      {
        // In recovery, use the main store to deserialise public entries
        store = network.tables;
      }
      else if (sm.check(State::verifyingSnapshot))
      {
        store = startup_snapshot_info->store;
      }
      else
      {
        LOG_FAIL_FMT(
          "Node should be in state {} or {} to recover public ledger entry",
          State::readingPublicLedger,
          State::verifyingSnapshot);
        return;
      }

      LOG_INFO_FMT(
        "Deserialising public ledger entry ({})", ledger_entry.size());

      auto r = store->deserialize(ledger_entry, ConsensusType::CFT, true);
      auto result = r->apply();
      if (result == kv::ApplyResult::FAIL)
      {
        LOG_FAIL_FMT("Failed to deserialise entry in public ledger");
        store->rollback(ledger_idx - 1);
        recover_public_ledger_end_unsafe();
        return;
      }

      // Not synchronised because consensus isn't effectively running then
      for (auto& hook : r->get_hooks())
      {
        hook->call(consensus.get());
      }

      // If the ledger entry is a signature, it is safe to compact the store
      if (result == kv::ApplyResult::PASS_SIGNATURE)
      {
        // If the ledger entry is a signature, it is safe to compact the store
        store->compact(ledger_idx);
        auto tx = store->create_tx();
        GenesisGenerator g(network, tx);
        auto last_sig = g.get_last_signature();

        if (!last_sig.has_value())
        {
          throw std::logic_error("Signature missing");
        }

        LOG_DEBUG_FMT(
          "Read signature at {} for view {}", ledger_idx, last_sig->view);
        // Initial transactions, before the first signature, must have
        // happened in the first signature's view (eg - if the first
        // signature is at seqno 20 in view 4, then transactions 1->19 must
        // also have been in view 4). The brief justification is that while
        // the first node may start in an arbitrarily high view (it does not
        // necessarily start in view 1), it cannot _change_ view before a
        // valid signature.
        const auto view_start_idx =
          view_history.empty() ? 1 : last_recovered_signed_idx + 1;
        CCF_ASSERT_FMT(
          last_sig->view >= 0, "last_sig->view is invalid, {}", last_sig->view);
        for (auto i = view_history.size();
             i < static_cast<size_t>(last_sig->view);
             ++i)
        {
          view_history.push_back(view_start_idx);
        }
        last_recovered_signed_idx = ledger_idx;

        if (
          startup_snapshot_info && startup_snapshot_info->has_evidence &&
          static_cast<consensus::Index>(last_sig->commit_seqno) >=
            startup_snapshot_info->evidence_seqno)
        {
          startup_snapshot_info->is_evidence_committed = true;
        }

        if (sm.check(State::readingPublicLedger))
        {
          // Inform snapshotter of all signature entries so that this node can
          // continue generating snapshots at the correct interval once the
          // recovery is complete
          snapshotter->record_committable(ledger_idx);
          snapshotter->commit(ledger_idx, false);
        }
      }
      else if (
        result == kv::ApplyResult::PASS_SNAPSHOT_EVIDENCE &&
        startup_snapshot_info)
      {
        auto tx = store->create_read_only_tx();
        auto snapshot_evidence = tx.ro(network.snapshot_evidence);

        if (ledger_idx == startup_snapshot_info->evidence_seqno)
        {
          auto evidence = snapshot_evidence->get(0);
          if (!evidence.has_value())
          {
            throw std::logic_error("Invalid snapshot evidence");
          }

          if (evidence->hash == crypto::Sha256Hash(startup_snapshot_info->raw))
          {
            LOG_DEBUG_FMT(
              "Snapshot evidence for snapshot found at {}",
              startup_snapshot_info->evidence_seqno);
            startup_snapshot_info->has_evidence = true;
          }
        }
      }

      read_ledger_idx(++ledger_idx);
    }

    void verify_snapshot_end()
    {
      std::lock_guard<std::mutex> guard(lock);
      if (!sm.check(State::verifyingSnapshot))
      {
        LOG_FAIL_FMT(
          "Node in state {} cannot finalise snapshot verification", sm.value());
        return;
      }

      if (startup_snapshot_info == nullptr)
      {
        // Node should shutdown if the startup snapshot cannot be verified
        throw std::logic_error(
          "No known startup snapshot to finalise snapshot verification");
      }

      if (!startup_snapshot_info->is_snapshot_verified())
      {
        // Node should shutdown if the startup snapshot cannot be verified
        LOG_FAIL_FMT(
          "Snapshot evidence at {} was not committed in ledger ending at {}. "
          "Node should be shutdown by operator.",
          startup_snapshot_info->evidence_seqno,
          ledger_idx);
        return;
      }

      ledger_truncate(startup_snapshot_info->seqno);

      sm.advance(State::pending);
      start_join_timer();
    }

    void recover_public_ledger_end_unsafe()
    {
      sm.expect(State::readingPublicLedger);

      if (startup_snapshot_info)
      {
        if (!startup_snapshot_info->is_snapshot_verified())
        {
          throw std::logic_error(
            "Snapshot evidence was not committed in ledger");
        }

        if (last_recovered_signed_idx < startup_snapshot_info->evidence_seqno)
        {
          throw std::logic_error("Snapshot evidence would be rolled back");
        }
      }

      // When reaching the end of the public ledger, truncate to last signed
      // index and promote network secrets to this index
      network.tables->rollback(last_recovered_signed_idx);
      ledger_truncate(last_recovered_signed_idx);
      snapshotter->rollback(last_recovered_signed_idx);

      LOG_INFO_FMT(
        "End of public ledger recovery - Truncating ledger to last signed "
        "seqno: {}",
        last_recovered_signed_idx);

      // KV term must be set before the first Tx is committed
      auto new_term = view_history.size() + 2;
      LOG_INFO_FMT("Setting term on public recovery store to {}", new_term);
      network.tables->set_term(new_term);

      auto tx = network.tables->create_tx();
      GenesisGenerator g(network, tx);
      g.create_service(network.identity->cert);
      g.retire_active_nodes();

      if (network.consensus_type == ConsensusType::BFT)
      {
        // BFT consensus requires a stable order of node IDs so that the
        // primary node in a given view can be computed deterministically by
        // all nodes in the network
        // See https://github.com/microsoft/CCF/issues/1852

        // Pad node id string to avoid memory alignment issues on
        // node-to-node messages
        auto values = tx.ro(network.values);
        auto id = values->get(0);
        self = NodeId(fmt::format("{:#064}", id.value()));
      }

      CodeDigest code_digest;
#ifdef GET_QUOTE
      auto code_id = enclave_attestation_provider.get_code_id(quote_info);
      if (code_id.has_value())
      {
        code_digest = code_id.value();
      }
      else
      {
        throw std::logic_error("Failed to extract code id from quote");
      }
#endif

      g.add_node(
        self,
        {node_info_network,
         node_cert,
         quote_info,
         node_encrypt_kp->public_key_pem().raw(),
         NodeStatus::PENDING,
         get_next_reconfiguration_id(network, tx),
         std::nullopt,
         ds::to_hex(code_digest.data)});

      LOG_INFO_FMT("Deleted previous nodes and added self as {}", self);

      network.ledger_secrets->init(last_recovered_signed_idx + 1);
      setup_encryptor();

      // Initialise snapshotter after public recovery
      snapshotter->init_after_public_recovery();
      snapshotter->set_snapshot_generation(false);

      kv::Version index = 0;
      kv::Term view = 0;
      kv::Version global_commit = 0;

      auto ls = g.get_last_signature();
      if (ls.has_value())
      {
        auto s = ls.value();
        index = s.seqno;
        view = s.view;
        global_commit = s.commit_seqno;
      }

      auto h = dynamic_cast<MerkleTxHistory*>(history.get());
      if (h)
      {
        h->set_node_id(self);
      }

      if (progress_tracker != nullptr)
      {
        progress_tracker->set_node_id(self);
      }

      setup_consensus(ServiceStatus::OPENING, true);
      setup_progress_tracker();
      auto_refresh_jwt_keys();

      LOG_DEBUG_FMT(
        "Restarting consensus at view: {} seqno: {} commit_seqno {}",
        view,
        index,
        global_commit);

      consensus->force_become_primary(index, view, view_history, index);

      // Sets itself as trusted
      g.trust_node(self, network.ledger_secrets->get_latest(tx).first);

#ifdef GET_QUOTE
      g.trust_node_code_id(node_code_id);
#endif

      if (tx.commit() != kv::CommitResult::SUCCESS)
      {
        throw std::logic_error(
          "Could not commit transaction when starting recovered public "
          "network");
      }

      open_frontend(ActorsType::members);

      sm.advance(State::partOfPublicNetwork);
    }

    //
    // funcs in state "readingPrivateLedger"
    //
    void recover_private_ledger_entry(const std::vector<uint8_t>& ledger_entry)
    {
      std::lock_guard<std::mutex> guard(lock);
      if (!sm.check(State::readingPrivateLedger))
      {
        LOG_FAIL_FMT(
          "Node is state {} cannot recover private ledger entry", sm.value());
        return;
      }

      LOG_INFO_FMT(
        "Deserialising private ledger entry ({})", ledger_entry.size());

      // When reading the private ledger, deserialise in the recovery store
      auto result =
        recovery_store->deserialize(ledger_entry, ConsensusType::CFT)->apply();
      if (result == kv::ApplyResult::FAIL)
      {
        LOG_FAIL_FMT("Failed to deserialise entry in private ledger");
        recovery_store->rollback(ledger_idx - 1);
        recover_private_ledger_end_unsafe();
        return;
      }

      if (result == kv::ApplyResult::PASS_SIGNATURE)
      {
        recovery_store->compact(ledger_idx);
      }

      if (recovery_store->current_version() == recovery_v)
      {
        LOG_INFO_FMT("Reached recovery final version at {}", recovery_v);
        recover_private_ledger_end_unsafe();
      }
      else
      {
        read_ledger_idx(++ledger_idx);
      }
    }

    void recover_private_ledger_end_unsafe()
    {
      // When reaching the end of the private ledger, make sure the same
      // ledger has been read and swap in private state

      sm.expect(State::readingPrivateLedger);

      if (recovery_v != recovery_store->current_version())
      {
        throw std::logic_error(fmt::format(
          "Private recovery did not reach public ledger seqno: {}/{}",
          recovery_store->current_version(),
          recovery_v));
      }

      auto h =
        dynamic_cast<MerkleTxHistory*>(recovery_store->get_history().get());
      if (h->get_replicated_state_root() != recovery_root)
      {
        throw std::logic_error(fmt::format(
          "Root of public store does not match root of private store at {}",
          recovery_v));
      }

      network.tables->swap_private_maps(*recovery_store.get());
      recovery_store.reset();

      // Raft should deserialise all security domains when network is opened
      consensus->enable_all_domains();

      // Snapshots are only generated after recovery is complete
      snapshotter->set_snapshot_generation(true);

      // Open the service
      if (consensus->can_replicate())
      {
        setup_one_off_secret_hook();
        auto tx = network.tables->create_tx();

        // Shares for the new ledger secret can only be issued now, once the
        // previous ledger secrets have been recovered
        share_manager.issue_recovery_shares(tx);
        GenesisGenerator g(network, tx);
        if (!g.open_service())
        {
          throw std::logic_error("Service could not be opened");
        }

        if (tx.commit() != kv::CommitResult::SUCCESS)
        {
          throw std::logic_error(
            "Could not commit transaction when finishing network recovery");
        }
      }
      open_user_frontend();
      reset_data(quote_info.quote);
      reset_data(quote_info.endorsements);
      sm.advance(State::partOfNetwork);
    }

    void setup_one_off_secret_hook()
    {
      // This hook is necessary to adjust the version at which the last ledger
      // secret before recovery is recorded in the store. This can only be fired
      // once, after the recovery shares for the post-recovery ledger secret are
      // issued.
      network.tables->set_map_hook(
        network.encrypted_ledger_secrets.get_name(),
        network.encrypted_ledger_secrets.wrap_map_hook(
          [this](
            kv::Version version, const EncryptedLedgerSecretsInfo::Write& w)
            -> kv::ConsensusHookPtr {
            if (w.size() > 1)
            {
              throw std::logic_error(fmt::format(
                "Transaction contains {} writes to map {}, expected one",
                w.size(),
                network.encrypted_ledger_secrets.get_name()));
            }

            auto encrypted_ledger_secret_info = w.at(0);
            if (!encrypted_ledger_secret_info.has_value())
            {
              throw std::logic_error(fmt::format(
                "Removal from {} table",
                network.encrypted_ledger_secrets.get_name()));
            }

            network.ledger_secrets->adjust_previous_secret_stored_version(
              version);

            network.tables->unset_map_hook(
              network.encrypted_ledger_secrets.get_name());

            return kv::ConsensusHookPtr(nullptr);
          }));
    }

    //
    // funcs in state "readingPublicLedger" or "readingPrivateLedger"
    //
    void recover_ledger_end()
    {
      std::lock_guard<std::mutex> guard(lock);

      if (is_reading_public_ledger())
      {
        recover_public_ledger_end_unsafe();
      }
      else if (is_reading_private_ledger())
      {
        recover_private_ledger_end_unsafe();
      }
      else
      {
        LOG_FAIL_FMT(
          "Node in state {} cannot finalise ledger recovery", sm.value());
        return;
      }
    }

    //
    // funcs in state "partOfPublicNetwork"
    //
    void setup_private_recovery_store()
    {
      recovery_store = std::make_shared<kv::Store>(
        true /* Check transactions in order */,
        true /* Make use of historical secrets */);
      auto recovery_history = std::make_shared<MerkleTxHistory>(
        *recovery_store.get(),
        self,
        *node_sign_kp,
        sig_tx_interval,
        sig_ms_interval,
        false /* No signature timer on recovery_history */);

      auto recovery_encryptor = make_encryptor();

      recovery_store->set_history(recovery_history);
      recovery_store->set_encryptor(recovery_encryptor);

      // Record real store version and root
      recovery_v = network.tables->current_version();
      auto h = dynamic_cast<MerkleTxHistory*>(history.get());
      recovery_root = h->get_replicated_state_root();

      if (startup_snapshot_info)
      {
        LOG_INFO_FMT(
          "Deserialising private snapshot for recovery ({})",
          startup_snapshot_info->raw.size());
        std::vector<kv::Version> view_history;
        kv::ConsensusHookPtrs hooks;
        auto rc = recovery_store->deserialise_snapshot(
          startup_snapshot_info->raw, hooks, &view_history);
        if (rc != kv::ApplyResult::PASS)
        {
          throw std::logic_error(fmt::format(
            "Could not deserialise snapshot in recovery store: {}", rc));
        }

        startup_snapshot_info.reset();
      }

      LOG_DEBUG_FMT(
        "Recovery store successfully setup at {}. Target recovery seqno: {}",
        recovery_store->current_version(),
        recovery_v);
    }

    void trigger_recovery_shares_refresh(kv::Tx& tx) override
    {
      share_manager.shuffle_recovery_shares(tx);
    }

    void trigger_host_process_launch(
      const std::vector<std::string>& args) override
    {
      LaunchHostProcessMessage msg{args};
      nlohmann::json j = msg;
      auto json = j.dump();
      LOG_DEBUG_FMT("Triggering host process launch: {}", json);
      RINGBUFFER_WRITE_MESSAGE(AppMessage::launch_host_process, to_host, json);
    }

    void transition_service_to_open(kv::Tx& tx) override
    {
      std::lock_guard<std::mutex> guard(lock);

      auto service = tx.rw<Service>(Tables::SERVICE);
      auto service_info = service->get();
      if (!service_info.has_value())
      {
        throw std::logic_error(
          "Service information cannot be found to transition service to open");
      }

      // Idempotence: if the service is already open or waiting for recovery
      // shares, this function should succeed with no effect
      if (
        service_info->status == ServiceStatus::WAITING_FOR_RECOVERY_SHARES ||
        service_info->status == ServiceStatus::OPEN)
      {
        LOG_DEBUG_FMT(
          "Service in state {} is already open", service_info->status);
        return;
      }

      if (is_part_of_public_network())
      {
        // If the node is in public mode, start accepting member recovery
        // shares
        share_manager.clear_submitted_recovery_shares(tx);
        service_info->status = ServiceStatus::WAITING_FOR_RECOVERY_SHARES;
        service->put(service_info.value());
        return;
      }
      else if (is_part_of_network())
      {
        // Otherwise, if the node is part of the network. Open the network
        // straight away. Recovery shares are allocated to each recovery member.
        try
        {
          share_manager.issue_recovery_shares(tx);
        }
        catch (const std::logic_error& e)
        {
          throw std::logic_error(
            fmt::format("Failed to issue recovery shares: {}", e.what()));
        }

        GenesisGenerator g(network, tx);
        if (g.open_service())
        {
          open_user_frontend();
        }
        return;
      }
      else
      {
        throw std::logic_error(
          fmt::format("Node in state {} cannot open service", sm.value()));
      }
    }

    void initiate_private_recovery(kv::Tx& tx) override
    {
      std::lock_guard<std::mutex> guard(lock);
      sm.expect(State::partOfPublicNetwork);

      auto restored_ledger_secrets = share_manager.restore_recovery_shares_info(
        tx, std::move(recovery_ledger_secrets));

      // Broadcast decrypted ledger secrets to other nodes for them to initiate
      // private recovery too
      LedgerSecretsBroadcast::broadcast_some(
        network, self, tx, restored_ledger_secrets);

      network.ledger_secrets->restore_historical(
        std::move(restored_ledger_secrets));

      LOG_INFO_FMT("Initiating end of recovery (primary)");

      // Emit signature to certify transactions that happened on public
      // network
      history->emit_signature();

      setup_private_recovery_store();
      reset_recovery_hook();

      // Start reading private security domain of ledger
      ledger_idx = recovery_store->current_version();
      read_ledger_idx(++ledger_idx);

      sm.advance(State::readingPrivateLedger);
    }

    //
    // funcs in state "partOfNetwork" or "partOfPublicNetwork"
    //
    void tick(std::chrono::milliseconds elapsed)
    {
      if (
        !sm.check(State::partOfNetwork) &&
        !sm.check(State::partOfPublicNetwork) &&
        !sm.check(State::readingPrivateLedger))
      {
        return;
      }

      consensus->periodic(elapsed);
    }

    void tick_end()
    {
      if (
        !sm.check(State::partOfNetwork) &&
        !sm.check(State::partOfPublicNetwork) &&
        !sm.check(State::readingPrivateLedger))
      {
        return;
      }

      consensus->periodic_end();
    }

    void recv_node_inbound(ccf::NodeMsgType msg_type, const ccf::NodeId& from, const uint8_t* payload_data, size_t payload_size)
    {
      if (
        msg_type == ccf::NodeMsgType::forwarded_msg)
      {
        cmd_forwarder->recv_message(from, payload_data, payload_size);
      }
<<<<<<< HEAD
      else
      {
        // Only process messages once part of network
        if (
          !sm.check(State::partOfNetwork) &&
          !sm.check(State::partOfPublicNetwork) &&
          !sm.check(State::readingPrivateLedger))
        {
          LOG_DEBUG_FMT("Ignoring node msg received too early - current state is {}", sm.value());
          return;
=======

      const uint8_t* payload_data = data.data();
      size_t payload_size = data.size();

      NodeMsgType msg_type =
        serialized::overlay<NodeMsgType>(payload_data, payload_size);
      NodeId from = serialized::read<NodeId::Value>(payload_data, payload_size);

      switch (msg_type)
      {
        case channel_msg:
        {
          n2n_channels->recv_message(from, payload_data, payload_size);
          break;
        }
        case consensus_msg:
        {
          consensus->recv_message(from, payload_data, payload_size);
          break;
>>>>>>> 8bf718e9
        }

        switch (msg_type)
        {
          case channel_msg:
          {
            n2n_channels->recv_channel_message(from, payload_data, payload_size);
            break;
          }

          case consensus_msg:
          {
            consensus->recv_message(from, payload_data, payload_size);
            break;
          }

          default:
          {
            LOG_FAIL_FMT("Unknown node message type: {}", msg_type);
            return;
          }
        }
      }
    }

    //
    // always available
    //
    bool is_primary() const override
    {
      return (
        (sm.check(State::partOfNetwork) ||
         sm.check(State::partOfPublicNetwork) ||
         sm.check(State::readingPrivateLedger)) &&
        consensus->is_primary());
    }

    bool can_replicate() override
    {
      return (
        (sm.check(State::partOfNetwork) ||
         sm.check(State::partOfPublicNetwork) ||
         sm.check(State::readingPrivateLedger)) &&
        consensus->can_replicate());
    }

    bool is_part_of_network() const override
    {
      return sm.check(State::partOfNetwork);
    }

    bool is_reading_public_ledger() const override
    {
      return sm.check(State::readingPublicLedger);
    }

    bool is_reading_private_ledger() const override
    {
      return sm.check(State::readingPrivateLedger);
    }

    bool is_verifying_snapshot() const override
    {
      return sm.check(State::verifyingSnapshot);
    }

    bool is_part_of_public_network() const override
    {
      return sm.check(State::partOfPublicNetwork);
    }

    ExtendedState state() override
    {
      std::lock_guard<std::mutex> guard(lock);
      State s = sm.value();
      if (s == State::readingPrivateLedger)
      {
        return {s, recovery_v, recovery_store->current_version()};
      }
      else
      {
        return {s, std::nullopt, std::nullopt};
      }
    }

    bool rekey_ledger(kv::Tx& tx) override
    {
      std::lock_guard<std::mutex> guard(lock);
      sm.expect(State::partOfNetwork);

      // The ledger should not be re-keyed when the service is not open because:
      // - While waiting for recovery shares, the submitted shares are stored
      // in a public table, encrypted with the ledger secret generated at
      // startup of the first recovery node
      // - On recovery, historical ledger secrets can only be looked up in the
      // ledger once all ledger secrets have been restored
      GenesisGenerator g(network, tx);
      if (g.get_service_status().value() != ServiceStatus::OPEN)
      {
        LOG_FAIL_FMT("Cannot rekey ledger while the service is not open");
        return false;
      }

      // Effects of ledger rekey are only observed from the next transaction,
      // once the local hook on the secrets table has been triggered.

      auto new_ledger_secret = make_ledger_secret();
      share_manager.issue_recovery_shares(tx, new_ledger_secret);
      LedgerSecretsBroadcast::broadcast_new(
        network, tx, std::move(new_ledger_secret));

      return true;
    }

    NodeId get_node_id() const override
    {
      return self;
    }

    std::optional<kv::Version> get_startup_snapshot_seqno() override
    {
      std::lock_guard<std::mutex> guard(lock);
      return startup_seqno;
    }

    SessionMetrics get_session_metrics() override
    {
      SessionMetrics sm;
      rpcsessions->get_stats(sm.active, sm.peak, sm.soft_cap, sm.hard_cap);
      return sm;
    }

  private:
    crypto::SubjectAltName get_subject_alt_name()
    {
      // If a domain is passed at node creation, record domain in SAN for node
      // hostname authentication over TLS. Otherwise, record IP in SAN.
      bool san_is_ip = config.domain.empty();
      return {san_is_ip ? config.node_info_network.rpchost : config.domain,
              san_is_ip};
    }

    std::vector<crypto::SubjectAltName> get_subject_alternative_names()
    {
      std::vector<crypto::SubjectAltName> sans =
        config.subject_alternative_names;
      sans.push_back(get_subject_alt_name());
      return sans;
    }

    Pem create_self_signed_node_cert()
    {
      auto sans = get_subject_alternative_names();
      return node_sign_kp->self_sign(config.subject_name, sans);
    }

    Pem create_endorsed_node_cert()
    {
      auto nw = crypto::make_key_pair(network.identity->priv_key);
      auto csr = node_sign_kp->create_csr(config.subject_name);
      auto sans = get_subject_alternative_names();
      return nw->sign_csr(network.identity->cert, csr, sans);
    }

    void accept_node_tls_connections()
    {
      // Accept TLS connections, presenting self-signed (i.e. non-endorsed)
      // node certificate. Once the node is part of the network, this
      // certificate should be replaced with network-endorsed counterpart

      assert(!node_cert.empty());
      rpcsessions->set_cert(node_cert, node_sign_kp->private_key_pem());
      LOG_INFO_FMT("Node TLS connections now accepted");
    }

    void accept_network_tls_connections()
    {
      // Accept TLS connections, presenting node certificate signed by network
      // certificate

      assert(!node_cert.empty() && !make_verifier(node_cert)->is_self_signed());
      rpcsessions->set_cert(node_cert, node_sign_kp->private_key_pem());
      LOG_INFO_FMT("Network TLS connections now accepted");
    }

    void open_frontend(
      ccf::ActorsType actor,
      std::optional<crypto::Pem*> identity = std::nullopt)
    {
      auto fe = rpc_map->find(actor);
      if (!fe.has_value())
      {
        throw std::logic_error(
          fmt::format("Cannot open {} frontend", (int)actor));
      }
      fe.value()->open(identity);
    }

    void open_user_frontend() override
    {
      open_frontend(ccf::ActorsType::users, &network.identity->cert);
    }

    std::vector<uint8_t> serialize_create_request(const QuoteInfo& quote_info)
    {
      CreateNetworkNodeToNode::In create_params;

      for (const auto& m_info : config.genesis.members_info)
      {
        create_params.members_info.push_back(m_info);
      }

      create_params.constitution = config.genesis.constitution;
      create_params.node_id = self;
      create_params.node_cert = node_cert;
      create_params.network_cert = network.identity->cert;
      create_params.quote_info = quote_info;
      create_params.public_encryption_key = node_encrypt_kp->public_key_pem();
      create_params.code_digest = node_code_id;
      create_params.node_info_network = config.node_info_network;
      create_params.configuration = {config.genesis.recovery_threshold,
                                     network.consensus_type};

      const auto body = serdes::pack(create_params, serdes::Pack::Text);

      http::Request request(fmt::format(
        "/{}/{}", ccf::get_actor_prefix(ccf::ActorsType::members), "create"));
      request.set_header(
        http::headers::CONTENT_TYPE, http::headervalues::contenttype::JSON);

      request.set_body(&body);

      auto node_cert_der = crypto::cert_pem_to_der(node_cert);
      const auto key_id = crypto::Sha256Hash(node_cert_der).hex_str();

      http::sign_request(request, node_sign_kp, key_id);

      return request.build_request();
    }

    bool parse_create_response(const std::vector<uint8_t>& response)
    {
      http::SimpleResponseProcessor processor;
      http::ResponseParser parser(processor);

      parser.execute(response.data(), response.size());

      if (processor.received.size() != 1)
      {
        LOG_FAIL_FMT(
          "Expected single message, found {}", processor.received.size());
        return false;
      }

      const auto& r = processor.received.front();

      if (r.status != HTTP_STATUS_OK)
      {
        LOG_FAIL_FMT(
          "Create response is error: {} {}",
          r.status,
          http_status_str(r.status));
        return false;
      }

      const auto body = serdes::unpack(r.body, serdes::Pack::Text);
      if (!body.is_boolean())
      {
        LOG_FAIL_FMT("Expected boolean body in create response");
        LOG_DEBUG_FMT(
          "Expected boolean body in create response: {}", body.dump());
        return false;
      }

      return body;
    }

    bool send_create_request(const std::vector<uint8_t>& packed)
    {
      auto node_session = std::make_shared<enclave::SessionContext>(
        enclave::InvalidSessionId, node_cert.raw());
      auto ctx = enclave::make_rpc_context(node_session, packed);

      ctx->is_create_request = true;

      const auto actor_opt = http::extract_actor(*ctx);
      if (!actor_opt.has_value())
      {
        throw std::logic_error("Unable to get actor for create request");
      }

      const auto actor = rpc_map->resolve(actor_opt.value());
      auto frontend_opt = this->rpc_map->find(actor);
      if (!frontend_opt.has_value())
      {
        throw std::logic_error(
          "RpcMap::find returned invalid (empty) frontend");
      }
      auto frontend = frontend_opt.value();

      const auto response = frontend->process(ctx);
      if (!response.has_value())
      {
        return false;
      }

      return parse_create_response(response.value());
    }

    bool create_and_send_request()
    {
      const auto create_success =
        send_create_request(serialize_create_request(quote_info));
      if (network.consensus_type == ConsensusType::BFT)
      {
        return true;
      }
      else
      {
        return create_success;
      }
    }

    void backup_initiate_private_recovery()
    {
      if (!consensus->is_backup())
        return;

      sm.expect(State::partOfPublicNetwork);

      LOG_INFO_FMT("Initiating end of recovery (backup)");

      setup_private_recovery_store();

      reset_recovery_hook();
      setup_one_off_secret_hook();

      // Start reading private security domain of ledger
      ledger_idx = recovery_store->current_version();
      read_ledger_idx(++ledger_idx);

      sm.advance(State::readingPrivateLedger);
    }

    void setup_basic_hooks()
    {
      network.tables->set_map_hook(
        network.secrets.get_name(),
        network.secrets.wrap_map_hook(
          [this](kv::Version hook_version, const Secrets::Write& w)
            -> kv::ConsensusHookPtr {
            LedgerSecretsMap restored_ledger_secrets;

            if (w.size() > 1)
            {
              throw std::logic_error(fmt::format(
                "Transaction contains {} writes to map {}, expected one",
                w.size(),
                network.secrets.get_name()));
            }

            auto ledger_secrets_for_nodes = w.at(0);
            if (!ledger_secrets_for_nodes.has_value())
            {
              throw std::logic_error(fmt::format(
                "Removal from {} table", network.secrets.get_name()));
            }

            for (const auto& [node_id, encrypted_ledger_secrets] :
                 ledger_secrets_for_nodes.value())
            {
              if (node_id != self)
              {
                // Only consider ledger secrets for this node
                continue;
              }

              for (const auto& encrypted_ledger_secret :
                   encrypted_ledger_secrets)
              {
                auto plain_ledger_secret = LedgerSecretsBroadcast::decrypt(
                  node_encrypt_kp, encrypted_ledger_secret.encrypted_secret);

                // On rekey, the version is inferred from the version at which
                // the hook is executed. Otherwise, on recovery, use the version
                // read from the write set.
                kv::Version ledger_secret_version =
                  encrypted_ledger_secret.version.value_or(hook_version);

                if (is_part_of_public_network())
                {
                  // On recovery, accumulate restored ledger secrets
                  restored_ledger_secrets.emplace(
                    ledger_secret_version,
                    std::make_shared<LedgerSecret>(
                      std::move(plain_ledger_secret),
                      encrypted_ledger_secret.previous_secret_stored_version));
                }
                else
                {
                  // When rekeying, set the encryption key for the next version
                  // onward (backups deserialise this transaction with the
                  // previous ledger secret)
                  network.ledger_secrets->set_secret(
                    ledger_secret_version + 1,
                    std::make_shared<LedgerSecret>(
                      std::move(plain_ledger_secret), hook_version));
                }
              }
            }

            if (!restored_ledger_secrets.empty() && is_part_of_public_network())
            {
              // When recovering, restore ledger secrets and trigger end of
              // recovery protocol (backup only)
              network.ledger_secrets->restore_historical(
                std::move(restored_ledger_secrets));
              backup_initiate_private_recovery();
            }

            return kv::ConsensusHookPtr(nullptr);
          }));
    }

    kv::Version get_last_recovered_signed_idx() override
    {
      // On recovery, only one node recovers the public ledger and is thus
      // aware of the version at which the new ledger secret is applicable
      // from. If the primary changes while the network is public-only, the
      // new primary should also know at which version the new ledger secret
      // is applicable from.
      std::lock_guard<std::mutex> guard(lock);
      return last_recovered_signed_idx;
    }

    void setup_recovery_hook()
    {
      network.tables->set_map_hook(
        network.encrypted_ledger_secrets.get_name(),
        network.encrypted_ledger_secrets.wrap_map_hook(
          [this](
            kv::Version version, const EncryptedLedgerSecretsInfo::Write& w)
            -> kv::ConsensusHookPtr {
            if (w.size() > 1)
            {
              throw std::logic_error(fmt::format(
                "Transaction contains {} writes to map {}, expected one",
                w.size(),
                network.encrypted_ledger_secrets.get_name()));
            }

            auto encrypted_ledger_secret_info = w.at(0);
            if (!encrypted_ledger_secret_info.has_value())
            {
              throw std::logic_error(fmt::format(
                "Removal from {} table",
                network.encrypted_ledger_secrets.get_name()));
            }

            // If the version of the next ledger secret is not set, deduce it
            // from the hook version (i.e. ledger rekey)
            if (!encrypted_ledger_secret_info->next_version.has_value())
            {
              encrypted_ledger_secret_info->next_version = version + 1;
            }

            if (encrypted_ledger_secret_info->previous_ledger_secret
                  .has_value())
            {
              LOG_DEBUG_FMT(
                "Recovery encrypted ledger secret valid at seqno {}",
                encrypted_ledger_secret_info->previous_ledger_secret->version);
            }

            recovery_ledger_secrets.emplace_back(
              std::move(encrypted_ledger_secret_info.value()));

            return kv::ConsensusHookPtr(nullptr);
          }));
    }

    void reset_recovery_hook()
    {
      network.tables->unset_map_hook(
        network.encrypted_ledger_secrets.get_name());
    }

    void setup_n2n_channels()
    {
      n2n_channels->initialize(
        self, network.identity->cert, node_sign_kp, node_cert);
    }

    void setup_cmd_forwarder()
    {
      cmd_forwarder->initialize(self);
    }

    void setup_raft(ServiceStatus service_status, bool public_only = false)
    {
      setup_n2n_channels();
      setup_cmd_forwarder();
      setup_tracker_store();

      auto request_tracker = std::make_shared<aft::RequestTracker>();
      auto view_change_tracker = std::make_unique<aft::ViewChangeTracker>(
        tracker_store,
        std::chrono::milliseconds(consensus_config.raft_election_timeout));
      auto shared_state = std::make_shared<aft::State>(self);

      kv::ReplicaState initial_state =
        (network.consensus_type == ConsensusType::BFT &&
         service_status == ServiceStatus::OPEN) ?
        kv::ReplicaState::Learner :
        kv::ReplicaState::Follower;

      auto raft = std::make_unique<RaftType>(
        network.consensus_type,
        std::make_unique<aft::Adaptor<kv::Store>>(network.tables),
        std::make_unique<consensus::LedgerEnclave>(writer_factory),
        n2n_channels,
        snapshotter,
        rpcsessions,
        rpc_map,
        node_cert.raw(),
        shared_state,
        std::make_shared<aft::ExecutorImpl>(shared_state, rpc_map, rpcsessions),
        request_tracker,
        std::move(view_change_tracker),
        std::chrono::milliseconds(consensus_config.raft_request_timeout),
        std::chrono::milliseconds(consensus_config.raft_election_timeout),
        std::chrono::milliseconds(consensus_config.bft_view_change_timeout),
        sig_tx_interval,
        public_only,
        initial_state);

      consensus = std::make_shared<RaftConsensusType>(
        std::move(raft), network.consensus_type);

      network.tables->set_consensus(consensus);
      cmd_forwarder->set_request_tracker(request_tracker);

      // When a node is added, even locally, inform consensus so that it
      // can add a new active configuration.
      network.tables->set_map_hook(
        network.nodes.get_name(),
        network.nodes.wrap_map_hook(
          [](kv::Version version, const Nodes::Write& w)
            -> kv::ConsensusHookPtr {
            return std::make_unique<ConfigurationChangeHook>(version, w);
          }));

      setup_basic_hooks();
    }

    void setup_history()
    {
      history = std::make_shared<MerkleTxHistory>(
        *network.tables.get(),
        self,
        *node_sign_kp,
        sig_tx_interval,
        sig_ms_interval,
        true);

      network.tables->set_history(history);
    }

    void setup_encryptor()
    {
      // This function makes use of ledger secrets and should be called once
      // the node has joined the service
      encryptor = make_encryptor();
      network.tables->set_encryptor(encryptor);
    }

    void setup_consensus(ServiceStatus service_status, bool public_only = false)
    {
      setup_raft(service_status, public_only);
    }

    void setup_progress_tracker()
    {
      if (network.consensus_type == ConsensusType::BFT)
      {
        setup_tracker_store();
        progress_tracker =
          std::make_shared<ccf::ProgressTracker>(tracker_store, self);
        network.tables->set_progress_tracker(progress_tracker);
      }
    }

    void setup_snapshotter()
    {
      snapshotter = std::make_shared<Snapshotter>(
        writer_factory, network.tables, config.snapshot_tx_interval);
    }

    void setup_tracker_store()
    {
      if (tracker_store == nullptr)
      {
        tracker_store = std::make_shared<ccf::ProgressTrackerStoreAdapter>(
          *network.tables.get(), *node_sign_kp);
      }
    }

    void read_ledger_idx(consensus::Index idx)
    {
      RINGBUFFER_WRITE_MESSAGE(
        consensus::ledger_get,
        to_host,
        idx,
        consensus::LedgerRequestPurpose::Recovery);
    }

    void ledger_truncate(consensus::Index idx)
    {
      RINGBUFFER_WRITE_MESSAGE(consensus::ledger_truncate, to_host, idx);
    }
  };
}<|MERGE_RESOLUTION|>--- conflicted
+++ resolved
@@ -1424,7 +1424,6 @@
       {
         cmd_forwarder->recv_message(from, payload_data, payload_size);
       }
-<<<<<<< HEAD
       else
       {
         // Only process messages once part of network
@@ -1435,27 +1434,6 @@
         {
           LOG_DEBUG_FMT("Ignoring node msg received too early - current state is {}", sm.value());
           return;
-=======
-
-      const uint8_t* payload_data = data.data();
-      size_t payload_size = data.size();
-
-      NodeMsgType msg_type =
-        serialized::overlay<NodeMsgType>(payload_data, payload_size);
-      NodeId from = serialized::read<NodeId::Value>(payload_data, payload_size);
-
-      switch (msg_type)
-      {
-        case channel_msg:
-        {
-          n2n_channels->recv_message(from, payload_data, payload_size);
-          break;
-        }
-        case consensus_msg:
-        {
-          consensus->recv_message(from, payload_data, payload_size);
-          break;
->>>>>>> 8bf718e9
         }
 
         switch (msg_type)
