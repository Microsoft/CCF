--- conflicted
+++ resolved
@@ -846,13 +846,8 @@
       return g.service_wait_for_shares();
     }
 
-<<<<<<< HEAD
     void finish_recovery(
-      Store::Tx& tx, const std::vector<kv::Version>& restored_versions)
-=======
-    bool finish_recovery(
       kv::Tx& tx, const std::vector<kv::Version>& restored_versions)
->>>>>>> e432c813
     {
       std::lock_guard<SpinLock> guard(lock);
       sm.expect(State::partOfPublicNetwork);
@@ -1038,26 +1033,7 @@
       });
     };
 
-<<<<<<< HEAD
-    void restore_ledger_secrets(Store::Tx& tx) override
-=======
-    bool split_ledger_secrets(kv::Tx& tx) override
-    {
-      try
-      {
-        share_manager.issue_shares(tx);
-      }
-      catch (const std::logic_error& e)
-      {
-        LOG_FAIL_FMT("Failed to update recovery shares info: {}", e.what());
-        return false;
-      }
-      return true;
-    }
-
-    bool restore_ledger_secrets(
-      kv::Tx& tx, const std::vector<SecretSharing::Share>& shares) override
->>>>>>> e432c813
+    void restore_ledger_secrets(kv::Tx& tx) override
     {
       finish_recovery(
         tx,
