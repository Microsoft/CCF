// Copyright (c) Microsoft Corporation. All rights reserved.
// Licensed under the Apache 2.0 License.
#pragma once

#include "consensus/aft/raft_consensus.h"
#include "consensus/ledger_enclave.h"
#include "ds/logger.h"
#include "enclave/rpc_sessions.h"
#include "encryptor.h"
#include "entities.h"
#include "genesis_gen.h"
#include "history.h"
#include "network_state.h"
#include "node/jwt_key_auto_refresh.h"
#include "node/progress_tracker.h"
#include "node/rpc/serdes.h"
#include "node_to_node.h"
#include "rpc/frontend.h"
#include "rpc/member_frontend.h"
#include "rpc/serialization.h"
#include "secret_share.h"
#include "share_manager.h"
#include "snapshotter.h"
#include "tls/client.h"
#include "tls/entropy.h"

#ifdef USE_NULL_ENCRYPTOR
#  include "kv/test/null_encryptor.h"
#endif

#ifndef VIRTUAL_ENCLAVE
#  include "ccf_t.h"
#endif

#include <atomic>
#include <chrono>
#define FMT_HEADER_ONLY
#include <fmt/format.h>
#include <nlohmann/json.hpp>
#include <stdexcept>
#include <unordered_set>
#include <vector>

extern "C"
{
#include <evercrypt/EverCrypt_AutoConfig2.h>
}

// Used by fmtlib to render ccf::State
namespace std
{
  std::ostream& operator<<(std::ostream& os, ccf::State s)
  {
    nlohmann::json j;
    to_json(j, s);
    return os << j.dump();
  }
}

namespace ccf
{
  using RaftConsensusType =
    aft::Consensus<consensus::LedgerEnclave, NodeToNode, Snapshotter>;
  using RaftType = aft::Aft<consensus::LedgerEnclave, NodeToNode, Snapshotter>;

  struct NodeCreateInfo
  {
    tls::Pem node_cert;
    tls::Pem network_cert;
  };

  template <typename T>
  class StateMachine
  {
    std::atomic<T> s;

  public:
    StateMachine(T s) : s(s) {}
    void expect(T s) const
    {
      auto state = this->s.load();
      if (s != state)
      {
        throw std::logic_error(
          fmt::format("State is {}, but expected {}", state, s));
      }
    }

    bool check(T s) const
    {
      return s == this->s.load();
    }

    T value() const
    {
      return this->s.load();
    }

    void advance(T s)
    {
      LOG_DEBUG_FMT("Advancing to state {} (from {})", s, this->s.load());
      this->s.store(s);
    }
  };

  void reset_data(std::vector<uint8_t>& data)
  {
    data.clear();
    data.shrink_to_fit();
  }

  class NodeState : public ccf::AbstractNodeState
  {
  private:
<<<<<<< HEAD
    template <typename T>
    using Result = std::pair<T, bool>;

    template <typename T>
    static Result<T> Success(T&& v)
    {
      return {std::forward<T>(v), true};
    }

    template <typename T>
    static Result<T> Fail()
    {
      return {{}, false};
    }

    template <typename T>
    static Result<T> Fail(const char* s)
    {
      LOG_DEBUG_FMT("{}", s);
      return {{}, false};
    }

=======
>>>>>>> 8018e87d
    //
    // this node's core state
    //
    StateMachine<State> sm;
    SpinLock lock;

    static constexpr NodeId invalid_node_id = -1;
    NodeId self = invalid_node_id;
    tls::KeyPairPtr node_sign_kp;
    tls::KeyPairPtr node_encrypt_kp;
    tls::Pem node_cert;
    std::vector<uint8_t> quote;
    CodeDigest node_code_id;

    //
    // kv store, replication, and I/O
    //
    ringbuffer::AbstractWriterFactory& writer_factory;
    ringbuffer::WriterPtr to_host;
    consensus::Config consensus_config;
    size_t sig_tx_interval;
    size_t sig_ms_interval;

    NetworkState& network;

    std::shared_ptr<kv::Consensus> consensus;
    std::shared_ptr<enclave::RPCMap> rpc_map;
    std::shared_ptr<NodeToNode> n2n_channels;
    std::shared_ptr<Forwarder<NodeToNode>> cmd_forwarder;
    std::shared_ptr<enclave::RPCSessions> rpcsessions;

    std::shared_ptr<kv::TxHistory> history;
    std::shared_ptr<ccf::ProgressTracker> progress_tracker;
    std::shared_ptr<ccf::ProgressTrackerStoreAdapter> tracker_store;
    std::shared_ptr<kv::AbstractTxEncryptor> encryptor;

    ShareManager& share_manager;
    std::shared_ptr<Snapshotter> snapshotter;

    //
    // recovery
    //
    NodeInfoNetwork node_info_network;
    std::shared_ptr<kv::Store> recovery_store;
    std::shared_ptr<kv::TxHistory> recovery_history;
    std::shared_ptr<kv::AbstractTxEncryptor> recovery_encryptor;

    kv::Version recovery_v;
    crypto::Sha256Hash recovery_root;
    std::vector<kv::Version> view_history;
    consensus::Index last_recovered_signed_idx = 1;
    std::list<RecoveredLedgerSecret> recovery_ledger_secrets;
    consensus::Index ledger_idx = 0;
    size_t recovery_snapshot_tx_interval = Snapshotter::max_tx_interval;

    struct StartupSnapshotInfo
    {
      std::vector<uint8_t>& raw;
      consensus::Index seqno;
      consensus::Index evidence_seqno;

      bool has_evidence = false;
      // The snapshot to startup from (on join or recovery) is only valid once a
      // signature ledger entry confirms that the snapshot evidence was
      // committed
      bool is_evidence_committed = false;

      StartupSnapshotInfo(
        std::vector<uint8_t>& raw_,
        consensus::Index seqno_,
        consensus::Index evidence_seqno_) :
        raw(raw_),
        seqno(seqno_),
        evidence_seqno(evidence_seqno_)
      {}

      bool is_snapshot_verified()
      {
        return has_evidence && is_evidence_committed;
      }

      ~StartupSnapshotInfo()
      {
        reset_data(raw);
      }
    };
    std::unique_ptr<StartupSnapshotInfo> startup_snapshot_info = nullptr;

    void initialise_startup_snapshot(CCFConfig& config)
    {
      LOG_INFO_FMT(
        "Deserialising public snapshot ({})", config.startup_snapshot.size());
      auto rc = network.tables->deserialise_snapshot(
        config.startup_snapshot, &view_history, true);
      if (rc != kv::DeserialiseSuccess::PASS)
      {
        throw std::logic_error(
          fmt::format("Failed to apply public snapshot: {}", rc));
      }

      LOG_INFO_FMT(
        "Public snapshot deserialised at seqno {}",
        network.tables->current_version());

      ledger_idx = network.tables->current_version();
      last_recovered_signed_idx = ledger_idx;

      startup_snapshot_info = std::make_unique<StartupSnapshotInfo>(
        config.startup_snapshot,
        ledger_idx,
        config.startup_snapshot_evidence_seqno);
    }

    //
    // JWT key auto-refresh
    //
    std::shared_ptr<JwtKeyAutoRefresh> jwt_key_auto_refresh;

  public:
    NodeState(
      ringbuffer::AbstractWriterFactory& writer_factory,
      NetworkState& network,
      std::shared_ptr<enclave::RPCSessions> rpcsessions,
      ShareManager& share_manager) :
      sm(State::uninitialized),
      self(INVALID_ID),
      node_sign_kp(tls::make_key_pair()),
      node_encrypt_kp(tls::make_key_pair()),
      writer_factory(writer_factory),
      to_host(writer_factory.create_writer_to_outside()),
      network(network),
      rpcsessions(rpcsessions),
      share_manager(share_manager),
      snapshotter(std::make_shared<Snapshotter>(writer_factory, network))
    {
      ::EverCrypt_AutoConfig2_init();
    }

    //
    // funcs in state "uninitialized"
    //
    void initialize(
      const consensus::Config& consensus_config_,
      std::shared_ptr<NodeToNode> n2n_channels_,
      std::shared_ptr<enclave::RPCMap> rpc_map_,
      std::shared_ptr<Forwarder<NodeToNode>> cmd_forwarder_,
      size_t sig_tx_interval_,
      size_t sig_ms_interval_)
    {
      std::lock_guard<SpinLock> guard(lock);
      sm.expect(State::uninitialized);

      consensus_config = consensus_config_;
      n2n_channels = n2n_channels_;
      rpc_map = rpc_map_;
      cmd_forwarder = cmd_forwarder_;
      sig_tx_interval = sig_tx_interval_;
      sig_ms_interval = sig_ms_interval_;
      sm.advance(State::initialized);
    }

    //
    // funcs in state "initialized"
    //
    NodeCreateInfo create(StartType start_type, CCFConfig& config)
    {
      std::lock_guard<SpinLock> guard(lock);
      sm.expect(State::initialized);

      create_node_cert(config);
      open_frontend(ActorsType::nodes);

#ifdef GET_QUOTE
      if (network.consensus_type != ConsensusType::BFT)
      {
        auto quote_opt =
          QuoteGenerator::get_quote(node_sign_kp->public_key_pem());
        if (!quote_opt.has_value())
        {
          throw std::runtime_error("Quote could not be retrieved");
        }
        quote = quote_opt.value();
        auto node_code_id_opt = QuoteGenerator::get_code_id(quote);
        if (!node_code_id_opt.has_value())
        {
          throw std::runtime_error("Code ID could not be retrieved from quote");
        }
        node_code_id = node_code_id_opt.value();
      }
#endif

      switch (start_type)
      {
        case StartType::New:
        {
          network.identity =
            std::make_unique<NetworkIdentity>("CN=CCF Network");

          network.ledger_secrets = std::make_shared<LedgerSecrets>();
          network.ledger_secrets->init();

          set_node_id(0); // The first node id is always 0

          setup_encryptor(network.consensus_type);
          setup_consensus();
          setup_progress_tracker();
          setup_history();

          snapshotter->set_tx_interval(config.snapshot_tx_interval);

          // Become the primary and force replication
          consensus->force_become_primary();

          // Open member frontend for members to configure and open the
          // network
          open_frontend(ActorsType::members);

          if (!create_and_send_request(config, quote))
          {
            throw std::runtime_error(
              "Genesis transaction could not be committed");
          }

          accept_network_tls_connections(config);
          auto_refresh_jwt_keys(config);

          reset_data(quote);
          sm.advance(State::partOfNetwork);

          return {node_cert, network.identity->cert};
        }
        case StartType::Join:
        {
          // TLS connections are not endorsed by the network until the node
          // has joined
          accept_node_tls_connections();
          auto_refresh_jwt_keys(config);

          if (!config.startup_snapshot.empty())
          {
            setup_history();

            // It is necessary to give an encryptor to the store for it to
            // deserialise the public domain when recovering the public ledger
            network.ledger_secrets = std::make_shared<LedgerSecrets>();
            setup_encryptor(network.consensus_type);

            initialise_startup_snapshot(config);

            sm.advance(State::verifyingSnapshot);
          }
          else
          {
            sm.advance(State::pending);
          }

          return {node_cert, {}};
        }
        case StartType::Recover:
        {
          node_info_network = config.node_info_network;

          network.identity =
            std::make_unique<NetworkIdentity>("CN=CCF Network");
          network.ledger_secrets = std::make_shared<LedgerSecrets>();

          setup_history();

          // It is necessary to give an encryptor to the store for it to
          // deserialise the public domain when recovering the public ledger.
          // Once the public recovery is complete, the existing encryptor is
          // replaced with a new one initialised with recovered ledger
          // secrets.
          setup_encryptor(network.consensus_type);

          // Snapshot generation is disabled until private recovery is
          // complete
          recovery_snapshot_tx_interval = config.snapshot_tx_interval;

          bool from_snapshot = !config.startup_snapshot.empty();
          setup_recovery_hook(from_snapshot);

          if (from_snapshot)
          {
            initialise_startup_snapshot(config);
            snapshotter->set_last_snapshot_idx(ledger_idx);
          }

          accept_network_tls_connections(config);
          auto_refresh_jwt_keys(config);

          sm.advance(State::readingPublicLedger);
          return {node_cert, network.identity->cert};
        }
        default:
        {
          throw std::logic_error(
            fmt::format("Node was started in unknown mode {}", start_type));
        }
      }
    }

    //
    // funcs in state "pending"
    //
    void initiate_join(CCFConfig& config)
    {
      auto network_ca = std::make_shared<tls::CA>(config.joining.network_cert);
      auto join_client_cert = std::make_unique<tls::Cert>(
        network_ca, node_cert, node_sign_kp->private_key_pem());

      // Create RPC client and connect to remote node
      auto join_client =
        rpcsessions->create_client(std::move(join_client_cert));

      join_client->connect(
        config.joining.target_host,
        config.joining.target_port,
        [this, &config](
          http_status status, http::HeaderMap&&, std::vector<uint8_t>&& data) {
          std::lock_guard<SpinLock> guard(lock);
          if (!sm.check(State::pending))
          {
            return false;
          }

          if (status != HTTP_STATUS_OK)
          {
            LOG_FAIL_FMT(
              "An error occurred while joining the network: {} {}{}",
              status,
              http_status_str(status),
              data.empty() ?
                "" :
                fmt::format("  '{}'", std::string(data.begin(), data.end())));
            return false;
          }

          auto j = serdes::unpack(data, serdes::Pack::Text);

          JoinNetworkNodeToNode::Out resp;
          try
          {
            resp = j.get<JoinNetworkNodeToNode::Out>();
          }
          catch (const std::exception& e)
          {
            LOG_FAIL_FMT(
              "An error occurred while parsing the join network response");
            LOG_DEBUG_FMT(
              "An error occurred while parsing the join network response: {}",
              j.dump());
            return false;
          }

          // Set network secrets, node id and become part of network.
          if (resp.node_status == NodeStatus::TRUSTED)
          {
            network.identity =
              std::make_unique<NetworkIdentity>(resp.network_info.identity);
            network.ledger_secrets =
              std::make_shared<LedgerSecrets>(resp.network_info.ledger_secrets);

            set_node_id(resp.node_id);

            if (resp.network_info.consensus_type != network.consensus_type)
            {
              throw std::logic_error(fmt::format(
                "Enclave initiated with consensus type {} but target node "
                "responded with consensus {}",
                network.consensus_type,
                resp.network_info.consensus_type));
            }

            setup_encryptor(resp.network_info.consensus_type);
            setup_consensus(resp.network_info.public_only);
            setup_progress_tracker();
            setup_history();

            if (startup_snapshot_info)
            {
              // It is only possible to deserialise the entire snapshot then,
              // once the ledger secrets have been passed in by the network
              LOG_DEBUG_FMT(
                "Deserialising snapshot ({})",
                startup_snapshot_info->raw.size());
              std::vector<kv::Version> view_history;
              auto rc = network.tables->deserialise_snapshot(
                startup_snapshot_info->raw,
                &view_history,
                resp.network_info.public_only);
              if (rc != kv::DeserialiseSuccess::PASS)
              {
                throw std::logic_error(
                  fmt::format("Failed to apply snapshot on join: {}", rc));
              }

              auto tx = network.tables->create_read_only_tx();
              auto sig_view = tx.get_read_only_view(network.signatures);
              auto sig = sig_view->get(0);
              if (!sig.has_value())
              {
                throw std::logic_error(
                  fmt::format("No signatures found after applying snapshot"));
              }

              auto seqno = network.tables->current_version();
              consensus->init_as_backup(seqno, sig->view, view_history);

              if (!resp.network_info.public_only)
              {
                // Only clear snapshot if not recovering. When joining the
                // public network the snapshot is used later to initialise the
                // recovery store
                startup_snapshot_info.reset();
              }
              else
              {
                recovery_snapshot_tx_interval = config.snapshot_tx_interval;
              }

              LOG_INFO_FMT(
                "Joiner successfully resumed from snapshot at seqno {} and "
                "view {}",
                seqno,
                sig->view);
            }

            open_frontend(ActorsType::members);

            accept_network_tls_connections(config);

            if (resp.network_info.public_only)
            {
              last_recovered_signed_idx =
                resp.network_info.last_recovered_signed_idx;
              setup_recovery_hook(startup_snapshot_info != nullptr);
              sm.advance(State::partOfPublicNetwork);
            }
            else
            {
              snapshotter->set_tx_interval(config.snapshot_tx_interval);
              reset_data(quote);
              sm.advance(State::partOfNetwork);
            }

            LOG_INFO_FMT(
              "Node has now joined the network as node {}: {}",
              self,
              (resp.network_info.public_only ? "public only" : "all domains"));

            // The network identity is now known, the user frontend can be
            // opened once the KV state catches up
            open_user_frontend();
          }
          else if (resp.node_status == NodeStatus::PENDING)
          {
            LOG_INFO_FMT(
              "Node {} is waiting for votes of members to be trusted",
              resp.node_id);
          }

          return true;
        });

      // Send RPC request to remote node to join the network.
      JoinNetworkNodeToNode::In join_params;

      join_params.node_info_network = config.node_info_network;
      join_params.public_encryption_key =
        node_encrypt_kp->public_key_pem().raw();
      join_params.quote = quote;
      join_params.consensus_type = network.consensus_type;

      LOG_DEBUG_FMT(
        "Sending join request to {}:{}",
        config.joining.target_host,
        config.joining.target_port);

      const auto body = serdes::pack(join_params, serdes::Pack::Text);

      http::Request r(fmt::format(
        "/{}/{}", ccf::get_actor_prefix(ccf::ActorsType::nodes), "join"));
      r.set_header(
        http::headers::CONTENT_TYPE, http::headervalues::contenttype::JSON);
      r.set_body(&body);

      join_client->send_request(r.build_request());
    }

    void start_join_timer(CCFConfig& config)
    {
      initiate_join(config);

      struct JoinTimeMsg
      {
        JoinTimeMsg(NodeState& self_, CCFConfig& config_) :
          self(self_),
          config(config_)
        {}

        NodeState& self;
        CCFConfig& config;
      };

      auto join_timer_msg = std::make_unique<threading::Tmsg<JoinTimeMsg>>(
        [](std::unique_ptr<threading::Tmsg<JoinTimeMsg>> msg) {
          if (msg->data.self.sm.check(State::pending))
          {
            msg->data.self.initiate_join(msg->data.config);
            auto delay =
              std::chrono::milliseconds(msg->data.config.joining.join_timer);

            threading::ThreadMessaging::thread_messaging.add_task_after(
              std::move(msg), delay);
          }
        },
        *this,
        config);

      threading::ThreadMessaging::thread_messaging.add_task_after(
        std::move(join_timer_msg),
        std::chrono::milliseconds(config.joining.join_timer));
    }

    void join(CCFConfig& config)
    {
      std::lock_guard<SpinLock> guard(lock);
      sm.expect(State::pending);
      start_join_timer(config);
    }

    void auto_refresh_jwt_keys(const CCFConfig& config)
    {
      if (!consensus)
      {
        LOG_INFO_FMT(
          "JWT key auto-refresh: consensus not initialized, not starting "
          "auto-refresh");
        return;
      }
      jwt_key_auto_refresh = std::make_shared<JwtKeyAutoRefresh>(
        config.jwt_key_refresh_interval_s,
        network,
        consensus,
        rpcsessions,
        rpc_map,
        node_cert);
      jwt_key_auto_refresh->start();

      network.tables->set_local_hook(
        network.jwt_issuers.get_name(),
        [this](kv::Version, const kv::untyped::Write&) {
          jwt_key_auto_refresh->schedule_once();
        });
    }

    //
    // funcs in state "readingPublicLedger" or "verifyingSnapshot"
    //
    void start_ledger_recovery()
    {
      std::lock_guard<SpinLock> guard(lock);
      if (
        !sm.check(State::readingPublicLedger) &&
        !sm.check(State::verifyingSnapshot))
      {
        throw std::logic_error(fmt::format(
          "Node should be in state {} or {} to recover public ledger entry",
          State::readingPublicLedger,
          State::verifyingSnapshot));
      }

      LOG_INFO_FMT("Starting public recovery");
      read_ledger_idx(++ledger_idx);
    }

    void recover_public_ledger_entry(const std::vector<uint8_t>& ledger_entry)
    {
      std::lock_guard<SpinLock> guard(lock);
      if (
        !sm.check(State::readingPublicLedger) &&
        !sm.check(State::verifyingSnapshot))
      {
        throw std::logic_error(fmt::format(
          "Node should be in state {} or {} to recover public ledger entry",
          State::readingPublicLedger,
          State::verifyingSnapshot));
      }

      LOG_INFO_FMT(
        "Deserialising public ledger entry ({})", ledger_entry.size());

      // When reading the public ledger, deserialise in the real store
      auto result = network.tables->deserialise(ledger_entry, true);
      if (result == kv::DeserialiseSuccess::FAILED)
      {
        LOG_FAIL_FMT("Failed to deserialise entry in public ledger");
        network.tables->rollback(ledger_idx - 1);
        if (sm.check(State::verifyingSnapshot))
        {
          throw std::logic_error(
            "Error deserialising public ledger entry when verifying snapshot");
        }
        recover_public_ledger_end_unsafe();
        return;
      }

      // If the ledger entry is a signature, it is safe to compact the store
      if (result == kv::DeserialiseSuccess::PASS_SIGNATURE)
      {
        network.tables->compact(ledger_idx);
        auto tx = network.tables->create_tx();
        GenesisGenerator g(network, tx);
        auto last_sig = g.get_last_signature();

        if (!last_sig.has_value())
        {
          throw std::logic_error("Signature missing");
        }

        LOG_DEBUG_FMT(
          "Read signature at {} for view {}", ledger_idx, last_sig->view);
        // Initial transactions, before the first signature, must have
        // happened in the first signature's view (eg - if the first
        // signature is at seqno 20 in view 4, then transactions 1->19 must
        // also have been in view 4). The brief justification is that while
        // the first node may start in an arbitrarily high view (it does not
        // necessarily start in view 1), it cannot _change_ view before a
        // valid signature.
        const auto view_start_idx =
          view_history.empty() ? 1 : last_recovered_signed_idx + 1;
        CCF_ASSERT_FMT(
          last_sig->view >= 0, "last_sig->view is invalid, {}", last_sig->view);
        for (auto i = view_history.size();
             i < static_cast<size_t>(last_sig->view);
             ++i)
        {
          view_history.push_back(view_start_idx);
        }
        last_recovered_signed_idx = ledger_idx;

        if (
          startup_snapshot_info && startup_snapshot_info->has_evidence &&
          last_sig->commit_seqno >= startup_snapshot_info->evidence_seqno)
        {
          startup_snapshot_info->is_evidence_committed = true;
        }
      }
      else if (
        result == kv::DeserialiseSuccess::PASS_SNAPSHOT_EVIDENCE &&
        startup_snapshot_info)
      {
        auto tx = network.tables->create_read_only_tx();
        auto snapshot_evidence_view =
          tx.get_read_only_view(network.snapshot_evidence);
        if (!snapshot_evidence_view)
        {
          throw std::logic_error("Invalid snapshot evidence");
        }

        if (ledger_idx == startup_snapshot_info->evidence_seqno)
        {
          auto snapshot_evidence = snapshot_evidence_view->get(0);
          if (!snapshot_evidence.has_value())
          {
            throw std::logic_error("Invalid snapshot evidence");
          }

          if (
            snapshot_evidence->hash ==
            crypto::Sha256Hash(startup_snapshot_info->raw))
          {
            LOG_DEBUG_FMT(
              "Snapshot evidence for snapshot found at {}",
              startup_snapshot_info->evidence_seqno);
            startup_snapshot_info->has_evidence = true;
          }
        }
      }

      read_ledger_idx(++ledger_idx);
    }

    void verify_snapshot_end(CCFConfig& config)
    {
      std::lock_guard<SpinLock> guard(lock);
      sm.expect(State::verifyingSnapshot);

      if (
        !startup_snapshot_info ||
        !startup_snapshot_info->is_snapshot_verified())
      {
        throw std::logic_error("Snapshot evidence was not committed in ledger");
      }

      network.tables->clear();
      ledger_truncate(startup_snapshot_info->seqno);

      sm.advance(State::pending);
      start_join_timer(config);
    }

    void recover_public_ledger_end_unsafe()
    {
      sm.expect(State::readingPublicLedger);

      if (startup_snapshot_info)
      {
        if (!startup_snapshot_info->is_snapshot_verified())
        {
          throw std::logic_error(
            "Snapshot evidence was not committed in ledger");
        }

        if (last_recovered_signed_idx < startup_snapshot_info->evidence_seqno)
        {
          throw std::logic_error("Snapshot evidence would be rolled back");
        }
      }

      // When reaching the end of the public ledger, truncate to last signed
      // index and promote network secrets to this index
      network.tables->rollback(last_recovered_signed_idx);
      ledger_truncate(last_recovered_signed_idx);
      LOG_INFO_FMT(
        "End of public ledger recovery - Truncating ledger to last signed "
        "index: {}",
        last_recovered_signed_idx);

      network.ledger_secrets->init(last_recovered_signed_idx + 1);
      // KV term must be set before the first Tx is committed
      auto new_term = view_history.size() + 2;
      LOG_INFO_FMT("Setting term on public recovery KV to {}", new_term);
      network.tables->set_term(new_term);

      auto tx = network.tables->create_tx();
      GenesisGenerator g(network, tx);
      g.create_service(network.identity->cert);
      g.retire_active_nodes();

      set_node_id(g.add_node({node_info_network,
                              node_cert,
                              quote,
                              node_encrypt_kp->public_key_pem().raw(),
                              NodeStatus::PENDING}));

      setup_encryptor(network.consensus_type);

      LOG_INFO_FMT("Deleted previous nodes and added self as {}", self);

      kv::Version index = 0;
      kv::Term view = 0;
      kv::Version global_commit = 0;

      auto ls = g.get_last_signature();
      if (ls.has_value())
      {
        auto s = ls.value();
        index = s.seqno;
        view = s.view;
        global_commit = s.commit_seqno;
      }

      auto h = dynamic_cast<MerkleTxHistory*>(history.get());
      if (h)
      {
        h->set_node_id(self);
      }

      if (progress_tracker != nullptr)
      {
        progress_tracker->set_node_id(self);
      }

      setup_raft(true);

      LOG_DEBUG_FMT(
        "Restarting consensus at view: {} seqno: {} commit_seqno {}",
        view,
        index,
        global_commit);

      consensus->force_become_primary(index, view, view_history, index);

      // Sets itself as trusted
      g.trust_node(self);

#ifdef GET_QUOTE
      if (network.consensus_type != ConsensusType::BFT)
      {
        g.trust_node_code_id(node_code_id);
      }
#endif

      if (g.finalize() != kv::CommitSuccess::OK)
      {
        throw std::logic_error(
          "Could not commit transaction when starting recovered public "
          "network");
      }

      open_frontend(ActorsType::members);

      sm.advance(State::partOfPublicNetwork);
    }

    //
    // funcs in state "readingPrivateLedger"
    //
    void recover_private_ledger_entry(const std::vector<uint8_t>& ledger_entry)
    {
      std::lock_guard<SpinLock> guard(lock);
      sm.expect(State::readingPrivateLedger);

      LOG_INFO_FMT(
        "Deserialising private ledger entry ({})", ledger_entry.size());

      // When reading the private ledger, deserialise in the recovery store
      auto result = recovery_store->deserialise(ledger_entry);
      if (result == kv::DeserialiseSuccess::FAILED)
      {
        LOG_FAIL_FMT("Failed to deserialise entry in private ledger");
        recovery_store->rollback(ledger_idx - 1);
        recover_private_ledger_end_unsafe();
        return;
      }

      if (result == kv::DeserialiseSuccess::PASS_SIGNATURE)
      {
        recovery_store->compact(ledger_idx);
      }

      if (recovery_store->current_version() == recovery_v)
      {
        LOG_INFO_FMT("Reached recovery final version at {}", recovery_v);
        recover_private_ledger_end_unsafe();
      }
      else
      {
        read_ledger_idx(++ledger_idx);
      }
    }

    void recover_private_ledger_end_unsafe()
    {
      // When reaching the end of the private ledger, make sure the same
      // ledger has been read and swap in private state

      sm.expect(State::readingPrivateLedger);

      if (recovery_v != recovery_store->current_version())
      {
        throw std::logic_error(fmt::format(
          "Private recovery did not reach public ledger version: {}/{}",
          recovery_store->current_version(),
          recovery_v));
      }

      auto h = dynamic_cast<MerkleTxHistory*>(recovery_history.get());
      if (h->get_replicated_state_root() != recovery_root)
      {
        throw std::logic_error(fmt::format(
          "Root of public store does not match root of private store at {}",
          recovery_v));
      }

      network.tables->swap_private_maps(*recovery_store.get());
      recovery_history.reset();
      recovery_store.reset();
      reset_recovery_hook();

      // Raft should deserialise all security domains when network is opened
      consensus->enable_all_domains();

      // Snapshots are only generated after recovery is complete
      snapshotter->set_tx_interval(recovery_snapshot_tx_interval);

      // Open the service
      if (consensus->is_primary())
      {
        auto tx = network.tables->create_tx();

        // Shares for the new ledger secret can only be issued now, once the
        // previous ledger secrets have been recovered
        share_manager.issue_shares_on_recovery(
          tx, last_recovered_signed_idx + 1);
        GenesisGenerator g(network, tx);
        if (!g.open_service())
        {
          throw std::logic_error("Service could not be opened");
        }

        if (g.finalize() != kv::CommitSuccess::OK)
        {
          throw std::logic_error(
            "Could not commit transaction when finishing network recovery");
        }
      }
      open_user_frontend();
      reset_data(quote);
      sm.advance(State::partOfNetwork);
    }

    //
    // funcs in state "readingPublicLedger" or "readingPrivateLedger"
    //
    void recover_ledger_end()
    {
      std::lock_guard<SpinLock> guard(lock);

      if (is_reading_public_ledger())
      {
        recover_public_ledger_end_unsafe();
      }
      else if (is_reading_private_ledger())
      {
        recover_private_ledger_end_unsafe();
      }
      else
      {
        throw std::logic_error(
          "Cannot end ledger recovery if not reading public or private "
          "ledger");
      }
    }

    //
    // funcs in state "partOfPublicNetwork"
    //
    void setup_private_recovery_store()
    {
      // Setup recovery store by cloning tables of store
      recovery_store = std::make_shared<kv::Store>();

      recovery_history = std::make_shared<MerkleTxHistory>(
        *recovery_store.get(),
        self,
        *node_sign_kp,
        sig_tx_interval,
        sig_ms_interval);

#ifdef USE_NULL_ENCRYPTOR
      recovery_encryptor = std::make_shared<kv::NullTxEncryptor>();
#else
      if (network.consensus_type == ConsensusType::BFT)
      {
        recovery_encryptor =
          std::make_shared<BftTxEncryptor>(network.ledger_secrets, true);
      }
      else if (network.consensus_type == ConsensusType::CFT)
      {
        recovery_encryptor =
          std::make_shared<CftTxEncryptor>(network.ledger_secrets, true);
        recovery_encryptor->set_iv_id(self); // RaftEncryptor uses node ID in iv
      }
      else
      {
        throw std::logic_error(
          fmt::format("Unknown consensus type: {}", network.consensus_type));
      }
#endif

      recovery_store->set_history(recovery_history);
      recovery_store->set_encryptor(recovery_encryptor);

      // Record real store version and root
      recovery_v = network.tables->current_version();
      auto h = dynamic_cast<MerkleTxHistory*>(history.get());
      recovery_root = h->get_replicated_state_root();

      if (startup_snapshot_info)
      {
        LOG_INFO_FMT(
          "Deserialising private snapshot for recovery ({})",
          startup_snapshot_info->raw.size());
        std::vector<kv::Version> view_history;
        auto rc = recovery_store->deserialise_snapshot(
          startup_snapshot_info->raw, &view_history);
        if (rc != kv::DeserialiseSuccess::PASS)
        {
          throw std::logic_error(fmt::format(
            "Could not deserialise snapshot in recovery store: {}", rc));
        }

        startup_snapshot_info.reset();
      }

      LOG_DEBUG_FMT(
        "Recovery store successfully setup at {}. Target recovery seqno: {}",
        recovery_store->current_version(),
        recovery_v);
    }

    bool accept_recovery(kv::Tx& tx) override
    {
      std::lock_guard<SpinLock> guard(lock);
      sm.expect(State::partOfPublicNetwork);

      GenesisGenerator g(network, tx);
      share_manager.clear_submitted_recovery_shares(tx);
      return g.service_wait_for_shares();
    }

    void initiate_private_recovery(kv::Tx& tx) override
    {
      std::lock_guard<SpinLock> guard(lock);
      sm.expect(State::partOfPublicNetwork);

      auto restored_versions =
        share_manager.restore_recovery_shares_info(tx, recovery_ledger_secrets);

      LOG_INFO_FMT("Initiating end of recovery (primary)");

      // Emit signature to certify transactions that happened on public
      // network
      history->emit_signature();

      for (auto const& v : restored_versions)
      {
        broadcast_ledger_secret(
          tx, network.ledger_secrets->get_secret(v).value(), v, true);
      }

      setup_private_recovery_store();

      // Start reading private security domain of ledger
      ledger_idx = recovery_store->current_version();
      read_ledger_idx(++ledger_idx);

      recovery_ledger_secrets.clear();
      sm.advance(State::readingPrivateLedger);
    }

    //
    // funcs in state "partOfNetwork" or "partOfPublicNetwork"
    //
    void tick(std::chrono::milliseconds elapsed)
    {
      if (
        !sm.check(State::partOfNetwork) &&
        !sm.check(State::partOfPublicNetwork) &&
        !sm.check(State::readingPrivateLedger))
      {
        return;
      }

      consensus->periodic(elapsed);
    }

    void tick_end()
    {
      if (
        !sm.check(State::partOfNetwork) &&
        !sm.check(State::partOfPublicNetwork) &&
        !sm.check(State::readingPrivateLedger))
      {
        return;
      }

      consensus->periodic_end();
    }

    void node_msg(const std::vector<uint8_t>& data)
    {
      // Only process messages once part of network
      if (
        !sm.check(State::partOfNetwork) &&
        !sm.check(State::partOfPublicNetwork) &&
        !sm.check(State::readingPrivateLedger))
      {
        return;
      }

      OArray oa(std::move(data));
      NodeMsgType msg_type =
        serialized::overlay<NodeMsgType>(oa.data(), oa.size());

      switch (msg_type)
      {
        case channel_msg:
        {
          n2n_channels->recv_message(std::move(oa));
          break;
        }
        case consensus_msg:
        {
          consensus->recv_message(std::move(oa));
          break;
        }

        default:
        {
        }
      }
    }

    //
    // always available
    //
    bool is_primary() const override
    {
      return (
        (sm.check(State::partOfNetwork) ||
         sm.check(State::partOfPublicNetwork) ||
         sm.check(State::readingPrivateLedger)) &&
        consensus->is_primary());
    }

    bool is_part_of_network() const override
    {
      return sm.check(State::partOfNetwork);
    }

    bool is_reading_public_ledger() const override
    {
      return sm.check(State::readingPublicLedger);
    }

    bool is_reading_private_ledger() const override
    {
      return sm.check(State::readingPrivateLedger);
    }

    bool is_verifying_snapshot() const override
    {
      return sm.check(State::verifyingSnapshot);
    }

    bool is_part_of_public_network() const override
    {
      return sm.check(State::partOfPublicNetwork);
    }

    ExtendedState state() override
    {
      std::lock_guard<SpinLock> guard(lock);
      State s = sm.value();
      if (s == State::readingPrivateLedger)
      {
        return {s, recovery_v, recovery_store->current_version()};
      }
      else
      {
        return {s, std::nullopt, std::nullopt};
      }
    }

    bool rekey_ledger(kv::Tx& tx) override
    {
      std::lock_guard<SpinLock> guard(lock);
      sm.expect(State::partOfNetwork);

      // Because submitted recovery shares are encrypted with the latest
      // ledger secret, it is not possible to rekey the ledger if the service
      // is in that state.
      GenesisGenerator g(network, tx);
      if (
        g.get_service_status().value() ==
        ServiceStatus::WAITING_FOR_RECOVERY_SHARES)
      {
        LOG_FAIL_FMT(
          "Cannot rekey ledger while the service is waiting for recovery "
          "shares");
        return false;
      }

      // Effects of ledger rekey are only observed from the next transaction,
      // once the local hook on the secrets table has been triggered.

      auto new_ledger_secret = LedgerSecret();
      share_manager.issue_shares_on_rekey(tx, new_ledger_secret);
      broadcast_ledger_secret(tx, new_ledger_secret);

      return true;
    }

    void node_quotes(
      kv::ReadOnlyTx& tx,
      GetQuotes::Out& result,
      const std::optional<std::set<NodeId>>& filter) override
    {
      auto nodes_view = tx.get_read_only_view(network.nodes);

      nodes_view->foreach([&result, &filter, this](
                            const NodeId& nid, const NodeInfo& ni) {
        if (!filter.has_value() || (filter->find(nid) != filter->end()))
        {
          if (ni.status == ccf::NodeStatus::TRUSTED)
          {
            GetQuotes::Quote q;
            q.node_id = nid;
            q.raw = fmt::format("{:02x}", fmt::join(ni.quote, ""));

            if (this->network.consensus_type != ConsensusType::BFT)
            {
#ifdef GET_QUOTE
              auto code_id_opt = QuoteGenerator::get_code_id(ni.quote);
              if (!code_id_opt.has_value())
              {
                q.error = fmt::format("Failed to retrieve code ID from quote");
              }
              else
              {
                q.mrenclave =
                  fmt::format("{:02x}", fmt::join(code_id_opt.value(), ""));
              }
#endif
            }
            result.quotes.push_back(q);
          }
        }
        return true;
      });
    };

    NodeId get_node_id() const override
    {
      return self;
    }

  private:
    void set_node_id(NodeId n)
    {
      LOG_INFO_FMT("Setting self node ID: {}", n);
      if (self != invalid_node_id)
      {
        throw std::logic_error(fmt::format(
          "Trying to reset node ID. Was previously {}, proposed {}", self, n));
      }

      self = n;
    }

    tls::SubjectAltName get_subject_alt_name(const CCFConfig& config)
    {
      // If a domain is passed at node creation, record domain in SAN for node
      // hostname authentication over TLS. Otherwise, record IP in SAN.
      bool san_is_ip = config.domain.empty();
      return {san_is_ip ? config.node_info_network.rpchost : config.domain,
              san_is_ip};
    }

    std::vector<tls::SubjectAltName> get_subject_alternative_names(
      const CCFConfig& config)
    {
      std::vector<tls::SubjectAltName> sans = config.subject_alternative_names;
      sans.push_back(get_subject_alt_name(config));
      return sans;
    }

    void create_node_cert(const CCFConfig& config)
    {
      auto sans = get_subject_alternative_names(config);
      node_cert = node_sign_kp->self_sign(config.subject_name, sans);
    }

    void accept_node_tls_connections()
    {
      // Accept TLS connections, presenting self-signed (i.e. non-endorsed)
      // node certificate. Once the node is part of the network, this
      // certificate should be replaced with network-endorsed counterpart
      rpcsessions->set_cert(node_cert, node_sign_kp->private_key_pem());
      LOG_INFO_FMT("Node TLS connections now accepted");
    }

    void accept_network_tls_connections(const CCFConfig& config)
    {
      // Accept TLS connections, presenting node certificate signed by network
      // certificate
      auto nw = tls::make_key_pair({network.identity->priv_key});

      auto sans = get_subject_alternative_names(config);
      auto endorsed_node_cert = nw->sign_csr(
        node_sign_kp->create_csr(config.subject_name),
        fmt::format("CN={}", "CCF Network"),
        sans);

      rpcsessions->set_cert(
        endorsed_node_cert, node_sign_kp->private_key_pem());
      LOG_INFO_FMT("Network TLS connections now accepted");
    }

    void open_frontend(
      ccf::ActorsType actor, std::optional<tls::Pem*> identity = std::nullopt)
    {
      auto fe = rpc_map->find(actor);
      if (!fe.has_value())
      {
        throw std::logic_error(
          fmt::format("Cannot open {} frontend", (int)actor));
      }
      fe.value()->open(identity);
    }

    void open_user_frontend() override
    {
      open_frontend(ccf::ActorsType::users, &network.identity->cert);
    }

    void broadcast_ledger_secret(
      kv::Tx& tx,
      const LedgerSecret& secret,
      kv::Version version = kv::NoVersion,
      bool exclude_self = false)
    {
      GenesisGenerator g(network, tx);
      auto secrets_view = tx.get_view(network.secrets);

      auto trusted_nodes = g.get_trusted_nodes(
        exclude_self ? std::make_optional(self) : std::nullopt);

      ccf::EncryptedLedgerSecrets secret_set;
      secret_set.primary_public_encryption_key =
        node_encrypt_kp->public_key_pem().raw();

      for (auto [nid, ni] : trusted_nodes)
      {
        ccf::EncryptedLedgerSecret secret_for_node;
        secret_for_node.node_id = nid;

        // Encrypt secrets with a shared secret derived from backup public
        // key
        auto backup_pubk = tls::make_public_key(ni.encryption_pub_key);
        crypto::KeyAesGcm backup_shared_secret(
          tls::KeyExchangeContext(node_encrypt_kp, backup_pubk)
            .compute_shared_secret());

        crypto::GcmCipher gcmcipher(secret.master.size());
        auto iv = tls::create_entropy()->random(gcmcipher.hdr.get_iv().n);
        std::copy(iv.begin(), iv.end(), gcmcipher.hdr.iv);

        backup_shared_secret.encrypt(
          iv, secret.master, nullb, gcmcipher.cipher.data(), gcmcipher.hdr.tag);

        secret_for_node.encrypted_secret = gcmcipher.serialise();
        secret_set.secrets.emplace_back(std::move(secret_for_node));
      }

      secrets_view->put(version, secret_set);
    }

    std::vector<uint8_t> serialize_create_request(
      const CCFConfig& config, const std::vector<uint8_t>& quote)
    {
      CreateNetworkNodeToNode::In create_params;

      for (const auto& m_info : config.genesis.members_info)
      {
        create_params.members_info.push_back(m_info);
      }

      create_params.gov_script = config.genesis.gov_script;
      create_params.node_cert = node_cert;
      create_params.network_cert = network.identity->cert;
      create_params.quote = quote;
      create_params.public_encryption_key = node_encrypt_kp->public_key_pem();
      create_params.code_digest =
        std::vector<uint8_t>(std::begin(node_code_id), std::end(node_code_id));
      create_params.node_info_network = config.node_info_network;
      create_params.consensus_type = network.consensus_type;
      create_params.recovery_threshold = config.genesis.recovery_threshold;

      const auto body = serdes::pack(create_params, serdes::Pack::Text);

      http::Request request(fmt::format(
        "/{}/{}", ccf::get_actor_prefix(ccf::ActorsType::members), "create"));
      request.set_header(
        http::headers::CONTENT_TYPE, http::headervalues::contenttype::JSON);

      request.set_body(&body);
      http::sign_request(request, node_sign_kp);

      return request.build_request();
    }

    bool parse_create_response(const std::vector<uint8_t>& response)
    {
      http::SimpleResponseProcessor processor;
      http::ResponseParser parser(processor);

      parser.execute(response.data(), response.size());

      if (processor.received.size() != 1)
      {
        LOG_FAIL_FMT(
          "Expected single message, found {}", processor.received.size());
        return false;
      }

      const auto& r = processor.received.front();

      if (r.status != HTTP_STATUS_OK)
      {
        LOG_FAIL_FMT(
          "Create response is error: {} {}",
          r.status,
          http_status_str(r.status));
        return false;
      }

      const auto body = serdes::unpack(r.body, serdes::Pack::Text);
      if (!body.is_boolean())
      {
        LOG_FAIL_FMT("Expected boolean body in create response");
        LOG_DEBUG_FMT(
          "Expected boolean body in create response: {}", body.dump());
        return false;
      }

      return body;
    }

    bool send_create_request(const std::vector<uint8_t>& packed)
    {
      auto node_session = std::make_shared<enclave::SessionContext>(
        enclave::InvalidSessionId, node_cert.raw());
      auto ctx = enclave::make_rpc_context(node_session, packed);

      ctx->is_create_request = true;

      const auto actor_opt = http::extract_actor(*ctx);
      if (!actor_opt.has_value())
      {
        throw std::logic_error("Unable to get actor for create request");
      }

      const auto actor = rpc_map->resolve(actor_opt.value());
      auto frontend_opt = this->rpc_map->find(actor);
      if (!frontend_opt.has_value())
      {
        throw std::logic_error(
          "RpcMap::find returned invalid (empty) frontend");
      }
      auto frontend = frontend_opt.value();

      const auto response = frontend->process(ctx);
      if (!response.has_value())
      {
        return false;
      }

      return parse_create_response(response.value());
    }

    bool create_and_send_request(
      const CCFConfig& config, const std::vector<uint8_t>& quote)
    {
      const auto create_success =
        send_create_request(serialize_create_request(config, quote));
      if (network.consensus_type == ConsensusType::BFT)
      {
        return true;
      }
      else
      {
        return create_success;
      }
    }

    void backup_finish_recovery()
    {
      if (!consensus->is_backup())
        return;

      sm.expect(State::partOfPublicNetwork);

      LOG_INFO_FMT("Initiating end of recovery (backup)");

      setup_private_recovery_store();

      // Start reading private security domain of ledger
      ledger_idx = recovery_store->current_version();
      read_ledger_idx(++ledger_idx);

      sm.advance(State::readingPrivateLedger);
    }

    void setup_basic_hooks()
    {
      network.tables->set_local_hook(
        network.secrets.get_name(),
        network.secrets.wrap_commit_hook(
          [this](kv::Version version, const Secrets::Write& w) {
            bool has_secrets = false;
            std::list<LedgerSecrets::VersionedLedgerSecret> restored_secrets;

            for (const auto& [v, opt_secret_set] : w)
            {
              if (!opt_secret_set.has_value())
              {
                throw std::logic_error(fmt::format(
                  "Unexpected: removal from secrets table ({})", v));
              }

              const auto& secret_set = opt_secret_set.value();

              for (auto& encrypted_secret_for_node : secret_set.secrets)
              {
                if (encrypted_secret_for_node.node_id == self)
                {
                  crypto::GcmCipher gcmcipher;
                  gcmcipher.deserialise(
                    encrypted_secret_for_node.encrypted_secret);
                  std::vector<uint8_t> plain_secret(gcmcipher.cipher.size());

                  auto primary_pubk = tls::make_public_key(
                    secret_set.primary_public_encryption_key);

                  crypto::KeyAesGcm primary_shared_key(
                    tls::KeyExchangeContext(node_encrypt_kp, primary_pubk)
                      .compute_shared_secret());

                  if (!primary_shared_key.decrypt(
                        gcmcipher.hdr.get_iv(),
                        gcmcipher.hdr.tag,
                        gcmcipher.cipher,
                        nullb,
                        plain_secret.data()))
                  {
                    throw std::logic_error(
                      "Decryption of past network secrets failed");
                  }

                  has_secrets = true;

                  // If the version key is NoVersion, we are rekeying. Use the
                  // version passed to the hook instead. For recovery, the
                  // version of the past secrets is passed as the key.
                  kv::Version secret_version =
                    (v == kv::NoVersion) ? version : v;

                  if (is_part_of_public_network())
                  {
                    restored_secrets.push_back(
                      {secret_version, LedgerSecret(plain_secret)});
                  }
                  else
                  {
                    // When rekeying, set the encryption key for the next
                    // version onward (for the backups to deserialise this
                    // transaction with the old key). The encryptor is in charge
                    // of updating the ledger secrets on global commit.
                    encryptor->update_encryption_key(
                      secret_version + 1, plain_secret);
                  }
                }
              }
            }

            // When recovering, trigger end of recovery protocol
            if (has_secrets && is_part_of_public_network())
            {
              restored_secrets.sort(
                [](
                  const LedgerSecrets::VersionedLedgerSecret& a,
                  const LedgerSecrets::VersionedLedgerSecret& b) {
                  return a.version < b.version;
                });

              network.ledger_secrets->restore(std::move(restored_secrets));
              backup_finish_recovery();
            }
          }));
    }

    kv::Version get_last_recovered_signed_idx() override
    {
      // On recovery, only one node recovers the public ledger and is thus
      // aware of the version at which the new ledger secret is applicable
      // from. If the primary changes while the network is public-only, the
      // new primary should also know at which version the new ledger secret
      // is applicable from.
      std::lock_guard<SpinLock> guard(lock);
      return last_recovered_signed_idx;
    }

    void setup_recovery_hook(bool from_snapshot)
    {
      // When recoverying from a snapshot, the first secret is valid from the
      // version at which it was recorded
      static bool is_first_secret = !from_snapshot;

      network.tables->set_local_hook(
        network.shares.get_name(),
        network.shares.wrap_commit_hook(
          [this](kv::Version version, const Shares::Write& w) {
            for (const auto& [k, opt_v] : w)
            {
              if (!opt_v.has_value())
              {
                throw std::logic_error(
                  fmt::format("Unexpected: removal from shares table ({})", k));
              }

              const auto& v = opt_v.value();

              kv::Version ledger_secret_version;
              if (is_first_secret)
              {
                // Special case for the first recovery share issuing (at network
                // open), which is applicable from the very first transaction.
                ledger_secret_version = 1;
                is_first_secret = false;
              }
              else
              {
                // If the version is not set (rekeying), use the version
                // from the hook plus one. Otherwise (recovery), use the
                // version specified.
                ledger_secret_version =
                  v.wrapped_latest_ledger_secret.version == kv::NoVersion ?
                  (version + 1) :
                  v.wrapped_latest_ledger_secret.version;
              }

              // No encrypted ledger secret are stored in the case of a pure
              // re-share (i.e. no ledger rekey).
              if (
                !v.encrypted_previous_ledger_secret.empty() ||
                ledger_secret_version == 1)
              {
                LOG_TRACE_FMT(
                  "Adding one encrypted recovery ledger secret at {}",
                  ledger_secret_version);

                recovery_ledger_secrets.push_back(
                  {ledger_secret_version, v.encrypted_previous_ledger_secret});
              }
            }
          }));
    }

    void reset_recovery_hook()
    {
      network.tables->unset_local_hook(network.shares.get_name());
    }

    void setup_n2n_channels()
    {
      n2n_channels->initialize(self, {network.identity->priv_key});
    }

    void setup_cmd_forwarder()
    {
      cmd_forwarder->initialize(self);
    }

    void setup_raft(bool public_only = false)
    {
      setup_n2n_channels();
      setup_cmd_forwarder();
      setup_tracker_store();

      auto request_tracker = std::make_shared<aft::RequestTracker>();
      auto view_change_tracker = std::make_unique<aft::ViewChangeTracker>(
        tracker_store,
        std::chrono::milliseconds(consensus_config.raft_election_timeout));
      auto shared_state = std::make_shared<aft::State>(self);
      auto raft = std::make_unique<RaftType>(
        network.consensus_type,
        std::make_unique<aft::Adaptor<kv::Store, kv::DeserialiseSuccess>>(
          network.tables),
        std::make_unique<consensus::LedgerEnclave>(writer_factory),
        n2n_channels,
        snapshotter,
        rpcsessions,
        rpc_map,
        node_cert.raw(),
        shared_state,
        std::make_shared<aft::ExecutorImpl>(shared_state, rpc_map, rpcsessions),
        request_tracker,
        std::move(view_change_tracker),
        std::chrono::milliseconds(consensus_config.raft_request_timeout),
        std::chrono::milliseconds(consensus_config.raft_election_timeout),
        std::chrono::milliseconds(consensus_config.bft_view_change_timeout),
        sig_tx_interval,
        public_only);

      consensus = std::make_shared<RaftConsensusType>(
        std::move(raft), network.consensus_type);

      network.tables->set_consensus(consensus);
      cmd_forwarder->set_request_tracker(request_tracker);

      // When a node is added, even locally, inform raft so that it
      // can add a new active configuration.
      network.tables->set_local_hook(
        network.nodes.get_name(),
        network.nodes.wrap_commit_hook(
          [this](kv::Version version, const Nodes::Write& w) {
            bool configure = false;
            auto configuration = consensus->get_latest_configuration();

            for (const auto& [node_id, opt_ni] : w)
            {
              if (!opt_ni.has_value())
              {
                throw std::logic_error(fmt::format(
                  "Unexpected: removal from nodes table ({})", node_id));
              }

              const auto& ni = opt_ni.value();
              switch (ni.status)
              {
                case NodeStatus::PENDING:
                {
                  // Pending nodes are not added to consensus until they are
                  // trusted
                  break;
                }
                case NodeStatus::TRUSTED:
                {
                  configuration.try_emplace(node_id, ni.nodehost, ni.nodeport);
                  configure = true;
                  break;
                }
                case NodeStatus::RETIRED:
                {
                  configuration.erase(node_id);
                  configure = true;
                  break;
                }
                default:
                {
                }
              }
            }

            if (configure)
            {
              consensus->add_configuration(version, configuration);
            }
          }));

      setup_basic_hooks();
    }

    void setup_history()
    {
      // This function can be called once the node has started up and before
      // it has joined the service.
      history = std::make_shared<MerkleTxHistory>(
        *network.tables.get(),
        self,
        *node_sign_kp,
        sig_tx_interval,
        sig_ms_interval);

      network.tables->set_history(history);
    }

    void setup_encryptor(ConsensusType consensus_type)
    {
      // This function makes use of network secrets and should be called once
      // the node has joined the service (either via start_network() or
      // join_network())
#ifdef USE_NULL_ENCRYPTOR
      encryptor = std::make_shared<kv::NullTxEncryptor>();
#else
      if (network.consensus_type == ConsensusType::BFT)
      {
        encryptor = std::make_shared<BftTxEncryptor>(network.ledger_secrets);
      }
      else if (network.consensus_type == ConsensusType::CFT)
      {
        encryptor = std::make_shared<CftTxEncryptor>(network.ledger_secrets);
        encryptor->set_iv_id(self); // RaftEncryptor uses node ID in iv
      }
      else
      {
        throw std::logic_error(
          "Unknown consensus type " + std::to_string(consensus_type));
      }
#endif

      network.tables->set_encryptor(encryptor);
    }

    void setup_consensus(bool public_only = false)
    {
      setup_raft(public_only);
    }

    void setup_progress_tracker()
    {
      if (network.consensus_type == ConsensusType::BFT)
      {
        setup_tracker_store();
        progress_tracker =
          std::make_shared<ccf::ProgressTracker>(tracker_store, self);
        network.tables->set_progress_tracker(progress_tracker);
      }
    }

    void setup_tracker_store()
    {
      if (tracker_store == nullptr)
      {
        tracker_store = std::make_shared<ccf::ProgressTrackerStoreAdapter>(
          *network.tables.get(),
          *node_sign_kp,
          network.nodes,
          network.backup_signatures_map,
          network.revealed_nonces_map,
          network.new_views_map);
      }
    }

    void read_ledger_idx(consensus::Index idx)
    {
      RINGBUFFER_WRITE_MESSAGE(
        consensus::ledger_get,
        to_host,
        idx,
        consensus::LedgerRequestPurpose::Recovery);
    }

    void ledger_truncate(consensus::Index idx)
    {
      RINGBUFFER_WRITE_MESSAGE(consensus::ledger_truncate, to_host, idx);
    }
  };
}<|MERGE_RESOLUTION|>--- conflicted
+++ resolved
@@ -112,31 +112,6 @@
   class NodeState : public ccf::AbstractNodeState
   {
   private:
-<<<<<<< HEAD
-    template <typename T>
-    using Result = std::pair<T, bool>;
-
-    template <typename T>
-    static Result<T> Success(T&& v)
-    {
-      return {std::forward<T>(v), true};
-    }
-
-    template <typename T>
-    static Result<T> Fail()
-    {
-      return {{}, false};
-    }
-
-    template <typename T>
-    static Result<T> Fail(const char* s)
-    {
-      LOG_DEBUG_FMT("{}", s);
-      return {{}, false};
-    }
-
-=======
->>>>>>> 8018e87d
     //
     // this node's core state
     //
