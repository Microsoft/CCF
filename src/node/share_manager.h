--- conflicted
+++ resolved
@@ -284,57 +284,6 @@
         tx, new_ledger_secret, network.ledger_secrets->get_latest());
     }
 
-<<<<<<< HEAD
-    // bool check_share_is_valid(
-    //   Store::Tx& tx, const std::vector<uint8_t>& raw_share, MemberId member_id)
-    // {
-    //   auto recovery_shares_info = tx.get_view(network.shares)->get(0);
-    //   if (!recovery_shares_info.has_value())
-    //   {
-    //     throw std::logic_error(
-    //       "Failed to retrieve current recovery shares info");
-    //   }
-
-    //   auto member_info = tx.get_view(network.members)->get(member_id);
-    //   if (!member_info.has_value())
-    //   {
-    //     throw std::logic_error(fmt::format(
-    //       "Could not check recovery share for unknown member {}", member_id));
-    //   }
-
-    //   bool share_is_valid = false;
-    //   for (auto const& s : recovery_shares_info.value().encrypted_shares)
-    //   {
-    //     if (
-    //       s.first == member_id &&
-    //       encrypt_share(raw_share, s.second.nonce, member_info->keyshare) ==
-    //         s.second.encrypted_share)
-    //     {
-    //       share_is_valid = true;
-    //     }
-    //   }
-
-    //   return share_is_valid;
-    // }
-
-    // For now, the shares are passed directly to this function. Shares should
-    // be retrieved from the KV instead.
-    std::vector<kv::Version> restore_recovery_shares_info(
-      Store::Tx& tx,
-      const std::map<MemberId, SecretSharing::Share>& shares,
-      const std::list<RecoveredLedgerSecret>& encrypted_recovery_secrets)
-    {
-      // First, re-assemble the ledger secret wrapping key from the given
-      // shares. Then, unwrap the latest ledger secret and use it to decrypt the
-      // previous ledger secret and so on.
-      std::vector<SecretSharing::Share> share_vec;
-      for (auto const& s : shares)
-      {
-        share_vec.emplace_back(s.second);
-      }
-      auto ls_wrapping_key = LedgerSecretWrappingKey(
-        SecretSharing::combine(share_vec, share_vec.size()));
-=======
     std::optional<EncryptedShare> get_encrypted_share(
       kv::Tx& tx, MemberId member_id)
     {
@@ -365,7 +314,6 @@
       // decrypt the previous ledger secret and so on.
 
       auto ls_wrapping_key = combine_from_submitted_shares(tx);
->>>>>>> 8cb46a29
 
       auto recovery_shares_info = tx.get_view(network.shares)->get(0);
       if (!recovery_shares_info.has_value())
