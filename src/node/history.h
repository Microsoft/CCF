// Copyright (c) Microsoft Corporation. All rights reserved.
// Licensed under the Apache 2.0 License.
#pragma once

#include "consensus/pbft/pbfttypes.h"
#include "crypto/hash.h"
#include "ds/logger.h"
#include "entities.h"
#include "kv/kvtypes.h"
#include "nodes.h"
#include "signatures.h"
#include "tls/tls.h"
#include "tls/verifier.h"

#include <array>
#include <deque>
#include <string.h>

extern "C"
{
#include <evercrypt/MerkleTree.h>
}

namespace fmt
{
  template <>
  struct formatter<kv::TxHistory::RequestID>
  {
    template <typename ParseContext>
    constexpr auto parse(ParseContext& ctx)
    {
      return ctx.begin();
    }

    template <typename FormatContext>
    auto format(const kv::TxHistory::RequestID& p, FormatContext& ctx)
    {
      return format_to(
        ctx.out(),
        "<RID {0}, {1}, {2}>",
        std::get<0>(p),
        std::get<1>(p),
        std::get<2>(p));
    }
  };
}

namespace ccf
{
  enum HashOp
  {
    APPEND,
    VERIFY,
    ROLLBACK,
    COMPACT
  };

  constexpr size_t MAX_HISTORY_LEN = 1000;

  static std::ostream& operator<<(std::ostream& os, HashOp flag)
  {
    switch (flag)
    {
      case APPEND:
        os << "append";
        break;

      case VERIFY:
        os << "verify";
        break;

      case ROLLBACK:
        os << "rollback";
        break;

      case COMPACT:
        os << "compact";
        break;
    }

    return os;
  }

  static void log_hash(const crypto::Sha256Hash& h, HashOp flag)
  {
    LOG_DEBUG_FMT("History [{}] {}", flag, h);
  }

  class NullTxHistory : public kv::TxHistory
  {
    Store& store;
    NodeId id;
    Signatures& signatures;

  public:
    NullTxHistory(
      Store& store_,
      NodeId id_,
      tls::KeyPair&,
      Signatures& signatures_,
      Nodes&) :
      store(store_),
      id(id_),
      signatures(signatures_)
    {}

    void append(const std::vector<uint8_t>& replicated) override {}

    void append(const uint8_t* replicated, size_t replicated_size) override {}

    bool verify(kv::Term* term = nullptr) override
    {
      return true;
    }

    void rollback(kv::Version v) override {}

    void compact(kv::Version v) override {}

    void emit_signature() override
    {
      auto version = store.next_version();
      LOG_INFO_FMT("Issuing signature at {}", version);
      store.commit(
        version,
        [version, this]() {
          Store::Tx sig(version);
          auto sig_view = sig.get_view(signatures);
          Signature sig_value(id, version);
          sig_view->put(0, sig_value);
          return sig.commit_reserved();
        },
        true);
    }

    bool add_request(
      kv::TxHistory::RequestID id,
      CallerId caller_id,
      const std::vector<uint8_t>& caller_cert,
      const std::vector<uint8_t>& request) override
    {
      return true;
    }

    void add_result(
      kv::TxHistory::RequestID id,
      kv::Version version,
      const std::vector<uint8_t>& replicated) override
    {}

    virtual void add_result(
      RequestID id,
      kv::Version version,
      const uint8_t* replicated,
      size_t replicated_size) override
    {}

    void add_result(RequestID id, kv::Version version) override {}

    void add_response(
      kv::TxHistory::RequestID id,
      const std::vector<uint8_t>& response) override
    {}

    void register_on_result(ResultCallbackHandler func) override {}

    void register_on_response(ResponseCallbackHandler func) override {}

    void clear_on_result() override {}

    void clear_on_response() override {}

    crypto::Sha256Hash get_replicated_state_root() override
    {
      return crypto::Sha256Hash();
    }

    std::vector<uint8_t> get_receipt(kv::Version v) override
    {
      return {};
    }

    bool verify_receipt(const std::vector<uint8_t>& v) override
    {
      return true;
    }
  };

  class Receipt
  {
  private:
    uint64_t index;
    uint32_t max_index;
    crypto::Sha256Hash root;
    hash_vec* path;

  public:
    Receipt()
    {
      path = init_path();
    }

    static Receipt from_v(const std::vector<uint8_t>& v)
    {
      Receipt r;
      const uint8_t* buf = v.data();
      size_t s = v.size();
      r.index = serialized::read<decltype(index)>(buf, s);
      r.max_index = serialized::read<decltype(max_index)>(buf, s);
      std::copy(buf, buf + r.root.h.size(), r.root.h.data());
      buf += r.root.h.size();
      s -= r.root.h.size();
      for (size_t i = 0; i < s; i += r.root.SIZE)
      {
        path_insert(r.path, const_cast<uint8_t*>(buf + i));
      }
      return r;
    }

    Receipt(merkle_tree* tree, uint64_t index_)
    {
      index = index_;
      path = init_path();

      if (!mt_get_path_pre(tree, index, path, root.h.data()))
      {
        free_path(path);
        throw std::logic_error("Precondition to mt_get_path violated");
      }

      max_index = mt_get_path(tree, index, path, root.h.data());
    }

    bool verify(merkle_tree* tree) const
    {
      if (!mt_verify_pre(tree, index, max_index, path, (uint8_t*)root.h.data()))
      {
        throw std::logic_error("Precondition to mt_verify violated");
      }

      return mt_verify(tree, index, max_index, path, (uint8_t*)root.h.data());
    }

    ~Receipt()
    {
      free_path(path);
    }

    std::vector<uint8_t> to_v() const
    {
      size_t vs = sizeof(index) + sizeof(max_index) + root.h.size() +
        (root.h.size() * path->sz);
      std::vector<uint8_t> v(vs);
      uint8_t* buf = v.data();
      serialized::write(buf, vs, index);
      serialized::write(buf, vs, max_index);
      serialized::write(buf, vs, root.h.data(), root.h.size());
      for (size_t i = 0; i < path->sz; ++i)
      {
        serialized::write(buf, vs, *(path->vs + i), root.h.size());
      }
      return v;
    }
  };

  class MerkleTreeHistory
  {
    merkle_tree* tree;

  public:
    MerkleTreeHistory(MerkleTreeHistory const&) = delete;

    MerkleTreeHistory(const std::vector<uint8_t>& serialised)
    {
      tree = mt_deserialize(serialised.data(), serialised.size());
    }

    MerkleTreeHistory()
    {
      ::hash ih(init_hash());
      tree = mt_create(ih);
      free_hash(ih);
    }

    ~MerkleTreeHistory()
    {
      mt_free(tree);
    }

    void append(const crypto::Sha256Hash& hash)
    {
      uint8_t* h = const_cast<uint8_t*>(hash.h.data());
      if (!mt_insert_pre(tree, h))
      {
        throw std::logic_error("Precondition to mt_insert violated");
      }
      mt_insert(tree, h);
    }

    crypto::Sha256Hash get_root() const
    {
      crypto::Sha256Hash res;
      if (!mt_get_root_pre(tree, res.h.data()))
      {
        throw std::logic_error("Precondition to mt_get_root violated");
      }
      mt_get_root(tree, res.h.data());
      return res;
    }

    void operator=(const MerkleTreeHistory& rhs)
    {
      mt_free(tree);
      crypto::Sha256Hash root(rhs.get_root());
      tree = mt_create(root.h.data());
    }

    void flush(uint64_t index)
    {
      if (!mt_flush_to_pre(tree, index))
      {
        throw std::logic_error("Precondition to mt_flush_to violated");
      }
      LOG_TRACE_FMT("mt_flush_to index={}", index);
      mt_flush_to(tree, index);
    }

    void retract(uint64_t index)
    {
      if (!mt_retract_to_pre(tree, index))
      {
        throw std::logic_error("Precondition to mt_retract_to violated");
      }
      mt_retract_to(tree, index);
    }

    Receipt get_receipt(uint64_t index)
    {
      return Receipt(tree, index);
    }

    bool verify(const Receipt& r)
    {
      return r.verify(tree);
    }

    std::vector<uint8_t> serialise()
    {
      LOG_TRACE_FMT("mt_serialize_size {}", mt_serialize_size(tree));
      std::vector<uint8_t> output(mt_serialize_size(tree));
      mt_serialize(tree, output.data(), output.capacity());
      return output;
    }
  };

  template <class T>
  class HashedTxHistory : public kv::TxHistory
  {
    Store& store;
    NodeId id;
    T replicated_state_tree;

    tls::KeyPair& kp;
    Signatures& signatures;
    Nodes& nodes;

    std::shared_ptr<kv::Consensus> consensus;

    std::map<RequestID, std::vector<uint8_t>> requests;
    std::map<RequestID, std::pair<kv::Version, crypto::Sha256Hash>> results;
    std::map<RequestID, std::vector<uint8_t>> responses;
    std::optional<ResultCallbackHandler> on_result;
    std::optional<ResponseCallbackHandler> on_response;

  public:
    HashedTxHistory(
      Store& store_,
      NodeId id_,
      tls::KeyPair& kp_,
      Signatures& sig_,
      Nodes& nodes_) :
      store(store_),
      id(id_),
      kp(kp_),
      signatures(sig_),
      nodes(nodes_)
    {}

    void register_on_result(ResultCallbackHandler func) override
    {
      if (on_result.has_value())
      {
        throw std::logic_error("on_result has already been set");
      }
      on_result = func;
    }

    void register_on_response(ResponseCallbackHandler func) override
    {
      if (on_response.has_value())
      {
        throw std::logic_error("on_response has already been set");
      }
      on_response = func;
    }

    void clear_on_result() override
    {
      on_result.reset();
    }

    void clear_on_response() override
    {
      on_response.reset();
    }

    void set_node_id(NodeId id_)
    {
      id = id_;
    }

    crypto::Sha256Hash get_replicated_state_root() override
    {
      return replicated_state_tree.get_root();
    }

    void append(const std::vector<uint8_t>& replicated) override
    {
      append(replicated.data(), replicated.size());
    }

    void append(const uint8_t* replicated, size_t replicated_size) override
    {
      crypto::Sha256Hash rh({{replicated, replicated_size}});
      log_hash(rh, APPEND);
      replicated_state_tree.append(rh);
    }

    bool verify(kv::Term* term = nullptr) override
    {
      Store::Tx tx;
      auto [sig_tv, ni_tv] = tx.get_view(signatures, nodes);
      auto sig = sig_tv->get(0);
      if (!sig.has_value())
      {
        LOG_FAIL_FMT("No signature found in signatures map");
        return false;
      }
      auto sig_value = sig.value();
      if (term)
      {
        *term = sig_value.term;
      }

      auto ni = ni_tv->get(sig_value.node);
      if (!ni.has_value())
      {
        LOG_FAIL_FMT(
          "No node info, and therefore no cert for node {}", sig_value.node);
        return false;
      }
      tls::VerifierPtr from_cert = tls::make_verifier(ni.value().cert);
      crypto::Sha256Hash root = replicated_state_tree.get_root();
      log_hash(root, VERIFY);
      return from_cert->verify_hash(
        root.h.data(),
        root.h.size(),
        sig_value.sig.data(),
        sig_value.sig.size());
    }

    void rollback(kv::Version v) override
    {
      replicated_state_tree.retract(v);
      log_hash(replicated_state_tree.get_root(), ROLLBACK);
    }

    void compact(kv::Version v) override
    {
      if (v > MAX_HISTORY_LEN)
      {
        replicated_state_tree.flush(v - MAX_HISTORY_LEN);
      }
      log_hash(replicated_state_tree.get_root(), COMPACT);
    }

    void emit_signature() override
    {
      // Signatures are only emitted when there is a consensus
      auto consensus = store.get_consensus();
      if (!consensus)
      {
        return;
      }

<<<<<<< HEAD
      if (consensus->type() == ConsensusType::Raft)
      {
        auto version = store.next_version();
        auto view = consensus->get_view();
        auto commit = consensus->get_commit_seqno();
        LOG_DEBUG_FMT("Issuing signature at {}", version);
        LOG_DEBUG_FMT(
          "Signed at {} view: {} commit: {}", version, view, commit);
        store.commit(
          version,
          [version, view, commit, this]() {
            Store::Tx sig(version);
            auto sig_view = sig.get_view(signatures);
            crypto::Sha256Hash root = replicated_state_tree.get_root();
            Signature sig_value(
              id,
              version,
              view,
              commit,
              kp.sign_hash(root.h, root.SIZE),
              replicated_state_tree.serialise());
            sig_view->put(0, sig_value);
            return sig.commit_reserved();
          },
          true);
      }
=======
      auto version = store.next_version();
      auto view = consensus->get_view();
      auto commit = consensus->get_commit_seqno();
      LOG_DEBUG_FMT("Issuing signature at {}", version);
      LOG_DEBUG_FMT("Signed at {} view: {} commit: {}", version, view, commit);
      store.commit(
        version,
        [version, view, commit, this]() {
          Store::Tx sig(version);
          auto sig_view = sig.get_view(signatures);
          crypto::Sha256Hash root = replicated_state_tree.get_root();
          Signature sig_value(
            id,
            version,
            view,
            commit,
            root,
            kp.sign_hash(root.h.data(), root.h.size()),
            replicated_state_tree.serialise());
          sig_view->put(0, sig_value);
          return sig.commit_reserved();
        },
        true);
#endif
>>>>>>> 14d83185
    }

    bool add_request(
      kv::TxHistory::RequestID id,
      CallerId caller_id,
      const std::vector<uint8_t>& caller_cert,
      const std::vector<uint8_t>& request) override
    {
      LOG_DEBUG_FMT("HISTORY: add_request {0}", id);
      requests[id] = request;

      auto consensus = store.get_consensus();
      if (!consensus)
      {
        return false;
      }

      return consensus->on_request({id, request, caller_id, caller_cert});
    }

    void add_result(
      kv::TxHistory::RequestID id,
      kv::Version version,
      const std::vector<uint8_t>& replicated) override
    {
      add_result(id, version, replicated.data(), replicated.size());
    }

    void add_result(
      RequestID id,
      kv::Version version,
      const uint8_t* replicated,
      size_t replicated_size) override
    {
      append(replicated, replicated_size);

      auto consensus = store.get_consensus();

      if (consensus != nullptr && consensus->type() == ConsensusType::Pbft)
      {
        if (on_result.has_value())
        {
          auto root = get_replicated_state_root();
          LOG_DEBUG_FMT("HISTORY: add_result {0} {1} {2}", id, version, root);
          results[id] = {version, root};
          on_result.value()({id, version, root});
        }
      }
    }

    void add_result(kv::TxHistory::RequestID id, kv::Version version) override
    {
      auto consensus = store.get_consensus();

      if (consensus != nullptr && consensus->type() == ConsensusType::Pbft)
      {
        if (on_result.has_value())
        {
          auto root = get_replicated_state_root();
          LOG_DEBUG_FMT("HISTORY: add_result {0} {1} {2}", id, version, root);
          results[id] = {version, root};
          on_result.value()({id, version, root});
        }
      }
    }

    void add_response(
      kv::TxHistory::RequestID id,
      const std::vector<uint8_t>& response) override
    {
      LOG_DEBUG_FMT("HISTORY: add_response {0}", id);
      responses[id] = response;
    }

    std::vector<uint8_t> get_receipt(kv::Version index) override
    {
      return replicated_state_tree.get_receipt(index).to_v();
    }

    bool verify_receipt(const std::vector<uint8_t>& v) override
    {
      auto r = Receipt::from_v(v);
      return replicated_state_tree.verify(r);
    }
  };

  using MerkleTxHistory = HashedTxHistory<MerkleTreeHistory>;
}<|MERGE_RESOLUTION|>--- conflicted
+++ resolved
@@ -493,7 +493,6 @@
         return;
       }
 
-<<<<<<< HEAD
       if (consensus->type() == ConsensusType::Raft)
       {
         auto version = store.next_version();
@@ -513,39 +512,14 @@
               version,
               view,
               commit,
-              kp.sign_hash(root.h, root.SIZE),
+              root,
+              kp.sign_hash(root.h.data(), root.h.size()),
               replicated_state_tree.serialise());
             sig_view->put(0, sig_value);
             return sig.commit_reserved();
           },
           true);
       }
-=======
-      auto version = store.next_version();
-      auto view = consensus->get_view();
-      auto commit = consensus->get_commit_seqno();
-      LOG_DEBUG_FMT("Issuing signature at {}", version);
-      LOG_DEBUG_FMT("Signed at {} view: {} commit: {}", version, view, commit);
-      store.commit(
-        version,
-        [version, view, commit, this]() {
-          Store::Tx sig(version);
-          auto sig_view = sig.get_view(signatures);
-          crypto::Sha256Hash root = replicated_state_tree.get_root();
-          Signature sig_value(
-            id,
-            version,
-            view,
-            commit,
-            root,
-            kp.sign_hash(root.h.data(), root.h.size()),
-            replicated_state_tree.serialise());
-          sig_view->put(0, sig_value);
-          return sig.commit_reserved();
-        },
-        true);
-#endif
->>>>>>> 14d83185
     }
 
     bool add_request(
