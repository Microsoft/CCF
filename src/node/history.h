--- conflicted
+++ resolved
@@ -597,40 +597,28 @@
     {
       append(replicated, replicated_size, all_data, all_data_size);
 #ifdef PBFT
-<<<<<<< HEAD
-      auto replicated_root = get_replicated_state_root();
-      results[id] = {version, root};
       if (on_result.has_value())
-        on_result.value()({id, version, root, replicated_root});
-=======
-      if (on_result.has_value())
       {
         auto root = get_full_state_root();
+        auto replicated_root = get_replicated_state_root();
         LOG_DEBUG_FMT("HISTORY: add_result {0} {1} {2}", id, version, root);
         results[id] = {version, root};
-        on_result.value()({id, version, root});
-      }
->>>>>>> fba15ed4
+        on_result.value()({id, version, root, replicated_root});
+      }
 #endif
     }
 
     void add_result(kv::TxHistory::RequestID id, kv::Version version) override
     {
 #ifdef PBFT
-<<<<<<< HEAD
-      auto replicated_root = get_replicated_state_root();
-      results[id] = {version, root};
       if (on_result.has_value())
-        on_result.value()({id, version, root, replicated_root});
-=======
-      if (on_result.has_value())
       {
         auto root = get_full_state_root();
+        auto replicated_root = get_replicated_state_root();
         LOG_DEBUG_FMT("HISTORY: add_result {0} {1} {2}", id, version, root);
         results[id] = {version, root};
-        on_result.value()({id, version, root});
-      }
->>>>>>> fba15ed4
+        on_result.value()({id, version, root, replicated_root});
+      }
 #endif
     }
 
