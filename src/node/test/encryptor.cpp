// Copyright (c) Microsoft Corporation. All rights reserved.
// Licensed under the Apache 2.0 License.
#define DOCTEST_CONFIG_IMPLEMENT_WITH_MAIN

#include "kv/encryptor.h"
<<<<<<< HEAD
=======

>>>>>>> da87a2f2
#include "kv/kv_types.h"
#include "kv/test/stub_consensus.h"
#include "node/encryptor.h"
#include "node/entities.h"
#include "node/ledger_secrets.h"
#include "node/network_state.h"

#include <doctest/doctest.h>
#include <random>
#include <string>

kv::ConsensusHookPtrs hooks;
using StringString = kv::Map<std::string, std::string>;

void commit_one(kv::Store& store, StringString& map)
{
  auto tx = store.create_tx();
  auto view = tx.get_view(map);
  view->put("key", "value");
  REQUIRE(tx.commit() == kv::CommitSuccess::OK);
}

bool encrypt_round_trip(
  ccf::NodeEncryptor& encryptor,
  std::vector<uint8_t>& plain,
  kv::Version version)
{
  std::vector<uint8_t> aad;
  std::vector<uint8_t> header;
  std::vector<uint8_t> cipher(plain.size());
  std::vector<uint8_t> decrypted(plain.size());

  kv::Term term = 1;
  encryptor.encrypt(plain, aad, header, cipher, {term, version});
  encryptor.decrypt(cipher, aad, header, decrypted, version);

  return plain == decrypted;
}

bool corrupt_serialised_tx(
  std::vector<uint8_t>& serialised_tx, std::vector<uint8_t>& value_to_corrupt)
{
  // This utility function corrupts a serialised transaction by changing one
  // byte of the public domain as specified by value_to_corrupt.
  std::vector<uint8_t> match_buffer;
  for (auto& i : serialised_tx)
  {
    if (i == value_to_corrupt[match_buffer.size()])
    {
      match_buffer.push_back(i);
      if (match_buffer.size() == value_to_corrupt.size())
      {
        i = 'X';
        LOG_DEBUG_FMT("Corrupting serialised public data");
        return true;
      }
    }
    else
    {
      match_buffer.clear();
    }
  }
  return false;
}

TEST_CASE("Simple encryption/decryption")
{
  ccf::NetworkState network;
  uint64_t node_id = 0;
  auto ledger_secrets =
    std::make_shared<ccf::LedgerSecrets>(network.secrets, node_id);
  ledger_secrets->init();
  ccf::NodeEncryptor encryptor(ledger_secrets);

  std::vector<uint8_t> plain(10, 0x42);

  // Cannot encrypt before the very first KV version (i.e. 1)
  REQUIRE_THROWS_AS(encrypt_round_trip(encryptor, plain, 0), std::logic_error);

  REQUIRE(encrypt_round_trip(encryptor, plain, 1));
  REQUIRE(encrypt_round_trip(encryptor, plain, 2));

  ledger_secrets->set_secret(3, ccf::make_ledger_secret());
  REQUIRE(encrypt_round_trip(encryptor, plain, 1));
  REQUIRE(encrypt_round_trip(encryptor, plain, 2));
  REQUIRE(encrypt_round_trip(encryptor, plain, 3));
  REQUIRE(encrypt_round_trip(encryptor, plain, 4));

  ledger_secrets->set_secret(5, ccf::make_ledger_secret());
  REQUIRE(encrypt_round_trip(encryptor, plain, 1));
  REQUIRE(encrypt_round_trip(encryptor, plain, 2));
  REQUIRE(encrypt_round_trip(encryptor, plain, 3));
  REQUIRE(encrypt_round_trip(encryptor, plain, 4));
  REQUIRE(encrypt_round_trip(encryptor, plain, 5));
  REQUIRE(encrypt_round_trip(encryptor, plain, 6));
}

TEST_CASE("Subsequent ciphers from same plaintext are different")
{
  ccf::NetworkState network;
  uint64_t node_id = 0;
  auto ledger_secrets =
    std::make_shared<ccf::LedgerSecrets>(network.secrets, node_id);
  ledger_secrets->init();
  ccf::NodeEncryptor encryptor(ledger_secrets);

  std::vector<uint8_t> plain(128, 0x42);
  std::vector<uint8_t> cipher;
  std::vector<uint8_t> cipher2;
  std::vector<uint8_t> serialised_header;
  std::vector<uint8_t> serialised_header2;
  std::vector<uint8_t> additional_data; // No additional data
  kv::Version version = 10;
  kv::Term term = 1;
<<<<<<< HEAD

  encryptor.encrypt(
    plain, additional_data, serialised_header, cipher, {term, version});

=======

  encryptor.encrypt(
    plain, additional_data, serialised_header, cipher, {term, version});

>>>>>>> da87a2f2
  version++;
  encryptor.encrypt(
    plain, additional_data, serialised_header2, cipher2, {term, version});

  // Ciphers are different because IV is different
  REQUIRE(cipher != cipher2);
  REQUIRE(serialised_header != serialised_header2);
}

TEST_CASE("Ciphers at same seqno with different terms are different")
{
  ccf::NetworkState network;
  uint64_t node_id = 0;
  auto ledger_secrets =
    std::make_shared<ccf::LedgerSecrets>(network.secrets, node_id);
  ledger_secrets->init();
  ccf::NodeEncryptor encryptor(ledger_secrets);

  std::vector<uint8_t> plain(128, 0x42);
  std::vector<uint8_t> cipher;
  std::vector<uint8_t> cipher2;
  std::vector<uint8_t> serialised_header;
  std::vector<uint8_t> serialised_header2;
  std::vector<uint8_t> additional_data; // No additional data
  kv::Version version = 10;
  kv::Term term = 1;

  encryptor.encrypt(
    plain, additional_data, serialised_header, cipher, {term, version});
  term++;
  encryptor.encrypt(
    plain, additional_data, serialised_header2, cipher2, {term, version});

  // Ciphers are different because IV is different
  REQUIRE(cipher != cipher2);
  REQUIRE(serialised_header != serialised_header2);
}

TEST_CASE("Ciphers at same seqno/term with and without snapshot are different")
{
  ccf::NetworkState network;
  uint64_t node_id = 0;
  auto ledger_secrets =
    std::make_shared<ccf::LedgerSecrets>(network.secrets, node_id);
  ledger_secrets->init();
  ccf::NodeEncryptor encryptor(ledger_secrets);

  std::vector<uint8_t> plain(128, 0x42);
  std::vector<uint8_t> cipher;
  std::vector<uint8_t> cipher2;
  std::vector<uint8_t> serialised_header;
  std::vector<uint8_t> serialised_header2;
  std::vector<uint8_t> additional_data; // No additional data
  kv::Version version = 10;
  kv::Term term = 1;

  bool is_snapshot = true;
  encryptor.encrypt(
    plain,
    additional_data,
    serialised_header,
    cipher,
    {term, version},
    is_snapshot);

  is_snapshot = !is_snapshot;
  encryptor.encrypt(
    plain,
    additional_data,
    serialised_header2,
    cipher2,
    {term, version},
    is_snapshot);

  // Ciphers are different because IV is different
  REQUIRE(cipher != cipher2);
  REQUIRE(serialised_header != serialised_header2);
}

TEST_CASE("Additional data")
{
  ccf::NetworkState network;
  uint64_t node_id = 0;
  auto ledger_secrets =
    std::make_shared<ccf::LedgerSecrets>(network.secrets, node_id);
  ledger_secrets->init();
  ccf::NodeEncryptor encryptor(ledger_secrets);

  std::vector<uint8_t> plain(128, 0x42);
  std::vector<uint8_t> cipher;
  std::vector<uint8_t> serialised_header;
  std::vector<uint8_t> additional_data(256, 0x10);
  kv::Version version = 10;
  kv::Term term = 1;

  // Encrypting plain at version 10
  encryptor.encrypt(
    plain, additional_data, serialised_header, cipher, {term, version});

  // Decrypting cipher at version 10
  std::vector<uint8_t> decrypted_cipher;
  REQUIRE(encryptor.decrypt(
    cipher, additional_data, serialised_header, decrypted_cipher, version));
  REQUIRE(plain == decrypted_cipher);

  // Tampering with additional data: decryption fails
  additional_data[100] = 0xAA;
  std::vector<uint8_t> decrypted_cipher2;
  REQUIRE_FALSE(encryptor.decrypt(
    cipher, additional_data, serialised_header, decrypted_cipher2, version));

  // mbedtls 2.16+ does not produce plain text if decryption fails
  REQUIRE(decrypted_cipher2.empty());
}

TEST_CASE("KV encryption/decryption")
{
  auto consensus = std::make_shared<kv::StubConsensus>();
  StringString map("map");
  kv::Store primary_store;
  kv::Store backup_store;

  ccf::NetworkState network;
  uint64_t node_id = 0;
  auto ledger_secrets =
    std::make_shared<ccf::LedgerSecrets>(network.secrets, node_id);
  ledger_secrets->init();
  ccf::NodeEncryptor encryptor(ledger_secrets);
<<<<<<< HEAD

  // Primary and backup stores have access to same ledger secrets
  auto primary_encryptor = std::make_shared<ccf::NodeEncryptor>(ledger_secrets);
  auto backup_encryptor = std::make_shared<ccf::NodeEncryptor>(ledger_secrets);

=======

  // Primary and backup stores have access to same ledger secrets
  auto primary_encryptor = std::make_shared<ccf::NodeEncryptor>(ledger_secrets);
  auto backup_encryptor = std::make_shared<ccf::NodeEncryptor>(ledger_secrets);

>>>>>>> da87a2f2
  INFO("Setup stores");
  {
    primary_store.set_encryptor(primary_encryptor);
    primary_store.set_consensus(consensus);
    backup_store.set_encryptor(backup_encryptor);
  }

  commit_one(primary_store, map);

  INFO("Apply transaction to backup store");
  {
    REQUIRE(
      backup_store.deserialise(*consensus->get_latest_data(), hooks) ==
      kv::DeserialiseSuccess::PASS);
  }

  INFO("Simple rekey");
  {
    // In practice, rekey is done via local commit hooks
    ledger_secrets->set_secret(2, ccf::make_ledger_secret());
    ledger_secrets->set_secret(3, ccf::make_ledger_secret());
    ledger_secrets->set_secret(4, ccf::make_ledger_secret());
    ledger_secrets->set_secret(5, ccf::make_ledger_secret());

    commit_one(primary_store, map);

    auto serialised_tx = consensus->get_latest_data();

    REQUIRE(
      backup_store.deserialise(*serialised_tx, hooks) ==
      kv::DeserialiseSuccess::PASS);
  }
}

TEST_CASE("KV integrity verification")
{
  auto consensus = std::make_shared<kv::StubConsensus>();
  StringString map("map");
  kv::Store primary_store;
  kv::Store backup_store;

  ccf::NetworkState network;
  uint64_t node_id = 0;
  auto ledger_secrets =
    std::make_shared<ccf::LedgerSecrets>(network.secrets, node_id);
  ledger_secrets->init();
  auto encryptor = std::make_shared<ccf::NodeEncryptor>(ledger_secrets);

  primary_store.set_encryptor(encryptor);
  primary_store.set_consensus(consensus);
  backup_store.set_encryptor(encryptor);

  StringString public_map("public:public_map");
  StringString private_map("private_map");

  auto tx = primary_store.create_tx();
  auto [public_view, private_view] = tx.get_view(public_map, private_map);
  std::string pub_value = "pubv1";
  public_view->put("pubk1", pub_value);
  private_view->put("privk1", "privv1");
  auto rc = tx.commit();

  // Tamper with serialised public data
  auto latest_data = consensus->get_latest_data();
  REQUIRE(latest_data.has_value());
  std::vector<uint8_t> value_to_corrupt(pub_value.begin(), pub_value.end());
  REQUIRE(corrupt_serialised_tx(latest_data.value(), value_to_corrupt));

  REQUIRE(
    backup_store.deserialise(latest_data.value(), hooks) ==
    kv::DeserialiseSuccess::FAILED);
}

TEST_CASE("Encryptor compaction and rollback")
{
  StringString map("map");
  kv::Store store;

  ccf::NetworkState network;
  uint64_t node_id = 0;
  auto ledger_secrets =
    std::make_shared<ccf::LedgerSecrets>(network.secrets, node_id);
  ledger_secrets->init();
  auto encryptor = std::make_shared<ccf::NodeEncryptor>(ledger_secrets);
  store.set_encryptor(encryptor);

  commit_one(store, map);

  // Assumes tx at seqno 2 rekeys. Txs from seqno 3 will be encrypted with new
  // secret
  commit_one(store, map);
  ledger_secrets->set_secret(3, ccf::make_ledger_secret());

  commit_one(store, map);

  // Rollback store at seqno 1, discarding encryption key at 3
  store.rollback(1);

  commit_one(store, map);

  // Assumes tx at seqno 3 rekeys. Txs from seqno 4 will be encrypted with new
  // secret
  commit_one(store, map);
  ledger_secrets->set_secret(4, ccf::make_ledger_secret());

  commit_one(store, map);
  commit_one(store, map);

  // Assumes tx at seqno 6 rekeys. Txs from seqno 7 will be encrypted with new
  // secret
  commit_one(store, map);
  ledger_secrets->set_secret(7, ccf::make_ledger_secret());

  store.compact(4);
  encryptor->rollback(1); // No effect as rollback before commit point

  commit_one(store, map);

  encryptor->compact(7);

  commit_one(store, map);
  commit_one(store, map);

  store.rollback(7); // No effect as rollback unique encryption key

  commit_one(store, map);
  commit_one(store, map);
}<|MERGE_RESOLUTION|>--- conflicted
+++ resolved
@@ -3,10 +3,7 @@
 #define DOCTEST_CONFIG_IMPLEMENT_WITH_MAIN
 
 #include "kv/encryptor.h"
-<<<<<<< HEAD
-=======
-
->>>>>>> da87a2f2
+
 #include "kv/kv_types.h"
 #include "kv/test/stub_consensus.h"
 #include "node/encryptor.h"
@@ -121,17 +118,10 @@
   std::vector<uint8_t> additional_data; // No additional data
   kv::Version version = 10;
   kv::Term term = 1;
-<<<<<<< HEAD
 
   encryptor.encrypt(
     plain, additional_data, serialised_header, cipher, {term, version});
 
-=======
-
-  encryptor.encrypt(
-    plain, additional_data, serialised_header, cipher, {term, version});
-
->>>>>>> da87a2f2
   version++;
   encryptor.encrypt(
     plain, additional_data, serialised_header2, cipher2, {term, version});
@@ -260,19 +250,11 @@
     std::make_shared<ccf::LedgerSecrets>(network.secrets, node_id);
   ledger_secrets->init();
   ccf::NodeEncryptor encryptor(ledger_secrets);
-<<<<<<< HEAD
 
   // Primary and backup stores have access to same ledger secrets
   auto primary_encryptor = std::make_shared<ccf::NodeEncryptor>(ledger_secrets);
   auto backup_encryptor = std::make_shared<ccf::NodeEncryptor>(ledger_secrets);
 
-=======
-
-  // Primary and backup stores have access to same ledger secrets
-  auto primary_encryptor = std::make_shared<ccf::NodeEncryptor>(ledger_secrets);
-  auto backup_encryptor = std::make_shared<ccf::NodeEncryptor>(ledger_secrets);
-
->>>>>>> da87a2f2
   INFO("Setup stores");
   {
     primary_store.set_encryptor(primary_encryptor);
