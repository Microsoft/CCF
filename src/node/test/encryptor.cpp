--- conflicted
+++ resolved
@@ -3,7 +3,6 @@
 #define DOCTEST_CONFIG_IMPLEMENT_WITH_MAIN
 
 #include "kv/encryptor.h"
-
 #include "kv/kv_types.h"
 #include "kv/store.h"
 #include "kv/test/stub_consensus.h"
@@ -290,13 +289,8 @@
         current_version + i, std::move(ledger_secret_for_backup));
 
       REQUIRE(
-<<<<<<< HEAD
-        backup_store.deserialise(*consensus->get_latest_data(), hooks) ==
-        kv::DeserialiseSuccess::PASS);
-=======
         backup_store.apply(*consensus->get_latest_data(), ConsensusType::CFT)
           ->execute() == kv::ApplySuccess::PASS);
->>>>>>> 254d5109
     }
   }
 }
@@ -355,14 +349,9 @@
     while (next_entry.has_value())
     {
       REQUIRE(
-<<<<<<< HEAD
-        backup_store.deserialise(*std::get<1>(next_entry.value()), hooks) ==
-        kv::DeserialiseSuccess::PASS);
-=======
         backup_store
           .apply(*std::get<1>(next_entry.value()), ConsensusType::CFT)
           ->execute() == kv::ApplySuccess::PASS);
->>>>>>> 254d5109
       next_entry = consensus->pop_oldest_entry();
     }
   }
