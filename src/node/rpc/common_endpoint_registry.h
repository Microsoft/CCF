// Copyright (c) Microsoft Corporation. All rights reserved.
// Licensed under the Apache 2.0 License.
#pragma once

#include "endpoint_registry.h"
#include "http/http_consts.h"
#include "http/ws_consts.h"
#include "json_handler.h"
#include "metrics.h"
#include "node/code_id.h"

namespace ccf
{
  /*
   * Extends the basic EndpointRegistry with methods which should be present
   * on all frontends
   */
  class CommonEndpointRegistry : public EndpointRegistry
  {
  private:
    metrics::Metrics metrics;
    Nodes* nodes = nullptr;
    CodeIDs* node_code_ids = nullptr;

  protected:
    kv::Store* tables = nullptr;

  public:
    CommonEndpointRegistry(
      kv::Store& store, const std::string& certs_table_name = "") :
      EndpointRegistry(store, certs_table_name),
      nodes(store.get<Nodes>(Tables::NODES)),
      node_code_ids(store.get<CodeIDs>(Tables::NODE_CODE_IDS)),
      tables(&store)
    {}

    void init_handlers(kv::Store& t) override
    {
      EndpointRegistry::init_handlers(t);

      auto get_commit = [this](auto&, nlohmann::json&&) {
        if (consensus != nullptr)
        {
          auto [view, seqno] = consensus->get_committed_txid();
          return make_success(GetCommit::Out{view, seqno});
        }

        return make_error(
          HTTP_STATUS_INTERNAL_SERVER_ERROR,
          "Failed to get commit info from Consensus");
      };
      make_command_endpoint(
        "commit", HTTP_GET, json_command_adapter(get_commit))
        .set_execute_locally(true)
        .set_auto_schema<void, GetCommit::Out>()
        .install();

      auto get_tx_status = [this](auto&, nlohmann::json&& params) {
        const auto in = params.get<GetTxStatus::In>();

        if (consensus != nullptr)
        {
          const auto tx_view = consensus->get_view(in.seqno);
          const auto committed_seqno = consensus->get_committed_seqno();
          const auto committed_view = consensus->get_view(committed_seqno);

          GetTxStatus::Out out;
          out.status = ccf::get_tx_status(
            in.view, in.seqno, tx_view, committed_view, committed_seqno);
          return make_success(out);
        }

        return make_error(
          HTTP_STATUS_INTERNAL_SERVER_ERROR, "Consensus is not yet configured");
      };
      make_command_endpoint("tx", HTTP_GET, json_command_adapter(get_tx_status))
        .set_auto_schema<GetTxStatus>()
        .install();

      auto get_metrics = [this](auto&, nlohmann::json&&) {
        auto result = metrics.get_metrics();
        return make_success(result);
      };
      make_command_endpoint(
        "metrics", HTTP_GET, json_command_adapter(get_metrics))
        .set_auto_schema<void, GetMetrics::Out>()
        .set_execute_locally(true)
        .install();

      if (certs != nullptr)
      {
        auto user_id = [this](auto& args, nlohmann::json&& params) {
          if (certs == nullptr)
          {
            return make_error(
              HTTP_STATUS_INTERNAL_SERVER_ERROR,
              "This frontend does not support 'user_id'");
          }

          auto caller_id = args.caller_id;

          if (!params.is_null())
          {
            const GetUserId::In in = params;
            auto certs_view = args.tx.get_read_only_view(*certs);
            auto caller_id_opt = certs_view->get(in.cert);

            if (!caller_id_opt.has_value())
            {
              return make_error(
                HTTP_STATUS_BAD_REQUEST, "Certificate not recognised");
            }

            caller_id = caller_id_opt.value();
          }

          return make_success(GetUserId::Out{caller_id});
        };
        make_read_only_endpoint(
          "user_id", HTTP_GET, json_read_only_adapter(user_id))
          .set_auto_schema<GetUserId::In, GetUserId::Out>()
          .install();
      }

      auto get_primary_info = [this](auto& args, nlohmann::json&&) {
        if ((nodes != nullptr) && (consensus != nullptr))
        {
          NodeId primary_id = consensus->primary();
          auto current_view = consensus->get_view();

          auto nodes_view = args.tx.get_read_only_view(*nodes);
          auto info = nodes_view->get(primary_id);

          if (info)
          {
            GetPrimaryInfo::Out out;
            out.primary_id = primary_id;
            out.primary_host = info->pubhost;
            out.primary_port = info->rpcport;
            out.current_view = current_view;
            return make_success(out);
          }
        }

        return make_error(
          HTTP_STATUS_INTERNAL_SERVER_ERROR, "Primary unknown.");
      };
      make_read_only_endpoint(
        "primary_info", HTTP_GET, json_read_only_adapter(get_primary_info))
        .set_auto_schema<void, GetPrimaryInfo::Out>()
        .install();

      auto get_network_info = [this](auto& args, nlohmann::json&&) {
        GetNetworkInfo::Out out;
        if (consensus != nullptr)
        {
          out.primary_id = consensus->primary();
        }

        auto nodes_view = args.tx.get_read_only_view(*nodes);
        nodes_view->foreach([&out](const NodeId& nid, const NodeInfo& ni) {
          if (ni.status == ccf::NodeStatus::TRUSTED)
          {
            out.nodes.push_back({nid, ni.pubhost, ni.rpcport});
          }
          return true;
        });

        return make_success(out);
      };
      make_read_only_endpoint(
        "network_info", HTTP_GET, json_read_only_adapter(get_network_info))
        .set_auto_schema<void, GetNetworkInfo::Out>()
        .install();

      auto get_code = [this](auto& args, nlohmann::json&&) {
        GetCode::Out out;

        auto code_view = args.tx.get_read_only_view(*node_code_ids);
        code_view->foreach(
          [&out](const ccf::CodeDigest& cd, const ccf::CodeStatus& cs) {
            auto digest = fmt::format("{:02x}", fmt::join(cd, ""));
            out.versions.push_back({digest, cs});
            return true;
          });

        return make_success(out);
      };
      make_read_only_endpoint(
        "code", HTTP_GET, json_read_only_adapter(get_code))
        .set_auto_schema<void, GetCode::Out>()
        .install();

      auto get_nodes_by_rpc_address = [this](
                                        auto& args, nlohmann::json&& params) {
        const auto in = params.get<GetNodesByRPCAddress::In>();

        GetNodesByRPCAddress::Out out;
        auto nodes_view = args.tx.get_read_only_view(*nodes);
        nodes_view->foreach([&in, &out](const NodeId& nid, const NodeInfo& ni) {
          if (ni.rpchost == in.host && ni.rpcport == in.port)
          {
            if (ni.status != ccf::NodeStatus::RETIRED || in.retired)
            {
              out.nodes.push_back({nid, ni.status});
            }
          }
          return true;
        });

        return make_success(out);
      };
      make_read_only_endpoint(
        "node/ids", HTTP_GET, json_read_only_adapter(get_nodes_by_rpc_address))
        .set_auto_schema<GetNodesByRPCAddress::In, GetNodesByRPCAddress::Out>()
        .install();

      auto list_methods_fn = [this](kv::Tx& tx, nlohmann::json&&) {
        ListMethods::Out out;

        list_methods(tx, out);

        return make_success(out);
      };
      make_endpoint("api", HTTP_GET, json_adapter(list_methods_fn))
        .set_auto_schema<void, ListMethods::Out>()
        .install();

<<<<<<< HEAD
      auto endpoint_metrics_fn = [this](kv::Tx& tx, nlohmann::json&& params) {
        EndpointMetrics::Out out;

        endpoint_metrics(tx, out);

        return make_success(out);
      };
      make_endpoint("endpoint_metrics", HTTP_GET, json_adapter(endpoint_metrics_fn))
        .set_auto_schema<void, EndpointMetrics::Out>()
        .install();

      auto get_schema = [this](auto& args, nlohmann::json&& params) {
=======
      auto get_schema = [this](auto&, nlohmann::json&& params) {
>>>>>>> 5165c075
        const auto in = params.get<GetSchema::In>();

        auto j = nlohmann::json::object();

        const auto it = fully_qualified_endpoints.find(in.method);
        if (it != fully_qualified_endpoints.end())
        {
          for (const auto& [verb, endpoint] : it->second)
          {
            std::string verb_name = verb.c_str();
            std::transform(
              verb_name.begin(),
              verb_name.end(),
              verb_name.begin(),
              [](unsigned char c) { return std::tolower(c); });
            j[verb_name] =
              GetSchema::Out{endpoint.params_schema, endpoint.result_schema};
          }
        }

        const auto templated_it = templated_endpoints.find(in.method);
        if (templated_it != templated_endpoints.end())
        {
          for (const auto& [verb, endpoint] : templated_it->second)
          {
            std::string verb_name = verb.c_str();
            std::transform(
              verb_name.begin(),
              verb_name.end(),
              verb_name.begin(),
              [](unsigned char c) { return std::tolower(c); });
            j[verb_name] =
              GetSchema::Out{endpoint.params_schema, endpoint.result_schema};
          }
        }

        if (j.empty())
        {
          return make_error(
            HTTP_STATUS_BAD_REQUEST,
            fmt::format("Method {} not recognised", in.method));
        }

        return make_success(j);
      };
      make_command_endpoint(
        "api/schema", HTTP_GET, json_command_adapter(get_schema))
        .set_auto_schema<GetSchema>()
        .install();

      auto get_receipt = [this](auto&, nlohmann::json&& params) {
        const auto in = params.get<GetReceipt::In>();

        if (history != nullptr)
        {
          try
          {
            auto p = history->get_receipt(in.commit);
            const GetReceipt::Out out{p};

            return make_success(out);
          }
          catch (const std::exception& e)
          {
            return make_error(
              HTTP_STATUS_INTERNAL_SERVER_ERROR,
              fmt::format(
                "Unable to produce receipt for commit {} : {}",
                in.commit,
                e.what()));
          }
        }

        return make_error(
          HTTP_STATUS_INTERNAL_SERVER_ERROR, "Unable to produce receipt");
      };
      make_command_endpoint(
        "receipt", HTTP_GET, json_command_adapter(get_receipt))
        .set_auto_schema<GetReceipt>()
        .install();

      auto verify_receipt = [this](auto&, nlohmann::json&& params) {
        const auto in = params.get<VerifyReceipt::In>();

        if (history != nullptr)
        {
          try
          {
            bool v = history->verify_receipt(in.receipt);
            const VerifyReceipt::Out out{v};

            return make_success(out);
          }
          catch (const std::exception& e)
          {
            return make_error(
              HTTP_STATUS_INTERNAL_SERVER_ERROR,
              fmt::format("Unable to verify receipt: {}", e.what()));
          }
        }

        return make_error(
          HTTP_STATUS_INTERNAL_SERVER_ERROR, "Unable to verify receipt");
      };
      make_command_endpoint(
        "receipt/verify", HTTP_POST, json_command_adapter(verify_receipt))
        .set_auto_schema<VerifyReceipt>()
        .install();
    }

    void tick(
      std::chrono::milliseconds elapsed,
      kv::Consensus::Statistics stats) override
    {
      metrics.track_tx_rates(elapsed, stats);

      EndpointRegistry::tick(elapsed, stats);
    }
  };
}<|MERGE_RESOLUTION|>--- conflicted
+++ resolved
@@ -226,7 +226,6 @@
         .set_auto_schema<void, ListMethods::Out>()
         .install();
 
-<<<<<<< HEAD
       auto endpoint_metrics_fn = [this](kv::Tx& tx, nlohmann::json&& params) {
         EndpointMetrics::Out out;
 
@@ -238,10 +237,7 @@
         .set_auto_schema<void, EndpointMetrics::Out>()
         .install();
 
-      auto get_schema = [this](auto& args, nlohmann::json&& params) {
-=======
       auto get_schema = [this](auto&, nlohmann::json&& params) {
->>>>>>> 5165c075
         const auto in = params.get<GetSchema::In>();
 
         auto j = nlohmann::json::object();
