--- conflicted
+++ resolved
@@ -307,14 +307,9 @@
           catch (const std::exception& e)
           {
             return make_error(
-<<<<<<< HEAD
               HTTP_STATUS_BAD_REQUEST,
+              ccf::errors::InvalidInput,
               fmt::format("Unable to verify receipt: {}", e.what()));
-=======
-              HTTP_STATUS_INTERNAL_SERVER_ERROR,
-              ccf::errors::InternalError,
-              fmt::format("Unable to verify receipt: {}.", e.what()));
->>>>>>> b6efc931
           }
         }
 
