// Copyright (c) Microsoft Corporation. All rights reserved.
// Licensed under the Apache 2.0 License.
#pragma once

#include "ds/json_schema.h"
#include "ds/openapi.h"
#include "enclave/rpc_context.h"
#include "http/http_consts.h"
#include "http/ws_consts.h"
#include "kv/store.h"
#include "kv/tx.h"
#include "node/certs.h"
#include "serialization.h"

#include <functional>
#include <http-parser/http_parser.h>
#include <nlohmann/json.hpp>
#include <regex>
#include <set>

namespace ccf
{
  struct EndpointContext
  {
    std::shared_ptr<enclave::RpcContext> rpc_ctx;
    kv::Tx& tx;
    CallerId caller_id;
  };
  using EndpointFunction = std::function<void(EndpointContext& args)>;

  // Read-only endpoints can only get values from the kv, they cannot write
  struct ReadOnlyEndpointContext
  {
    std::shared_ptr<enclave::RpcContext> rpc_ctx;
    kv::ReadOnlyTx& tx;
    CallerId caller_id;
  };
  using ReadOnlyEndpointFunction =
    std::function<void(ReadOnlyEndpointContext& args)>;

  // Commands are endpoints which do not interact with the kv, even to read
  struct CommandEndpointContext
  {
    std::shared_ptr<enclave::RpcContext> rpc_ctx;
    CallerId caller_id;
  };
  using CommandEndpointFunction =
    std::function<void(CommandEndpointContext& args)>;

  enum class ForwardingRequired
  {
    Sometimes,
    Always,
    Never
  };

  /** The EndpointRegistry records the user-defined endpoints for a given
   * CCF application.
   */
  class EndpointRegistry
  {
  public:
    enum ReadWrite
    {
      Read,
      Write
    };

<<<<<<< HEAD
    const std::string method_prefix;
=======
    struct Metrics
    {
      size_t calls = 0;
      size_t errors = 0;
      size_t failures = 0;
    };
>>>>>>> 6aba788a

    /** An Endpoint represents a user-defined resource that can be invoked by
     * authorised users via HTTP requests, over TLS. An Endpoint is accessible
     * at a specific verb and URI, e.g. POST /app/accounts or GET /app/records.
     *
     * Endpoints can read from and mutate the state of the replicated key-value
     * store.
     *
     * A CCF application is a collection of Endpoints recorded in the
     * application's EndpointRegistry.
     */
    struct Endpoint
    {
      std::string method;
      EndpointFunction func;
      EndpointRegistry* registry = nullptr;
      Metrics metrics = {};
      nlohmann::json params_schema = nullptr;

      /** Sets the JSON schema that the request parameters must comply with.
       *
       * @param j Request parameters JSON schema
       * @return This Endpoint for further modification
       */
      Endpoint& set_params_schema(const nlohmann::json& j)
      {
        params_schema = j;
        return *this;
      }

      nlohmann::json result_schema = nullptr;

      /** Sets the JSON schema that the request response must comply with.
       *
       * @param j Request response JSON schema
       * @return This Endpoint for further modification
       */
      Endpoint& set_result_schema(const nlohmann::json& j)
      {
        result_schema = j;
        return *this;
      }

      /** Sets the schema that the request parameters and response must comply
       * with based on JSON-serialisable data structures.
       *
       * \verbatim embed:rst:leading-asterisk
       * .. note::
       *  See ``DECLARE_JSON_`` serialisation macros for serialising
       *  user-defined data structures.
       * \endverbatim
       *
       * @tparam In Request parameters JSON-serialisable data structure
       * @tparam Out Request response JSON-serialisable data structure
       * @return This Endpoint for further modification
       */
      template <typename In, typename Out>
      Endpoint& set_auto_schema()
      {
        if constexpr (!std::is_same_v<In, void>)
        {
          params_schema = ds::json::build_schema<In>(method + "/params");
        }
        else
        {
          params_schema = nullptr;
        }

        if constexpr (!std::is_same_v<Out, void>)
        {
          result_schema = ds::json::build_schema<Out>(method + "/result");
        }
        else
        {
          result_schema = nullptr;
        }

        return *this;
      }

      /** Sets the schema that the request parameters and response must comply
       * with, based on a single JSON-serialisable data structure.
       *
       * \verbatim embed:rst:leading-asterisk
       * .. note::
       *   ``T`` data structure should contain two nested ``In`` and ``Out``
       *   structures for request parameters and response format, respectively.
       * \endverbatim
       *
       * @tparam T Request parameters and response JSON-serialisable data
       * structure
       * @return This Endpoint for further modification
       */
      template <typename T>
      Endpoint& set_auto_schema()
      {
        return set_auto_schema<typename T::In, typename T::Out>();
      }

      ForwardingRequired forwarding_required = ForwardingRequired::Always;

      /** Overrides whether a Endpoint is always forwarded, or whether it is
       * safe to sometimes execute on followers.
       *
       * @param fr Enum value with desired status
       * @return This Endpoint for further modification
       */
      Endpoint& set_forwarding_required(ForwardingRequired fr)
      {
        forwarding_required = fr;
        return *this;
      }

      bool require_client_signature = false;

      /** Requires that the HTTP request is cryptographically signed by
       * the calling user.
       *
       * By default, client signatures are not required.
       *
       * @param v Boolean indicating whether the request must be signed
       * @return This Endpoint for further modification
       */
      Endpoint& set_require_client_signature(bool v)
      {
        require_client_signature = v;
        return *this;
      }

      bool require_client_identity = true;

      /** Requires that the HTTPS request is emitted by a user whose public
       * identity has been registered in advance by consortium members.
       *
       * By default, a known client identity is required.
       *
       * \verbatim embed:rst:leading-asterisk
       * .. warning::
       *  If set to false, it is left to the application developer to implement
       *  the authentication and authorisation mechanisms for the Endpoint.
       * \endverbatim
       *
       * @param v Boolean indicating whether the user identity must be known
       * @return This Endpoint for further modification
       */
      Endpoint& set_require_client_identity(bool v)
      {
        if (!v && registry != nullptr && !registry->has_certs())
        {
          LOG_INFO_FMT(
            "Disabling client identity requirement on {} Endpoint has no "
            "effect "
            "since its registry does not have certificates table",
            method);
          return *this;
        }

        require_client_identity = v;
        return *this;
      }

      bool execute_locally = false;

      /** Indicates that the execution of the Endpoint does not require
       * consensus from other nodes in the network.
       *
       * By default, endpoints are not executed locally.
       *
       * \verbatim embed:rst:leading-asterisk
       * .. warning::
       *  Use with caution. This should only be used for non-critical endpoints
       *  that do not read or mutate the state of the key-value store.
       * \endverbatim
       *
       * @param v Boolean indicating whether the Endpoint is executed locally,
       * on the node receiving the request
       * @return This Endpoint for further modification
       */
      Endpoint& set_execute_locally(bool v)
      {
        execute_locally = v;
        return *this;
      }

      RESTVerb verb = HTTP_POST;

      /** Finalise and install this endpoint
       */
      void install()
      {
        registry->install(*this);
      }
    };

    struct PathTemplatedEndpoint : public Endpoint
    {
      PathTemplatedEndpoint() = default;
      PathTemplatedEndpoint(const PathTemplatedEndpoint& pte) = default;
      PathTemplatedEndpoint(const Endpoint& e) : Endpoint(e) {}

      std::regex template_regex;
      std::vector<std::string> template_component_names;
    };

  protected:
    std::optional<Endpoint> default_endpoint;
    std::map<std::string, std::map<RESTVerb, Endpoint>>
      fully_qualified_endpoints;
    std::map<std::string, std::map<RESTVerb, PathTemplatedEndpoint>>
      templated_endpoints;

    kv::Consensus* consensus = nullptr;
    kv::TxHistory* history = nullptr;

    CertDERs* certs = nullptr;

    static std::optional<PathTemplatedEndpoint> parse_path_template(
      const Endpoint& endpoint)
    {
      auto template_start = endpoint.method.find_first_of('{');
      if (template_start == std::string::npos)
      {
        return std::nullopt;
      }

      PathTemplatedEndpoint templated(endpoint);
      std::string regex_s = endpoint.method;
      template_start = regex_s.find_first_of('{');
      while (template_start != std::string::npos)
      {
        const auto template_end = regex_s.find_first_of('}', template_start);
        if (template_end == std::string::npos)
        {
          throw std::logic_error(fmt::format(
            "Invalid templated path - missing closing '}': {}",
            endpoint.method));
        }

        templated.template_component_names.push_back(regex_s.substr(
          template_start + 1, template_end - template_start - 1));
        regex_s.replace(
          template_start, template_end - template_start + 1, "([^/]+)");
        template_start = regex_s.find_first_of('{', template_start + 1);
      }

      LOG_TRACE_FMT(
        "Installed a templated endpoint: {} became {}",
        endpoint.method,
        regex_s);
      LOG_TRACE_FMT(
        "Component names are: {}",
        fmt::join(templated.template_component_names, ", "));
      templated.template_regex = std::regex(regex_s);

      return templated;
    }

  public:
    EndpointRegistry(
      const std::string& method_prefix_,
      kv::Store& tables,
      const std::string& certs_table_name = "") :
      method_prefix(method_prefix_)
    {
      if (!certs_table_name.empty())
      {
        certs = tables.get<CertDERs>(certs_table_name);
      }
    }

    virtual ~EndpointRegistry() {}

    /** Create a new endpoint.
     *
     * Caller should set any additional properties on the returned Endpoint
     * object, and finally call Endpoint::install() to install it.
     *
     * @param method The URI at which this endpoint will be installed
     * @param verb The HTTP verb which this endpoint will respond to
     * @param f Functor which will be invoked for requests to VERB /method
     * @return The new Endpoint for further modification
     */
    Endpoint make_endpoint(
      const std::string& method, RESTVerb verb, const EndpointFunction& f)
    {
      Endpoint endpoint;
      endpoint.method = method;
      endpoint.verb = verb;
      endpoint.func = f;
      // By default, all write transactions are forwarded
      endpoint.forwarding_required = ForwardingRequired::Always;
      endpoint.registry = this;
      return endpoint;
    }

    /** Create a read-only endpoint.
     */
    Endpoint make_read_only_endpoint(
      const std::string& method,
      RESTVerb verb,
      const ReadOnlyEndpointFunction& f)
    {
      return make_endpoint(
               method,
               verb,
               [f](EndpointContext& args) {
                 ReadOnlyEndpointContext ro_args{
                   args.rpc_ctx, args.tx, args.caller_id};
                 f(ro_args);
               })
        .set_forwarding_required(ForwardingRequired::Sometimes);
    }

    /** Create a new command endpoint.
     *
     * Commands are endpoints which do not read or write from the KV. See
     * make_endpoint().
     */
    Endpoint make_command_endpoint(
      const std::string& method,
      RESTVerb verb,
      const CommandEndpointFunction& f)
    {
      return make_endpoint(
               method,
               verb,
               [f](EndpointContext& args) {
                 CommandEndpointContext command_args{args.rpc_ctx,
                                                     args.caller_id};
                 f(command_args);
               })
        .set_forwarding_required(ForwardingRequired::Sometimes);
    }

    /** Install the given endpoint, using its method and verb
     *
     * If an implementation is already installed for this method and verb, it
     * will be replaced.
     * @param endpoint Endpoint object describing the new resource to install
     */
    void install(const Endpoint& endpoint)
    {
      const auto templated_endpoint = parse_path_template(endpoint);
      if (templated_endpoint.has_value())
      {
        templated_endpoints[endpoint.method][endpoint.verb] =
          templated_endpoint.value();
      }
      else
      {
        fully_qualified_endpoints[endpoint.method][endpoint.verb] = endpoint;
      }
    }

    /** Set a default EndpointFunction
     *
     * The default EndpointFunction is only invoked if no specific
     * EndpointFunction was found.
     *
     * @param f Method implementation
     * @return This Endpoint for further modification
     */
    Endpoint& set_default(EndpointFunction f)
    {
      default_endpoint = {"", f, this};
      return default_endpoint.value();
    }

<<<<<<< HEAD
    // TODO: May want the entire rpc context, not just tx?
    virtual void build_api(ds::openapi::Document& document, kv::Tx& tx)
=======
    /** Populate out with all supported methods
     *
     * This is virtual since the default endpoint may do its own dispatch
     * internally, so derived implementations must be able to populate the list
     * with the supported methods however it constructs them.
     */
    virtual void list_methods(kv::Tx&, ListMethods::Out& out)
>>>>>>> 6aba788a
    {
      for (const auto& [path, verb_endpoints] : fully_qualified_endpoints)
      {
<<<<<<< HEAD
        const auto full_path = fmt::format("/{}/{}", method_prefix, method);
        auto& path_object = document.paths[full_path];
        for (const auto& [verb, handler] : verb_handlers)
        {
          path_object[verb][HTTP_STATUS_OK].description = "Auto-generated";
=======
        for (const auto& [verb, endpoint] : verb_endpoints)
        {
          out.endpoints.push_back({verb.c_str(), path});
        }
      }

      for (const auto& [path, verb_endpoints] : templated_endpoints)
      {
        for (const auto& [verb, endpoint] : verb_endpoints)
        {
          out.endpoints.push_back({verb.c_str(), path});
>>>>>>> 6aba788a
        }
      }
    }

    virtual void endpoint_metrics(kv::Tx&, EndpointMetrics::Out& out)
    {
      for (const auto& [path, verb_endpoints] : fully_qualified_endpoints)
      {
        std::map<std::string, EndpointMetrics::Metric> e;
        for (const auto& [verb, endpoint] : verb_endpoints)
        {
          std::string v(verb.c_str());
          e[v] = {endpoint.metrics.calls,
                  endpoint.metrics.errors,
                  endpoint.metrics.failures};
        }
        out.metrics[path] = e;
      }

      for (const auto& [path, verb_endpoints] : templated_endpoints)
      {
        std::map<std::string, EndpointMetrics::Metric> e;
        for (const auto& [verb, endpoint] : verb_endpoints)
        {
          std::string v(verb.c_str());
          e[v] = {endpoint.metrics.calls,
                  endpoint.metrics.errors,
                  endpoint.metrics.failures};
        }
        out.metrics[path] = e;
      }
    }

    virtual void init_handlers(kv::Store&) {}

    virtual Endpoint* find_endpoint(enclave::RpcContext& rpc_ctx)
    {
      auto method = rpc_ctx.get_method();
      method = method.substr(method.find_first_not_of('/'));

      auto endpoints_for_exact_method = fully_qualified_endpoints.find(method);
      if (endpoints_for_exact_method != fully_qualified_endpoints.end())
      {
        auto& verb_endpoints = endpoints_for_exact_method->second;
        auto endpoints_for_verb =
          verb_endpoints.find(rpc_ctx.get_request_verb());
        if (endpoints_for_verb != verb_endpoints.end())
        {
          return &endpoints_for_verb->second;
        }
      }

      std::smatch match;
      for (auto& [original_method, verb_endpoints] : templated_endpoints)
      {
        auto templated_endpoints_for_verb =
          verb_endpoints.find(rpc_ctx.get_request_verb());
        if (templated_endpoints_for_verb != verb_endpoints.end())
        {
          auto& endpoint = templated_endpoints_for_verb->second;
          if (std::regex_match(method, match, endpoint.template_regex))
          {
            auto& path_params = rpc_ctx.get_request_path_params();
            for (size_t i = 0; i < endpoint.template_component_names.size();
                 ++i)
            {
              const auto& template_name = endpoint.template_component_names[i];
              const auto& template_value = match[i + 1].str();
              path_params[template_name] = template_value;
            }

            return &endpoint;
          }
        }
      }

      if (default_endpoint)
      {
        return &default_endpoint.value();
      }

      return nullptr;
    }

    virtual std::set<RESTVerb> get_allowed_verbs(
      const enclave::RpcContext& rpc_ctx)
    {
      auto method = rpc_ctx.get_method();
      method = method.substr(method.find_first_not_of('/'));

      std::set<RESTVerb> verbs;

      auto search = fully_qualified_endpoints.find(method);
      if (search != fully_qualified_endpoints.end())
      {
        for (const auto& [verb, endpoint] : search->second)
        {
          verbs.insert(verb);
        }
      }

      std::smatch match;
      for (const auto& [original_method, verb_endpoints] : templated_endpoints)
      {
        for (const auto& [verb, endpoint] : verb_endpoints)
        {
          if (std::regex_match(method, match, endpoint.template_regex))
          {
            verbs.insert(verb);
          }
        }
      }

      return verbs;
    }

    virtual void tick(std::chrono::milliseconds, kv::Consensus::Statistics) {}

    bool has_certs()
    {
      return certs != nullptr;
    }

    virtual CallerId get_caller_id(
      kv::Tx& tx, const std::vector<uint8_t>& caller)
    {
      if (certs == nullptr || caller.empty())
      {
        return INVALID_ID;
      }

      auto certs_view = tx.get_view(*certs);
      auto caller_id = certs_view->get(caller);

      if (!caller_id.has_value())
      {
        return INVALID_ID;
      }

      return caller_id.value();
    }

    void set_consensus(kv::Consensus* c)
    {
      consensus = c;
    }

    void set_history(kv::TxHistory* h)
    {
      history = h;
    }
  };
}<|MERGE_RESOLUTION|>--- conflicted
+++ resolved
@@ -66,16 +66,14 @@
       Write
     };
 
-<<<<<<< HEAD
     const std::string method_prefix;
-=======
+
     struct Metrics
     {
       size_t calls = 0;
       size_t errors = 0;
       size_t failures = 0;
     };
->>>>>>> 6aba788a
 
     /** An Endpoint represents a user-defined resource that can be invoked by
      * authorised users via HTTP requests, over TLS. An Endpoint is accessible
@@ -444,42 +442,33 @@
       return default_endpoint.value();
     }
 
-<<<<<<< HEAD
+    /** Populate document with all supported methods
+     *
+     * This is virtual since derived classes may do their own dispatch
+     * internally, so must be able to populate the document
+     * with the supported endpoints however it defines them.
+     */
     // TODO: May want the entire rpc context, not just tx?
     virtual void build_api(ds::openapi::Document& document, kv::Tx& tx)
-=======
-    /** Populate out with all supported methods
-     *
-     * This is virtual since the default endpoint may do its own dispatch
-     * internally, so derived implementations must be able to populate the list
-     * with the supported methods however it constructs them.
-     */
-    virtual void list_methods(kv::Tx&, ListMethods::Out& out)
->>>>>>> 6aba788a
     {
       for (const auto& [path, verb_endpoints] : fully_qualified_endpoints)
       {
-<<<<<<< HEAD
         const auto full_path = fmt::format("/{}/{}", method_prefix, method);
         auto& path_object = document.paths[full_path];
         for (const auto& [verb, handler] : verb_handlers)
         {
           path_object[verb][HTTP_STATUS_OK].description = "Auto-generated";
-=======
-        for (const auto& [verb, endpoint] : verb_endpoints)
-        {
-          out.endpoints.push_back({verb.c_str(), path});
-        }
-      }
-
-      for (const auto& [path, verb_endpoints] : templated_endpoints)
-      {
-        for (const auto& [verb, endpoint] : verb_endpoints)
-        {
-          out.endpoints.push_back({verb.c_str(), path});
->>>>>>> 6aba788a
-        }
-      }
+        }
+      }
+
+      // TODO
+      // for (const auto& [path, verb_endpoints] : templated_endpoints)
+      // {
+        // for (const auto& [verb, endpoint] : verb_endpoints)
+        // {
+          // out.endpoints.push_back({verb.c_str(), path});
+        // }
+      // }
     }
 
     virtual void endpoint_metrics(kv::Tx&, EndpointMetrics::Out& out)
