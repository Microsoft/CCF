--- conflicted
+++ resolved
@@ -134,15 +134,14 @@
 
   struct GetAPI
   {
-<<<<<<< HEAD
-    using Out = nlohmann::json;
-=======
     struct Endpoint
     {
       std::string verb;
       std::string path;
     };
 
+    // TODO: What is the format of this now?
+    //using Out = nlohmann::json;
     struct Out
     {
       std::vector<Endpoint> endpoints;
@@ -162,7 +161,6 @@
     {
       std::map<std::string, std::map<std::string, Metric>> metrics;
     };
->>>>>>> 6aba788a
   };
 
   struct GetSchema
