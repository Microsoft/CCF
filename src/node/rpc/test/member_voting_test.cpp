// Copyright (c) Microsoft Corporation. All rights reserved.
// Licensed under the Apache 2.0 License.
#include "node/rpc/test/frontend_test_infra.h"

DOCTEST_TEST_CASE("Member query/read")
{
  // initialize the network state
  NetworkState network;
  auto gen_tx = network.tables->create_tx();
  GenesisGenerator gen(network, gen_tx);
  gen.init_values();
  gen.create_service({});
  ShareManager share_manager(network);
  StubNodeState node;
  MemberRpcFrontend frontend(network, node, share_manager);
  frontend.open();
  const auto member_id = gen.add_member(member_cert);
  gen.finalize();

  const enclave::SessionContext member_session(
    enclave::InvalidSessionId, member_cert.raw());

  // put value to read
  constexpr auto key = 123;
  constexpr auto value = 456;
  auto tx = network.tables->create_tx();
  tx.rw(network.values)->put(key, value);
  DOCTEST_CHECK(tx.commit() == kv::CommitSuccess::OK);

  static constexpr auto query = R"xxx(
  local tables = ...
  return tables["public:ccf.internal.values"]:get(123)
  )xxx";

  DOCTEST_SUBCASE("Query: bytecode/script allowed access")
  {
    // set member ACL so that the VALUES table is accessible
    auto tx = network.tables->create_tx();
    tx.rw(network.whitelists)->put(WlIds::MEMBER_CAN_READ, {Tables::VALUES});
    DOCTEST_CHECK(tx.commit() == kv::CommitSuccess::OK);

    bool compile = true;
    do
    {
      const auto req = create_request(query_params(query, compile), "query");
      const auto r = frontend_process(frontend, req, member_cert);
      const auto result = parse_response_body<int>(r);
      DOCTEST_CHECK(result == value);
      compile = !compile;
    } while (!compile);
  }

  DOCTEST_SUBCASE("Query: table not in ACL")
  {
    // set member ACL so that no table is accessible
    auto tx = network.tables->create_tx();
    tx.rw(network.whitelists)->put(WlIds::MEMBER_CAN_READ, {});
    DOCTEST_CHECK(tx.commit() == kv::CommitSuccess::OK);

    auto req = create_request(query_params(query, true), "query");
    const auto response = frontend_process(frontend, req, member_cert);

    check_error(response, HTTP_STATUS_INTERNAL_SERVER_ERROR);
  }

  DOCTEST_SUBCASE("Read: allowed access, key exists")
  {
    auto tx = network.tables->create_tx();
    tx.rw(network.whitelists)->put(WlIds::MEMBER_CAN_READ, {Tables::VALUES});
    DOCTEST_CHECK(tx.commit() == kv::CommitSuccess::OK);

    auto read_call =
      create_request(read_params<int>(key, Tables::VALUES), "read");
    const auto r = frontend_process(frontend, read_call, member_cert);
    const auto result = parse_response_body<int>(r);
    DOCTEST_CHECK(result == value);
  }

  DOCTEST_SUBCASE("Read: allowed access, key doesn't exist")
  {
    constexpr auto wrong_key = 321;
    auto tx = network.tables->create_tx();
    tx.rw(network.whitelists)->put(WlIds::MEMBER_CAN_READ, {Tables::VALUES});
    DOCTEST_CHECK(tx.commit() == kv::CommitSuccess::OK);

    auto read_call =
      create_request(read_params<int>(wrong_key, Tables::VALUES), "read");
    const auto response = frontend_process(frontend, read_call, member_cert);

    check_error(response, HTTP_STATUS_NOT_FOUND);
  }

  DOCTEST_SUBCASE("Read: access not allowed")
  {
    auto tx = network.tables->create_tx();
    tx.rw(network.whitelists)->put(WlIds::MEMBER_CAN_READ, {});
    DOCTEST_CHECK(tx.commit() == kv::CommitSuccess::OK);

    auto read_call =
      create_request(read_params<int>(key, Tables::VALUES), "read");
    const auto response = frontend_process(frontend, read_call, member_cert);

    check_error(response, HTTP_STATUS_INTERNAL_SERVER_ERROR);
  }
}

DOCTEST_TEST_CASE("Proposer ballot")
{
  NetworkState network;
  init_network(network);
  auto gen_tx = network.tables->create_tx();
  GenesisGenerator gen(network, gen_tx);
  gen.init_values();
  gen.create_service({});

  const auto proposer_cert = get_cert(0, kp);
  const auto proposer_id = gen.add_member(proposer_cert);
  gen.activate_member(proposer_id);
  const auto voter_cert = get_cert(1, kp);
  const auto voter_id = gen.add_member(voter_cert);
  gen.activate_member(voter_id);

  set_whitelists(gen);
  gen.set_gov_scripts(lua::Interpreter().invoke<json>(gov_script_file));
  gen.finalize();

  ShareManager share_manager(network);
  StubNodeState node;
  MemberRpcFrontend frontend(network, node, share_manager);

  frontend.open();

  ProposalId proposal_id;

  const ccf::Script vote_for("return true");
  const ccf::Script vote_against("return false");
  {
    DOCTEST_INFO("Propose, no votes");

    const auto proposed_member = get_cert(2, kp);

    Propose::In proposal;
    proposal.script = std::string(R"xxx(
      tables, member_info = ...
      return Calls:call("new_member", member_info)
    )xxx");
    proposal.parameter["cert"] = proposed_member;
    proposal.parameter["encryption_pub_key"] = dummy_enc_pubk;
    const auto propose =
      create_signed_request(proposal, "proposals", kp, proposer_cert);
    const auto r = frontend_process(frontend, propose, proposer_cert);

    // the proposal should be accepted, but not succeed immediately
    const auto result = parse_response_body<Propose::Out>(r);
    DOCTEST_CHECK(result.state == ProposalState::OPEN);

    proposal_id = result.proposal_id;
  }

  {
    DOCTEST_INFO("Second member votes for proposal");

    const auto vote = create_signed_request(
      Vote{vote_for},
      fmt::format("proposals/{}/votes", proposal_id),
      kp,
      voter_cert);
    const auto r = frontend_process(frontend, vote, voter_cert);

    // The vote should not yet succeed
    check_result_state(r, ProposalState::OPEN);
  }

  {
    DOCTEST_INFO("Read current votes");

    const auto proposal_result =
      get_proposal(frontend, proposal_id, proposer_cert);

    const auto& votes = proposal_result.votes;
    DOCTEST_CHECK(votes.size() == 1);

    const auto proposer_vote = votes.find(proposer_id);
    DOCTEST_CHECK(proposer_vote == votes.end());

    const auto voter_vote = votes.find(voter_id);
    DOCTEST_CHECK(voter_vote != votes.end());
    DOCTEST_CHECK(voter_vote->second == vote_for);

    {
      DOCTEST_INFO("Get votes directly");
      const auto voter_vote2 =
        get_vote(frontend, proposal_id, voter_id, proposer_cert);
      DOCTEST_CHECK(voter_vote2 == vote_for);
    }
  }

  {
    DOCTEST_INFO("Proposer votes for");

    const auto vote = create_signed_request(
      Vote{vote_for},
      fmt::format("proposals/{}/votes", proposal_id),
      kp,
      proposer_cert);
    const auto r = frontend_process(frontend, vote, proposer_cert);

    // The vote should now succeed
    check_result_state(r, ProposalState::ACCEPTED);
  }
}

DOCTEST_TEST_CASE("Reject duplicate vote")
{
  NetworkState network;
  init_network(network);
  auto gen_tx = network.tables->create_tx();
  GenesisGenerator gen(network, gen_tx);
  gen.init_values();
  gen.create_service({});

  const auto proposer_cert = get_cert(0, kp);
  const auto proposer_id = gen.add_member(proposer_cert);
  gen.activate_member(proposer_id);

  set_whitelists(gen);
  gen.set_gov_scripts(lua::Interpreter().invoke<json>(gov_script_file));
  gen.finalize();

  ShareManager share_manager(network);
  StubNodeState node;
  MemberRpcFrontend frontend(network, node, share_manager);
  frontend.open();

  ProposalId proposal_id;

  const ccf::Script vote_for("return true");
  const ccf::Script vote_against("return false");
  {
    DOCTEST_INFO("Propose, no votes");

    const auto proposed_member = get_cert(2, kp);

    Propose::In proposal;
    proposal.script = std::string(R"xxx(
      tables, member_info = ...
      return Calls:call("new_member", member_info)
    )xxx");
    proposal.parameter["cert"] = proposed_member;
    proposal.parameter["encryption_pub_key"] = dummy_enc_pubk;
    const auto propose =
      create_signed_request(proposal, "proposals", kp, proposer_cert);
    const auto r = frontend_process(frontend, propose, proposer_cert);

    // the proposal should be accepted, but not succeed immediately
    const auto result = parse_response_body<Propose::Out>(r);
    DOCTEST_CHECK(result.state == ProposalState::OPEN);

    proposal_id = result.proposal_id;
  }

  {
    DOCTEST_INFO("Proposer votes for");

    const auto vote = create_signed_request(
      Vote{vote_for},
      fmt::format("proposals/{}/votes", proposal_id),
      kp,
      proposer_cert);
    const auto r = frontend_process(frontend, vote, proposer_cert);

    // The vote should now succeed
    check_result_state(r, ProposalState::ACCEPTED);
  }

  {
    DOCTEST_INFO("Proposer cannot vote again");

    const auto vote = create_signed_request(
      Vote{vote_against},
      fmt::format("proposals/{}/votes", proposal_id),
      kp,
      proposer_cert);
    check_error(
      frontend_process(frontend, vote, proposer_cert), HTTP_STATUS_BAD_REQUEST);
  }
}

struct NewMember
{
  MemberId id;
  tls::KeyPairPtr kp = tls::make_key_pair();
  tls::Pem cert;
};

DOCTEST_TEST_CASE("Add new members until there are 7 then reject")
{
  logger::config::level() = logger::INFO;

  constexpr auto initial_members = 3;
  constexpr auto n_new_members = 7;
  constexpr auto max_members = 8;
  NetworkState network;
  NodeId node_id = 0;
  network.ledger_secrets = std::make_shared<LedgerSecrets>(node_id);
  network.ledger_secrets->init();
  init_network(network);
  auto gen_tx = network.tables->create_tx();
  GenesisGenerator gen(network, gen_tx);
  gen.init_values();
  gen.create_service({});
  gen.init_configuration({1});
  ShareManager share_manager(network);
  StubNodeState node;
  // add three initial active members
  // the proposer
  auto proposer_id = gen.add_member({member_cert, dummy_enc_pubk});
  gen.activate_member(proposer_id);

  // the voters
  const auto voter_a_cert = get_cert(1, kp);
  auto voter_a = gen.add_member({voter_a_cert, dummy_enc_pubk});
  gen.activate_member(voter_a);
  const auto voter_b_cert = get_cert(2, kp);
  auto voter_b = gen.add_member({voter_b_cert, dummy_enc_pubk});
  gen.activate_member(voter_b);

  set_whitelists(gen);
  gen.set_gov_scripts(lua::Interpreter().invoke<json>(gov_script_file));
  gen.open_service();
  gen.finalize();
  MemberRpcFrontend frontend(network, node, share_manager);
  frontend.open();

  vector<NewMember> new_members(n_new_members);

  auto i = 0ul;
  for (auto& new_member : new_members)
  {
    new_member.id = initial_members + i++;

    // new member certificate
    auto cert_pem =
      new_member.kp->self_sign(fmt::format("CN=new member{}", new_member.id));
    auto encryption_pub_key = dummy_enc_pubk;
    new_member.cert = cert_pem;

    // check new_member id does not work before member is added
    const auto read_next_req = create_request(
      read_params<int>(ValueIds::NEXT_MEMBER_ID, Tables::VALUES), "read");
    const auto r = frontend_process(frontend, read_next_req, new_member.cert);
    check_error(r, HTTP_STATUS_UNAUTHORIZED);

    // propose new member, as proposer
    Propose::In proposal;
    proposal.script = std::string(R"xxx(
      tables, member_info = ...
      return Calls:call("new_member", member_info)
    )xxx");
    proposal.parameter["cert"] = cert_pem;
    proposal.parameter["encryption_pub_key"] = dummy_enc_pubk;

    const auto propose =
      create_signed_request(proposal, "proposals", kp, member_cert);

    ProposalId proposal_id;
    {
      const auto r = frontend_process(frontend, propose, member_cert);
      const auto result = parse_response_body<Propose::Out>(r);

      // the proposal should be accepted, but not succeed immediately
      proposal_id = result.proposal_id;
      DOCTEST_CHECK(result.state == ProposalState::OPEN);
    }

    {
      // vote for own proposal
      Script vote_yes("return true");
      const auto vote = create_signed_request(
        Vote{vote_yes},
        fmt::format("proposals/{}/votes", proposal_id),
        kp,
        member_cert);
      const auto r = frontend_process(frontend, vote, member_cert);
      const auto result = parse_response_body<ProposalInfo>(r);
      DOCTEST_CHECK(result.state == ProposalState::OPEN);
    }

    // read initial proposal, as second member
    const Proposal initial_read =
      get_proposal(frontend, proposal_id, voter_a_cert);
    DOCTEST_CHECK(initial_read.proposer == proposer_id);
    DOCTEST_CHECK(initial_read.script == proposal.script);
    DOCTEST_CHECK(initial_read.parameter == proposal.parameter);

    // vote as second member
    Script vote_ballot(fmt::format(
      R"xxx(
        local tables, calls = ...
        local n = 0
        tables["public:ccf.gov.members.info"]:foreach( function(k, v) n = n + 1 end )
        if n < {} then
          return true
        else
          return false
        end
      )xxx",
      max_members));

    const auto vote = create_signed_request(
      Vote{vote_ballot},
      fmt::format("proposals/{}/votes", proposal_id),
      kp,
      voter_a_cert);

    {
      const auto r = frontend_process(frontend, vote, voter_a_cert);
      const auto result = parse_response_body<ProposalInfo>(r);

      if (new_member.id < max_members)
      {
        // vote should succeed
        DOCTEST_CHECK(result.state == ProposalState::ACCEPTED);
        // check that member with the new new_member cert can make RPCs now
        DOCTEST_CHECK(
          parse_response_body<int>(frontend_process(
            frontend, read_next_req, new_member.cert)) == new_member.id + 1);

        // successful proposals are removed from the kv, so we can't confirm
        // their final state
      }
      else
      {
        // vote should not succeed
        DOCTEST_CHECK(result.state == ProposalState::OPEN);
        // check that member with the new new_member cert can make RPCs now
        check_error(
          frontend_process(frontend, read_next_req, new_member.cert),
          HTTP_STATUS_UNAUTHORIZED);

        // re-read proposal, as second member
        const Proposal final_read =
          get_proposal(frontend, proposal_id, voter_a_cert);
        DOCTEST_CHECK(final_read.proposer == proposer_id);
        DOCTEST_CHECK(final_read.script == proposal.script);
        DOCTEST_CHECK(final_read.parameter == proposal.parameter);

        const auto my_vote = final_read.votes.find(voter_a);
        DOCTEST_CHECK(my_vote != final_read.votes.end());
        DOCTEST_CHECK(my_vote->second == vote_ballot);
      }
    }
  }

  DOCTEST_SUBCASE("ACK from newly added members")
  {
    // iterate over all new_members, except for the last one
    for (auto new_member = new_members.cbegin(); new_member !=
         new_members.cend() - (initial_members + n_new_members - max_members);
         new_member++)
    {
      // (1) read ack entry
      const auto read_state_digest_req = create_request(
        read_params(new_member->id, Tables::MEMBER_ACKS), "read");
      const auto ack0 = parse_response_body<StateDigest>(
        frontend_process(frontend, read_state_digest_req, new_member->cert));
      DOCTEST_REQUIRE(std::all_of(
        ack0.state_digest.begin(), ack0.state_digest.end(), [](uint8_t i) {
          return i == 0;
        }));

      {
        // make sure that there is a signature in the signatures table since
        // ack's depend on that
        auto tx = network.tables->create_tx();
        auto signatures = tx.rw(network.signatures);
        PrimarySignature sig_value;
        signatures->put(0, sig_value);
        DOCTEST_REQUIRE(tx.commit() == kv::CommitSuccess::OK);
      }

      // (2) ask for a fresher digest of state
      const auto freshen_state_digest_req =
        create_request(nullptr, "ack/update_state_digest");
      const auto freshen_state_digest = parse_response_body<StateDigest>(
        frontend_process(frontend, freshen_state_digest_req, new_member->cert));
      DOCTEST_CHECK(freshen_state_digest.state_digest != ack0.state_digest);

      // (3) read ack entry again and check that the state digest has changed
      const auto ack1 = parse_response_body<StateDigest>(
        frontend_process(frontend, read_state_digest_req, new_member->cert));
      DOCTEST_CHECK(ack0.state_digest != ack1.state_digest);
      DOCTEST_CHECK(freshen_state_digest.state_digest == ack1.state_digest);

      // (4) sign stale state and send it
      StateDigest params;
      params.state_digest = ack0.state_digest;
      const auto send_stale_sig_req =
        create_signed_request(params, "ack", new_member->kp, new_member->cert);
      check_error(
        frontend_process(frontend, send_stale_sig_req, new_member->cert),
        HTTP_STATUS_BAD_REQUEST);

      // (5) sign new state digest and send it
      params.state_digest = ack1.state_digest;
      const auto send_good_sig_req =
        create_signed_request(params, "ack", new_member->kp, new_member->cert);
      const auto good_response =
        frontend_process(frontend, send_good_sig_req, new_member->cert);
      DOCTEST_CHECK(good_response.status == HTTP_STATUS_NO_CONTENT);

      // (6) read own member status
      const auto read_status_req =
        create_request(read_params(new_member->id, Tables::MEMBERS), "read");
      const auto mi = parse_response_body<MemberInfo>(
        frontend_process(frontend, read_status_req, new_member->cert));
      DOCTEST_CHECK(mi.status == MemberStatus::ACTIVE);
      DOCTEST_CHECK(mi.cert == new_member->cert);
    }
  }
}

DOCTEST_TEST_CASE("Accept node")
{
  NetworkState network;
  NodeId node_id = 0;
  network.ledger_secrets = std::make_shared<LedgerSecrets>(node_id);
  network.ledger_secrets->init();
  init_network(network);
  auto gen_tx = network.tables->create_tx();
  GenesisGenerator gen(network, gen_tx);
  gen.init_values();
  gen.create_service({});
  ShareManager share_manager(network);
  StubNodeState node;
  auto new_kp = tls::make_key_pair();

  const auto member_0_cert = get_cert(0, new_kp);
  const auto member_1_cert = get_cert(1, kp);
  const auto member_0 = gen.add_member(member_0_cert);
  const auto member_1 = gen.add_member(member_1_cert);
  gen.activate_member(member_0);
  gen.activate_member(member_1);

  // node to be tested
  // new node certificate
  auto new_ca = new_kp->self_sign("CN=new node");
  NodeInfo ni;
  ni.cert = new_ca;
  gen.add_node(ni);
  set_whitelists(gen);
  gen.set_gov_scripts(lua::Interpreter().invoke<json>(gov_script_file));
  gen.finalize();
  MemberRpcFrontend frontend(network, node, share_manager);
  frontend.open();

  // check node exists with status pending
  {
    auto read_values =
      create_request(read_params<int>(node_id, Tables::NODES), "read");
    const auto r = parse_response_body<NodeInfo>(
      frontend_process(frontend, read_values, member_0_cert));

    DOCTEST_CHECK(r.status == NodeStatus::PENDING);
  }

  // m0 proposes adding new node
  ProposalId trust_node_proposal_id;
  {
    Script proposal(R"xxx(
      local tables, node_id = ...
      return Calls:call("trust_node", node_id)
    )xxx");
    const auto propose = create_signed_request(
      Propose::In{proposal, node_id}, "proposals", new_kp, member_0_cert);
    const auto r = parse_response_body<Propose::Out>(
      frontend_process(frontend, propose, member_0_cert));

    DOCTEST_CHECK(r.state == ProposalState::OPEN);
    trust_node_proposal_id = r.proposal_id;
  }

  {
    // vote for own proposal
    Script vote_yes("return true");
    const auto vote = create_signed_request(
      Vote{vote_yes},
      fmt::format("proposals/{}/votes", trust_node_proposal_id),
      new_kp,
      member_0_cert);
    const auto r = frontend_process(frontend, vote, member_0_cert);
    const auto result = parse_response_body<ProposalInfo>(r);
    DOCTEST_CHECK(result.state == ProposalState::OPEN);
  }

  // m1 votes for accepting a single new node
  {
    Script vote_ballot(R"xxx(
        local tables, calls = ...
        return #calls == 1 and calls[1].func == "trust_node"
       )xxx");
    const auto vote = create_signed_request(
      Vote{vote_ballot},
      fmt::format("proposals/{}/votes", trust_node_proposal_id),
      kp,
      member_1_cert);

    check_result_state(
      frontend_process(frontend, vote, member_1_cert), ProposalState::ACCEPTED);
  }

  // check node exists with status pending
  {
    const auto read_values =
      create_request(read_params<int>(node_id, Tables::NODES), "read");
    const auto r = parse_response_body<NodeInfo>(
      frontend_process(frontend, read_values, member_0_cert));
    DOCTEST_CHECK(r.status == NodeStatus::TRUSTED);
  }

  // m0 proposes retire node
  ProposalId retire_node_proposal_id;
  {
    Script proposal(R"xxx(
      local tables, node_id = ...
      return Calls:call("retire_node", node_id)
    )xxx");
    const auto propose = create_signed_request(
      Propose::In{proposal, node_id}, "proposals", new_kp, member_0_cert);
    const auto r = parse_response_body<Propose::Out>(
      frontend_process(frontend, propose, member_0_cert));

    DOCTEST_CHECK(r.state == ProposalState::OPEN);
    retire_node_proposal_id = r.proposal_id;
  }

  {
    // vote for own proposal
    Script vote_yes("return true");
    const auto vote = create_signed_request(
      Vote{vote_yes},
      fmt::format("proposals/{}/votes", retire_node_proposal_id),
      new_kp,
      member_0_cert);
    const auto r = frontend_process(frontend, vote, member_0_cert);
    const auto result = parse_response_body<ProposalInfo>(r);
    DOCTEST_CHECK(result.state == ProposalState::OPEN);
  }

  // m1 votes for retiring node
  {
    const Script vote_ballot("return true");
    const auto vote = create_signed_request(
      Vote{vote_ballot},
      fmt::format("proposals/{}/votes", retire_node_proposal_id),
      kp,
      member_1_cert);
    check_result_state(
      frontend_process(frontend, vote, member_1_cert), ProposalState::ACCEPTED);
  }

  // check that node exists with status retired
  {
    auto read_values =
      create_request(read_params<int>(node_id, Tables::NODES), "read");
    const auto r = parse_response_body<NodeInfo>(
      frontend_process(frontend, read_values, member_0_cert));
    DOCTEST_CHECK(r.status == NodeStatus::RETIRED);
  }

  // check that retired node cannot be trusted
  {
    Script proposal(R"xxx(
      local tables, node_id = ...
      return Calls:call("trust_node", node_id)
    )xxx");
    const auto propose = create_signed_request(
      Propose::In{proposal, node_id}, "proposals", new_kp, member_0_cert);
    const auto r = parse_response_body<Propose::Out>(
      frontend_process(frontend, propose, member_0_cert));

    const Script vote_ballot("return true");
    auto vote = create_signed_request(
      Vote{vote_ballot},
      fmt::format("proposals/{}/votes", r.proposal_id),
      new_kp,
      member_0_cert);
    frontend_process(frontend, vote, member_0_cert);

    vote = create_signed_request(
      Vote{vote_ballot},
      fmt::format("proposals/{}/votes", r.proposal_id),
      kp,
      member_1_cert);
    check_result_state(
      frontend_process(frontend, vote, member_1_cert), ProposalState::FAILED);
  }

  // check that retired node cannot be retired again
  {
    Script proposal(R"xxx(
      local tables, node_id = ...
      return Calls:call("retire_node", node_id)
    )xxx");
    const auto propose = create_signed_request(
      Propose::In{proposal, node_id}, "proposals", new_kp, member_0_cert);
    const auto r = parse_response_body<Propose::Out>(
      frontend_process(frontend, propose, member_0_cert));

    const Script vote_ballot("return true");
    auto vote = create_signed_request(
      Vote{vote_ballot},
      fmt::format("proposals/{}/votes", r.proposal_id),
      new_kp,
      member_0_cert);
    frontend_process(frontend, vote, member_0_cert);

    vote = create_signed_request(
      Vote{vote_ballot},
      fmt::format("proposals/{}/votes", r.proposal_id),
      kp,
      member_1_cert);
    check_result_state(
      frontend_process(frontend, vote, member_1_cert), ProposalState::FAILED);
  }
}

ProposalInfo test_raw_writes(
  NetworkState& network,
  GenesisGenerator& gen,
  StubNodeState& node,
  ShareManager& share_manager,
  Propose::In proposal,
  const int n_members = 1,
  const int pro_votes = 1,
  bool explicit_proposer_vote = false)
{
  std::vector<tls::Pem> member_certs;
  auto frontend =
    init_frontend(network, gen, node, share_manager, n_members, member_certs);
  frontend.open();

  // check values before
  {
    auto tx = network.tables->create_tx();
    auto next_member_id_r =
      tx.rw(network.values)->get(ValueIds::NEXT_MEMBER_ID);
    DOCTEST_CHECK(next_member_id_r);
    DOCTEST_CHECK(*next_member_id_r == n_members);
  }

  // propose
  ProposalId proposal_id;
  {
    const uint8_t proposer_id = 0;
    const auto propose =
      create_signed_request(proposal, "proposals", kp, member_certs[0]);
    const auto r = parse_response_body<Propose::Out>(
      frontend_process(frontend, propose, member_certs[0]));

    const auto expected_state =
      (n_members == 1) ? ProposalState::ACCEPTED : ProposalState::OPEN;
    DOCTEST_CHECK(r.state == expected_state);
    proposal_id = r.proposal_id;
    if (r.state == ProposalState::ACCEPTED)
      return r;
  }

  // con votes
  for (int i = n_members - 1; i >= pro_votes; i--)
  {
    const Script vote("return false");
    const auto vote_serialized = create_signed_request(
      Vote{vote},
      fmt::format("proposals/{}/votes", proposal_id),
      kp,
      member_certs[i]);

    check_result_state(
      frontend_process(frontend, vote_serialized, member_certs[i]),
      ProposalState::OPEN);
  }

  // pro votes (proposer also votes)
  ProposalInfo info = {};
  for (uint8_t i = explicit_proposer_vote ? 0 : 1; i < pro_votes; i++)
  {
    const Script vote("return true");
    const auto vote_serialized = create_signed_request(
      Vote{vote},
      fmt::format("proposals/{}/votes", proposal_id),
      kp,
      member_certs[i]);
    if (info.state == ProposalState::OPEN)
    {
      info = parse_response_body<ProposalInfo>(
        frontend_process(frontend, vote_serialized, member_certs[i]));
    }
    else
    {
      // proposal has been accepted - additional votes return an error
      check_error(
        frontend_process(frontend, vote_serialized, member_certs[i]),
        HTTP_STATUS_BAD_REQUEST);
    }
  }
  return info;
}

DOCTEST_TEST_CASE("Propose raw writes")
{
  logger::config::level() = logger::INFO;
  DOCTEST_SUBCASE("insensitive tables")
  {
    const auto n_members = 3;
    for (int pro_votes = 0; pro_votes <= n_members; pro_votes++)
    {
      const bool should_succeed = pro_votes > n_members / 2;
      NetworkState network;
      init_network(network);
      auto gen_tx = network.tables->create_tx();
      GenesisGenerator gen(network, gen_tx);
      gen.init_values();
      gen.create_service({});
      ShareManager share_manager(network);
      StubNodeState node;
      nlohmann::json recovery_threshold = 4;

      auto tx_before = network.tables->create_tx();
      auto configuration = tx_before.rw(network.config)->get(0);
      DOCTEST_REQUIRE_FALSE(configuration.has_value());

      const auto expected_state =
        should_succeed ? ProposalState::ACCEPTED : ProposalState::OPEN;
      const auto proposal_info = test_raw_writes(
        network,
        gen,
        node,
        share_manager,
        {R"xxx(
        local tables, recovery_threshold = ...
        local p = Puts:new()
        p:put("public:ccf.gov.service.config", 0, {recovery_threshold = recovery_threshold, consensus = "CFT"})
        return Calls:call("raw_puts", p)
      )xxx"s,
         4},
        n_members,
        pro_votes,
        true);
      DOCTEST_CHECK(proposal_info.state == expected_state);
      if (!should_succeed)
        continue;

      // check results
      auto tx_after = network.tables->create_tx();
      configuration = tx_after.rw(network.config)->get(0);
      DOCTEST_CHECK(configuration.has_value());
      DOCTEST_CHECK(configuration->recovery_threshold == recovery_threshold);
    }
  }

  DOCTEST_SUBCASE("sensitive tables")
  {
    // propose changes to sensitive tables; changes must only be accepted
    // unanimously create new network for each case
    const auto sensitive_tables = {Tables::WHITELISTS, Tables::GOV_SCRIPTS};
    const auto n_members = 3;
    // let proposer vote/not vote
    for (const auto proposer_vote : {true})
    {
      for (int pro_votes = 0; pro_votes < n_members; pro_votes++)
      {
        for (const auto& sensitive_table : sensitive_tables)
        {
          NetworkState network;
          init_network(network);
          auto gen_tx = network.tables->create_tx();
          GenesisGenerator gen(network, gen_tx);
          gen.init_values();
          gen.create_service({});
          ShareManager share_manager(network);
          StubNodeState node;

          const auto sensitive_put =
            "return Calls:call('raw_puts', Puts:put('"s + sensitive_table +
            "', 9, {'aaa'}))"s;
          const auto expected_state = (n_members == pro_votes) ?
            ProposalState::ACCEPTED :
            ProposalState::OPEN;
          const auto proposal_info = test_raw_writes(
            network,
            gen,
            node,
            share_manager,
            {sensitive_put},
            n_members,
            pro_votes,
            proposer_vote);
          DOCTEST_CHECK(proposal_info.state == expected_state);
        }
      }
    }
  }
}

DOCTEST_TEST_CASE("Remove proposal")
{
  NewMember caller;
  auto cert = caller.kp->self_sign("CN=new member");
  auto v = tls::make_verifier(cert);
  caller.cert = v->cert_pem();

  NetworkState network;
  init_network(network);
  auto gen_tx = network.tables->create_tx();
  GenesisGenerator gen(network, gen_tx);
  gen.init_values();
  gen.create_service({});

  ShareManager share_manager(network);
  StubNodeState node;
  gen.activate_member(gen.add_member(member_cert));
  gen.activate_member(gen.add_member(cert));
  set_whitelists(gen);
  gen.set_gov_scripts(lua::Interpreter().invoke<json>(gov_script_file));
  gen.finalize();
  MemberRpcFrontend frontend(network, node, share_manager);
  frontend.open();
  ProposalId proposal_id;
  auto wrong_proposal_id = 1;
  ccf::Script proposal_script(R"xxx(
      local tables, param = ...
      return {}
    )xxx");

  // check that the proposal doesn't exist
  {
    auto tx = network.tables->create_tx();
    auto proposal = tx.rw(network.proposals)->get(proposal_id);
    DOCTEST_CHECK(!proposal);
  }

  {
    const auto propose = create_signed_request(
      Propose::In{proposal_script, 0}, "proposals", kp, member_cert);
    const auto r = parse_response_body<Propose::Out>(
      frontend_process(frontend, propose, member_cert));

    proposal_id = r.proposal_id;
    DOCTEST_CHECK(r.state == ProposalState::OPEN);
  }

  // check that the proposal is there
  {
    auto tx = network.tables->create_tx();
    auto proposal = tx.rw(network.proposals)->get(proposal_id);
    DOCTEST_CHECK(proposal);
    DOCTEST_CHECK(proposal->state == ProposalState::OPEN);
    DOCTEST_CHECK(
      proposal->script.text.value() == proposal_script.text.value());
  }

  DOCTEST_SUBCASE("Attempt withdraw proposal with non existing id")
  {
    const auto withdraw = create_signed_request(
      nullptr,
      fmt::format("proposals/{}/withdraw", wrong_proposal_id),
      kp,
      member_cert);

    check_error(
      frontend_process(frontend, withdraw, member_cert),
      HTTP_STATUS_BAD_REQUEST);
  }

  DOCTEST_SUBCASE("Attempt withdraw proposal that you didn't propose")
  {
    const auto withdraw = create_signed_request(
      nullptr,
      fmt::format("proposals/{}/withdraw", proposal_id),
      caller.kp,
      cert);

    check_error(
      frontend_process(frontend, withdraw, cert), HTTP_STATUS_FORBIDDEN);
  }

  DOCTEST_SUBCASE("Successfully withdraw proposal")
  {
    const auto withdraw = create_signed_request(
      nullptr,
      fmt::format("proposals/{}/withdraw", proposal_id),
      kp,
      member_cert);

    check_result_state(
      frontend_process(frontend, withdraw, member_cert),
      ProposalState::WITHDRAWN);

    // check that the proposal is now withdrawn
    {
      auto tx = network.tables->create_tx();
      auto proposal = tx.rw(network.proposals)->get(proposal_id);
      DOCTEST_CHECK(proposal.has_value());
      DOCTEST_CHECK(proposal->state == ProposalState::WITHDRAWN);
    }
  }
}

DOCTEST_TEST_CASE("Vetoed proposal gets rejected")
{
  NetworkState network;
  init_network(network);
  auto gen_tx = network.tables->create_tx();
  GenesisGenerator gen(network, gen_tx);
  gen.init_values();
  gen.create_service({});
  ShareManager share_manager(network);
  StubNodeState node;
  const auto voter_a_cert = get_cert(1, kp);
  auto voter_a = gen.add_member(voter_a_cert);
  const auto voter_b_cert = get_cert(2, kp);
  auto voter_b = gen.add_member(voter_b_cert);
  gen.activate_member(voter_a);
  gen.activate_member(voter_b);
  set_whitelists(gen);
  gen.set_gov_scripts(lua::Interpreter().invoke<json>(gov_veto_script_file));
  gen.finalize();
  MemberRpcFrontend frontend(network, node, share_manager);
  frontend.open();

  Script proposal(R"xxx(
    tables, user_cert = ...
      return Calls:call("new_user", user_cert)
    )xxx");

  const auto propose = create_signed_request(
    Propose::In{proposal, user_cert}, "proposals", kp, voter_a_cert);

  const auto r = parse_response_body<Propose::Out>(
    frontend_process(frontend, propose, voter_a_cert));
  DOCTEST_CHECK(r.state == ProposalState::OPEN);

  const ccf::Script vote_against("return false");
  {
    DOCTEST_INFO("Member vetoes proposal");

    const auto vote = create_signed_request(
      Vote{vote_against},
      fmt::format("proposals/{}/votes", r.proposal_id),
      kp,
      voter_b_cert);
    const auto r = frontend_process(frontend, vote, voter_b_cert);

    check_result_state(r, ProposalState::REJECTED);
  }

  {
    DOCTEST_INFO("Check proposal was rejected");

    const auto proposal = get_proposal(frontend, r.proposal_id, voter_a_cert);

    DOCTEST_CHECK(proposal.state == ProposalState::REJECTED);
  }
}

DOCTEST_TEST_CASE("Add and remove user via proposed calls")
{
  NetworkState network;
  init_network(network);
  auto gen_tx = network.tables->create_tx();
  GenesisGenerator gen(network, gen_tx);
  gen.init_values();
  gen.create_service({});
  ShareManager share_manager(network);
  StubNodeState node;
  const auto member_cert = get_cert(0, kp);
  gen.activate_member(gen.add_member(member_cert));
  set_whitelists(gen);
  gen.set_gov_scripts(lua::Interpreter().invoke<json>(gov_script_file));
  gen.finalize();
  MemberRpcFrontend frontend(network, node, share_manager);
  frontend.open();

  ccf::Cert user_der;

  {
    DOCTEST_INFO("Add user");

    Script proposal(R"xxx(
        tables, user_cert = ...
        return Calls:call("new_user", {cert = user_cert})
      )xxx");

    const auto user_cert = kp->self_sign("CN=new user");
    const auto propose = create_signed_request(
      Propose::In{proposal, user_cert}, "proposals", kp, member_cert);

    auto r = parse_response_body<Propose::Out>(
      frontend_process(frontend, propose, member_cert));

    DOCTEST_CHECK(r.state == ProposalState::OPEN);
    // vote for own proposal
    Script vote_yes("return true");
    const auto vote = create_signed_request(
      Vote{vote_yes},
      fmt::format("proposals/{}/votes", r.proposal_id),
      kp,
      member_cert);
    r = parse_response_body<ProposalInfo>(
      frontend_process(frontend, vote, member_cert));

    DOCTEST_CHECK(r.state == ProposalState::ACCEPTED);

    auto tx1 = network.tables->create_tx();
    const auto uid = tx1.rw(network.values)->get(ValueIds::NEXT_USER_ID);
    DOCTEST_CHECK(uid);
    DOCTEST_CHECK(*uid == 1);
    user_der = tls::make_verifier(user_cert)->der_cert_data();
    const auto uid1 = tx1.rw(network.user_certs)->get(user_der);
    DOCTEST_CHECK(uid1);
    DOCTEST_CHECK(*uid1 == 0);
  }

  {
    DOCTEST_INFO("Remove user");

    Script proposal(R"xxx(
      tables, user_id = ...
        return Calls:call("remove_user", user_id)
      )xxx");

    const auto propose = create_signed_request(
      Propose::In{proposal, 0}, "proposals", kp, member_cert);

    auto r = parse_response_body<Propose::Out>(
      frontend_process(frontend, propose, member_cert));

    DOCTEST_CHECK(r.state == ProposalState::OPEN);
    // vote for own proposal
    Script vote_yes("return true");
    const auto vote = create_signed_request(
      Vote{vote_yes},
      fmt::format("proposals/{}/votes", r.proposal_id),
      kp,
      member_cert);
    r = parse_response_body<ProposalInfo>(
      frontend_process(frontend, vote, member_cert));

    DOCTEST_CHECK(r.state == ProposalState::ACCEPTED);

    auto tx1 = network.tables->create_tx();
    auto user = tx1.rw(network.users)->get(0);
    DOCTEST_CHECK(!user.has_value());
    auto user_cert = tx1.rw(network.user_certs)->get(user_der);
    DOCTEST_CHECK(!user_cert.has_value());
  }
}

nlohmann::json operator_member_data()
{
  auto md = nlohmann::json::object();
  md["is_operator"] = true;
  return md;
}

DOCTEST_TEST_CASE(
  "Passing members ballot with operator" * doctest::test_suite("operator"))
{
  // Members pass a ballot with a constitution that includes an operator
  // Operator votes, but is _not_ taken into consideration
  NetworkState network;
  init_network(network);
  auto gen_tx = network.tables->create_tx();
  GenesisGenerator gen(network, gen_tx);
  gen.init_values();
  gen.create_service({});

  // Operating member, as indicated by member data
  const auto operator_cert = get_cert(0, kp);
  const auto operator_id =
    gen.add_member({operator_cert, {}, operator_member_data()});
  gen.activate_member(operator_id);

  // Non-operating members
  std::map<size_t, tls::Pem> members;
  for (size_t i = 1; i < 4; i++)
  {
    auto cert = get_cert(i, kp);
    auto id = gen.add_member(cert);
    gen.activate_member(id);
    members[id] = cert;
  }

  set_whitelists(gen);
  gen.set_gov_scripts(
    lua::Interpreter().invoke<json>(operator_gov_script_file));
  gen.finalize();

  ShareManager share_manager(network);
  StubNodeState node;
  MemberRpcFrontend frontend(network, node, share_manager);
  frontend.open();

  ProposalId proposal_id;
  size_t proposer_id = 1;
  size_t voter_id = 2;

  const ccf::Script vote_for("return true");
  const ccf::Script vote_against("return false");
  {
    DOCTEST_INFO("Propose and vote for");

    const auto proposed_member = get_cert(4, kp);

    Propose::In proposal;
    proposal.script = std::string(R"xxx(
      tables, member_info = ...
      return Calls:call("new_member", member_info)
    )xxx");
    proposal.parameter["cert"] = proposed_member;
    proposal.parameter["encryption_pub_key"] = dummy_enc_pubk;

    const auto propose =
      create_signed_request(proposal, "proposals", kp, members[proposer_id]);
    const auto r = parse_response_body<Propose::Out>(frontend_process(
      frontend,
      propose,
      tls::make_verifier(members[proposer_id])->der_cert_data()));

    DOCTEST_CHECK(r.state == ProposalState::OPEN);

    proposal_id = r.proposal_id;
  }

  {
    DOCTEST_INFO("First member votes");

    const auto vote = create_signed_request(
      Vote{vote_for},
      fmt::format("proposals/{}/votes", proposal_id),
      kp,
      members[proposer_id]);
    const auto r = frontend_process(frontend, vote, members[proposer_id]);

    check_result_state(r, ProposalState::OPEN);
  }

  {
    DOCTEST_INFO("Operator votes, but without effect");

    const auto vote = create_signed_request(
      Vote{vote_for},
      fmt::format("proposals/{}/votes", proposal_id),
      kp,
      operator_cert);
    const auto r = frontend_process(frontend, vote, operator_cert);

    check_result_state(r, ProposalState::OPEN);
  }

  {
    DOCTEST_INFO("Second member votes for proposal, which passes");

    const auto vote = create_signed_request(
      Vote{vote_for},
      fmt::format("proposals/{}/votes", proposal_id),
      kp,
      members[voter_id]);
    const auto r = frontend_process(frontend, vote, members[voter_id]);

    check_result_state(r, ProposalState::ACCEPTED);
  }

  {
    DOCTEST_INFO("Validate vote tally");

    const auto proposal =
      get_proposal(frontend, proposal_id, members[proposer_id]);

    const auto& votes = proposal.votes;
    DOCTEST_CHECK(votes.size() == 3);

    const auto operator_vote = votes.find(operator_id);
    DOCTEST_CHECK(operator_vote != votes.end());
    DOCTEST_CHECK(operator_vote->second == vote_for);

    const auto proposer_vote = votes.find(proposer_id);
    DOCTEST_CHECK(proposer_vote != votes.end());
    DOCTEST_CHECK(proposer_vote->second == vote_for);

    const auto voter_vote = votes.find(voter_id);
    DOCTEST_CHECK(voter_vote != votes.end());
    DOCTEST_CHECK(voter_vote->second == vote_for);
  }
}

DOCTEST_TEST_CASE("Passing operator change" * doctest::test_suite("operator"))
{
  // Operator issues a proposal that is an operator change
  // and gets it through without member votes
  NetworkState network;
  NodeId node_id = 0;
  network.ledger_secrets = std::make_shared<LedgerSecrets>(node_id);
  network.ledger_secrets->init();
  init_network(network);
  auto gen_tx = network.tables->create_tx();
  GenesisGenerator gen(network, gen_tx);
  gen.init_values();
  gen.create_service({});
  auto new_kp = tls::make_key_pair();
  auto new_ca = new_kp->self_sign("CN=new node");
  NodeInfo ni;
  ni.cert = new_ca;
  gen.add_node(ni);

  // Operating member, as indicated by member data
  const auto operator_cert = get_cert(0, kp);
  const auto operator_id =
    gen.add_member({operator_cert, std::nullopt, operator_member_data()});
  gen.activate_member(operator_id);

  // Non-operating members
  std::map<size_t, tls::Pem> members;
  for (size_t i = 1; i < 4; i++)
  {
    auto cert = get_cert(i, kp);
    auto id = gen.add_member({cert, dummy_enc_pubk});
    gen.activate_member(id);
    members[id] = cert;
  }

  set_whitelists(gen);
  gen.set_gov_scripts(
    lua::Interpreter().invoke<json>(operator_gov_script_file));
  gen.finalize();

  ShareManager share_manager(network);
  StubNodeState node;
  MemberRpcFrontend frontend(network, node, share_manager);
  frontend.open();

  ProposalId proposal_id;

  const ccf::Script vote_for("return true");
  const ccf::Script vote_against("return false");

  {
    DOCTEST_INFO("Check node exists with status pending");
    auto read_values =
      create_request(read_params<int>(node_id, Tables::NODES), "read");
    const auto r = parse_response_body<NodeInfo>(
      frontend_process(frontend, read_values, operator_cert));

    DOCTEST_CHECK(r.status == NodeStatus::PENDING);
  }

  {
    DOCTEST_INFO("Operator proposes node");
    Script proposal(R"xxx(
      local tables, node_id = ...
      return Calls:call("trust_node", node_id)
    )xxx");

    const auto propose = create_signed_request(
      Propose::In{proposal, node_id}, "proposals", kp, operator_cert);
    const auto r = parse_response_body<Propose::Out>(
      frontend_process(frontend, propose, operator_cert));

    DOCTEST_CHECK(r.state == ProposalState::ACCEPTED);
    proposal_id = r.proposal_id;
  }

  {
    DOCTEST_INFO("Validate vote tally");

    const auto proposal = get_proposal(frontend, proposal_id, operator_cert);

    const auto& votes = proposal.votes;
    DOCTEST_CHECK(votes.size() == 0);

    const auto proposer_vote = votes.find(operator_id);
    DOCTEST_CHECK(proposer_vote == votes.end());
  }

  auto new_operator_kp = tls::make_key_pair();
  const auto new_operator_cert = get_cert(42, new_operator_kp);

  {
    DOCTEST_INFO("Operator adds another operator");
    Propose::In proposal;
    proposal.script = std::string(R"xxx(
      local tables, member_info = ...
      return Calls:call("new_member", member_info)
    )xxx");

    proposal.parameter["cert"] = new_operator_cert;
    proposal.parameter["member_data"] = operator_member_data();

    const auto propose =
      create_signed_request(proposal, "proposals", kp, operator_cert);
    const auto r = parse_response_body<Propose::Out>(
      frontend_process(frontend, propose, operator_cert));

    DOCTEST_CHECK(r.state == ProposalState::ACCEPTED);

    {
      DOCTEST_INFO("New operator acks to become active");
      const auto state_digest_req =
        create_request(nullptr, "ack/update_state_digest");
      const auto ack = parse_response_body<StateDigest>(
        frontend_process(frontend, state_digest_req, new_operator_cert));

      StateDigest params;
      params.state_digest = ack.state_digest;
      const auto ack_req = create_signed_request(
        params, "ack", new_operator_kp, new_operator_cert);
      const auto resp = frontend_process(frontend, ack_req, new_operator_cert);
    }
  }

  {
    DOCTEST_INFO("New operator retires original operator");
    Propose::In proposal;
    proposal.script = fmt::format(
      R"xxx(return Calls:call("retire_member", {}))xxx", operator_id);

    const auto propose = create_signed_request(
      proposal, "proposals", new_operator_kp, new_operator_cert);
    const auto r = parse_response_body<Propose::Out>(
      frontend_process(frontend, propose, new_operator_cert));

    DOCTEST_CHECK(r.state == ProposalState::ACCEPTED);
  }

  {
    DOCTEST_INFO("New operator cannot add non-operator member");

    auto new_member_kp = tls::make_key_pair();
    const auto new_member_cert = get_cert(100, new_member_kp);

    Propose::In proposal;
    proposal.script = std::string(R"xxx(
      local tables, member_info = ...
      return Calls:call("new_member", member_info)
    )xxx");

    proposal.parameter["cert"] = new_member_cert;
    proposal.parameter["encryption_pub_key"] = dummy_enc_pubk;
    proposal.parameter["member_data"] =
      nullptr; // blank member_data => not an operator

    const auto propose = create_signed_request(
      proposal, "proposals", new_operator_kp, new_operator_cert);
    const auto r = parse_response_body<Propose::Out>(
      frontend_process(frontend, propose, new_operator_cert));

    DOCTEST_CHECK(r.state == ProposalState::OPEN);
  }

  {
    DOCTEST_INFO("New operator cannot retire non-operator member");

    const auto normal_member_id = members.begin()->first;

    Propose::In proposal;
    proposal.script = fmt::format(
      R"xxx(return Calls:call("retire_member", {}))xxx", normal_member_id);

    const auto propose = create_signed_request(
      proposal, "proposals", new_operator_kp, new_operator_cert);
    const auto r = parse_response_body<Propose::Out>(
      frontend_process(frontend, propose, new_operator_cert));

    DOCTEST_CHECK(r.state == ProposalState::OPEN);
  }
}

DOCTEST_TEST_CASE(
  "Members passing an operator change" * doctest::test_suite("operator"))
{
  // Member proposes an operator change
  // A majority of members pass the vote
  NetworkState network;
  NodeId node_id = 0;
  network.ledger_secrets = std::make_shared<LedgerSecrets>(node_id);
  network.ledger_secrets->init();
  init_network(network);
  auto gen_tx = network.tables->create_tx();
  GenesisGenerator gen(network, gen_tx);
  gen.init_values();
  gen.create_service({});
  auto new_kp = tls::make_key_pair();
  auto new_ca = new_kp->self_sign("CN=new node");
  NodeInfo ni;
  ni.cert = new_ca;
  gen.add_node(ni);

  // Not operating member
  const auto proposer_cert = get_cert(0, kp);
  const auto proposer_id = gen.add_member(proposer_cert);
  gen.activate_member(proposer_id);

  // Non-operating members
  std::map<size_t, tls::Pem> members;
  for (size_t i = 1; i < 3; i++)
  {
    auto cert = get_cert(i, kp);
    auto id = gen.add_member(cert);
    gen.activate_member(id);
    members[id] = cert;
  }

  set_whitelists(gen);
  gen.set_gov_scripts(
    lua::Interpreter().invoke<json>(operator_gov_script_file));
  gen.finalize();

  ShareManager share_manager(network);
  StubNodeState node;
  MemberRpcFrontend frontend(network, node, share_manager);
  frontend.open();

  ProposalId proposal_id;

  const ccf::Script vote_for("return true");
  const ccf::Script vote_against("return false");

  {
    DOCTEST_INFO("Check node exists with status pending");
    const auto read_values =
      create_request(read_params<int>(node_id, Tables::NODES), "read");
    const auto r = parse_response_body<NodeInfo>(
      frontend_process(frontend, read_values, proposer_cert));
    DOCTEST_CHECK(r.status == NodeStatus::PENDING);
  }

  {
    DOCTEST_INFO("Member proposes");
    Script proposal(R"xxx(
      local tables, node_id = ...
      return Calls:call("trust_node", node_id)
    )xxx");

    const auto propose = create_signed_request(
      Propose::In{proposal, node_id}, "proposals", kp, proposer_cert);
    const auto r = parse_response_body<Propose::Out>(
      frontend_process(frontend, propose, proposer_cert));

    DOCTEST_CHECK(r.state == ProposalState::OPEN);
    proposal_id = r.proposal_id;
  }

  {
    DOCTEST_INFO("Member votes against");

    const auto vote = create_signed_request(
      Vote{vote_against},
      fmt::format("proposals/{}/votes", proposal_id),
      kp,
      proposer_cert);
    const auto r = frontend_process(frontend, vote, proposer_cert);

    check_result_state(r, ProposalState::OPEN);
  }

  size_t first_voter_id = 1;
  size_t second_voter_id = 2;

  {
    DOCTEST_INFO("First member votes for proposal");

    const auto vote = create_signed_request(
      Vote{vote_for},
      fmt::format("proposals/{}/votes", proposal_id),
      kp,
      members[first_voter_id]);
    const auto r = frontend_process(frontend, vote, members[first_voter_id]);

    check_result_state(r, ProposalState::OPEN);
  }

  {
    DOCTEST_INFO("Second member votes for proposal");

    const auto vote = create_signed_request(
      Vote{vote_for},
      fmt::format("proposals/{}/votes", proposal_id),
      kp,
      members[second_voter_id]);
    const auto r = frontend_process(frontend, vote, members[second_voter_id]);

    check_result_state(r, ProposalState::ACCEPTED);
  }

  {
    DOCTEST_INFO("Validate vote tally");

    const auto proposal = get_proposal(frontend, proposal_id, proposer_cert);

    const auto& votes = proposal.votes;
    DOCTEST_CHECK(votes.size() == 3);

    const auto proposer_vote = votes.find(proposer_id);
    DOCTEST_CHECK(proposer_vote != votes.end());
    DOCTEST_CHECK(proposer_vote->second == vote_against);

    const auto first_vote = votes.find(first_voter_id);
    DOCTEST_CHECK(first_vote != votes.end());
    DOCTEST_CHECK(first_vote->second == vote_for);

    const auto second_vote = votes.find(second_voter_id);
    DOCTEST_CHECK(second_vote != votes.end());
    DOCTEST_CHECK(second_vote->second == vote_for);
  }
}

DOCTEST_TEST_CASE("User data")
{
  NetworkState network;
  init_network(network);
  auto gen_tx = network.tables->create_tx();
  GenesisGenerator gen(network, gen_tx);
  gen.init_values();
  gen.create_service({});
  const auto member_id = gen.add_member(member_cert);
  gen.activate_member(member_id);
  set_whitelists(gen);
  gen.set_gov_scripts(lua::Interpreter().invoke<json>(gov_script_file));

  ShareManager share_manager(network);
  StubNodeState node;
  MemberRpcFrontend frontend(network, node, share_manager);
  frontend.open();

  ccf::UserId user_id;
  std::vector<uint8_t> read_user_info;

  DOCTEST_SUBCASE("No initial user data")
  {
    user_id = gen.add_user({user_cert});
    gen.finalize();

    read_user_info =
      create_request(read_params(user_id, Tables::USERS), "read");

    {
      DOCTEST_INFO("user data is initially empty");
      const auto read_response = parse_response_body<ccf::UserInfo>(
        frontend_process(frontend, read_user_info, member_cert));
      DOCTEST_CHECK(read_response.user_data.is_null());
    }
  }

  DOCTEST_SUBCASE("Initial user data")
  {
    const auto user_data_string = "BOB";
    user_id = gen.add_user({user_cert, user_data_string});
    gen.finalize();

    read_user_info =
      create_request(read_params(user_id, Tables::USERS), "read");

    {
      DOCTEST_INFO("initial user data object can be read");
      const auto read_response = parse_response_body<ccf::UserInfo>(
        frontend_process(frontend, read_user_info, member_cert));
      DOCTEST_CHECK(read_response.user_data == user_data_string);
    }
  }

  {
    auto user_data_object = nlohmann::json::object();
    user_data_object["name"] = "bob";
    user_data_object["permissions"] = {"read", "delete"};

    DOCTEST_INFO("user data can be set to an object");
    Propose::In proposal;
    proposal.script = fmt::format(
      R"xxx(
        proposed_user_data = {{
          name = "bob",
          permissions = {{"read", "delete"}}
        }}
        return Calls:call("set_user_data", {{user_id = {}, user_data =
        proposed_user_data}})
      )xxx",
      user_id);
    const auto proposal_serialized =
      create_signed_request(proposal, "proposals", kp, member_cert);
    const auto propose_response = parse_response_body<Propose::Out>(
      frontend_process(frontend, proposal_serialized, member_cert));

    DOCTEST_CHECK(propose_response.state == ProposalState::OPEN);

    {
      // vote for own proposal
      Script vote_yes("return true");
      const auto vote = create_signed_request(
        Vote{vote_yes},
        fmt::format("proposals/{}/votes", propose_response.proposal_id),
        kp,
        member_cert);
      const auto r = frontend_process(frontend, vote, member_cert);
      const auto result = parse_response_body<ProposalInfo>(r);
      DOCTEST_CHECK(result.state == ProposalState::ACCEPTED);
    }

    DOCTEST_INFO("user data object can be read");
    const auto read_response = parse_response_body<ccf::UserInfo>(
      frontend_process(frontend, read_user_info, member_cert));
    DOCTEST_CHECK(read_response.user_data == user_data_object);
  }

  {
    const auto user_data_string = "ADMINISTRATOR";

    DOCTEST_INFO("user data can be overwritten");
    Propose::In proposal;
    proposal.script = std::string(R"xxx(
      local tables, param = ...
      return Calls:call("set_user_data", {user_id = param.id, user_data =
      param.data})
    )xxx");
    proposal.parameter["id"] = user_id;
    proposal.parameter["data"] = user_data_string;
    const auto proposal_serialized =
      create_signed_request(proposal, "proposals", kp, member_cert);
    const auto propose_response = parse_response_body<Propose::Out>(
      frontend_process(frontend, proposal_serialized, member_cert));
    DOCTEST_CHECK(propose_response.state == ProposalState::OPEN);

    {
      // vote for own proposal
      Script vote_yes("return true");
      const auto vote = create_signed_request(
        Vote{vote_yes},
        fmt::format("proposals/{}/votes", propose_response.proposal_id),
        kp,
        member_cert);
      const auto r = frontend_process(frontend, vote, member_cert);
      const auto result = parse_response_body<ProposalInfo>(r);
      DOCTEST_CHECK(result.state == ProposalState::ACCEPTED);
    }

    DOCTEST_INFO("user data object can be read");
    const auto response = parse_response_body<ccf::UserInfo>(
      frontend_process(frontend, read_user_info, member_cert));
    DOCTEST_CHECK(response.user_data == user_data_string);
  }
}

DOCTEST_TEST_CASE("Submit recovery shares")
{
  NetworkState network;
  NodeId node_id = 0;
  network.ledger_secrets = std::make_shared<LedgerSecrets>(node_id);
  network.ledger_secrets->init();

  ShareManager share_manager(network);
  StubRecoverableNodeState node(share_manager);
  MemberRpcFrontend frontend(network, node, share_manager);
  std::map<size_t, std::pair<tls::Pem, tls::RSAKeyPairPtr>> members;

  size_t members_count = 4;
  size_t recovery_threshold = 2;
  DOCTEST_REQUIRE(recovery_threshold <= members_count);
  std::map<size_t, std::vector<uint8_t>> retrieved_shares;

  DOCTEST_INFO("Setup state");
  {
    auto gen_tx = network.tables->create_tx();
    GenesisGenerator gen(network, gen_tx);
    gen.init_values();
    gen.create_service({});

    for (size_t i = 0; i < members_count; i++)
    {
      auto cert = get_cert(i, kp);
      auto enc_kp = tls::make_rsa_key_pair();

      auto id = gen.add_member({cert, enc_kp->public_key_pem()});
      gen.activate_member(id);
      members[id] = {cert, enc_kp};
    }
<<<<<<< HEAD
    gen.init_configuration({recovery_threshold});
    share_manager.issue_shares(gen_tx);
=======
    gen.set_recovery_threshold(recovery_threshold);
    share_manager.issue_recovery_shares(gen_tx);
>>>>>>> 4987c0ad
    gen.finalize();
    frontend.open();
  }

  DOCTEST_INFO("Retrieve and decrypt recovery shares");
  {
    const auto get_recovery_shares =
      create_request(nullptr, "recovery_share", HTTP_GET);

    for (auto const& m : members)
    {
      auto resp = parse_response_body<GetRecoveryShare::Out>(
        frontend_process(frontend, get_recovery_shares, m.second.first));

      auto encrypted_share = tls::raw_from_b64(resp.encrypted_share);
      retrieved_shares[m.first] = m.second.second->unwrap(encrypted_share);
    }
  }

  DOCTEST_INFO("Submit share before the service is in correct state");
  {
    MemberId member_id = 0;
    const auto submit_recovery_share = create_request(
      SubmitRecoveryShare::In{tls::b64_from_raw(retrieved_shares[member_id])},
      "recovery_share");

    check_error(
      frontend_process(
        frontend, submit_recovery_share, members[member_id].first),
      HTTP_STATUS_FORBIDDEN);
  }

  DOCTEST_INFO("Change service state to waiting for recovery shares");
  {
    auto tx = network.tables->create_tx();
    GenesisGenerator g(network, tx);
    DOCTEST_REQUIRE(g.service_wait_for_shares());
    g.finalize();
  }

  DOCTEST_INFO(
    "Threshold cannot be changed while service is waiting for shares");
  {
    auto tx = network.tables->create_tx();
    GenesisGenerator g(network, tx);
    DOCTEST_REQUIRE_FALSE(g.set_recovery_threshold(recovery_threshold));
  }

  DOCTEST_INFO("Submit bogus recovery shares");
  {
    size_t submitted_shares_count = 0;
    for (auto const& m : members)
    {
      auto bogus_recovery_share = retrieved_shares[m.first];
      bogus_recovery_share[0] = bogus_recovery_share[0] + 1;
      const auto submit_recovery_share = create_request(
        SubmitRecoveryShare::In{tls::b64_from_raw(bogus_recovery_share)},
        "recovery_share");

      auto rep =
        frontend_process(frontend, submit_recovery_share, m.second.first);

      submitted_shares_count++;

      auto tx = network.tables->create_tx();
      auto submitted_shares = tx.rw(network.submitted_shares);
      // Share submission should only complete when the recovery threshold
      // has been reached
      if (submitted_shares_count >= recovery_threshold)
      {
        check_error(rep, HTTP_STATUS_INTERNAL_SERVER_ERROR);

        // On error, all submitted shares should have been cleared
        size_t submitted_shares_count = 0;
        submitted_shares->foreach(
          [&submitted_shares_count](const auto& member_id, const auto& share) {
            submitted_shares_count++;
            return true;
          });
        DOCTEST_REQUIRE(submitted_shares_count == 0);
        break;
      }
      else
      {
        DOCTEST_REQUIRE(submitted_shares->has(m.first));
      }
    }
  }

  // It is still possible to re-submit recovery shares if a threshold of at
  // least one bogus share has been submitted.

  DOCTEST_INFO("Submit recovery shares");
  {
    size_t submitted_shares_count = 0;
    for (auto const& m : members)
    {
      const auto submit_recovery_share = create_request(
        SubmitRecoveryShare::In{tls::b64_from_raw(retrieved_shares[m.first])},
        "recovery_share");

      auto rep =
        frontend_process(frontend, submit_recovery_share, m.second.first);

      submitted_shares_count++;

      // Share submission should only complete when the recovery threshold
      // has been reached
      if (submitted_shares_count >= recovery_threshold)
      {
        DOCTEST_REQUIRE(
          parse_response_body(rep).find(
            "End of recovery procedure initiated.") != std::string::npos);
        break;
      }
    }
  }
}

DOCTEST_TEST_CASE("Number of active members with recovery shares limits")
{
  auto level_before = logger::config::level();
  logger::config::level() = logger::INFO;

  NetworkState network;
  network.ledger_secrets = std::make_shared<LedgerSecrets>();
  network.ledger_secrets->init();
  network.tables->set_encryptor(encryptor);
  ShareManager share_manager(network);
  StubNodeState node;
  MemberRpcFrontend frontend(network, node, share_manager);
  frontend.open();

  std::map<size_t, tls::Pem> members;

  auto gen_tx = network.tables->create_tx();
  GenesisGenerator gen(network, gen_tx);
  gen.init_values();
  gen.create_service({});
  gen.init_configuration({1});
  set_whitelists(gen);
  gen.set_gov_scripts(lua::Interpreter().invoke<json>(gov_script_file));

  DOCTEST_INFO("Add one too many members with recovery share");
  {
    // Members are not yet active
    for (size_t i = 0; i < max_active_recovery_members + 1; i++)
    {
      auto cert = get_cert(i, kp);
      members[gen.add_member({cert, dummy_enc_pubk})] = cert;
    }
    gen.finalize();
  }

  DOCTEST_INFO("Activate members until reaching limit");
  {
    for (auto const& m : members)
    {
      auto resp = activate(frontend, kp, m.second);

      if (m.first >= max_active_recovery_members)
      {
        DOCTEST_CHECK(resp.status == HTTP_STATUS_FORBIDDEN);
      }
      else
      {
        DOCTEST_CHECK(resp.status == HTTP_STATUS_NO_CONTENT);
      }
    }
  }

  DOCTEST_INFO("It is still OK to add and activate a non-recovery member");
  {
    auto gen_tx = network.tables->create_tx();
    GenesisGenerator gen(network, gen_tx);
    auto cert = get_cert(members.size(), kp);
    gen.add_member(cert); // No public encryption key added
    gen.finalize();
    auto resp = activate(frontend, kp, cert);

    DOCTEST_CHECK(resp.status == HTTP_STATUS_NO_CONTENT);
  }

  // Revert logging
  logger::config::level() = level_before;
}

DOCTEST_TEST_CASE("Open network sequence")
{
  // Setup original state
  NetworkState network(ConsensusType::CFT);
  network.ledger_secrets = std::make_shared<LedgerSecrets>();
  network.ledger_secrets->init();

  ShareManager share_manager(network);
  StubNodeState node;
  MemberRpcFrontend frontend(network, node, share_manager);
  std::map<size_t, std::pair<tls::Pem, std::vector<uint8_t>>> members;

  size_t members_count = 4;
  size_t recovery_threshold = 100;
  DOCTEST_REQUIRE(members_count < recovery_threshold);

  DOCTEST_INFO("Setup state");
  {
    auto gen_tx = network.tables->create_tx();
    GenesisGenerator gen(network, gen_tx);
    gen.init_values();
    gen.create_service({});

    // Adding accepted members
    for (size_t i = 0; i < members_count; i++)
    {
      auto cert = get_cert(i, kp);
      auto id = gen.add_member({cert, dummy_enc_pubk});
      members[id] = {cert, {}};
    }
    gen.init_configuration({recovery_threshold});
    gen.finalize();
    frontend.open();
  }

  DOCTEST_INFO("Open fails as recovery threshold is too high");
  {
    auto gen_tx = network.tables->create_tx();
    GenesisGenerator gen(network, gen_tx);

    DOCTEST_REQUIRE_FALSE(gen.open_service());
  }

  DOCTEST_INFO("Activate all members - open still fails");
  {
    auto gen_tx = network.tables->create_tx();
    GenesisGenerator gen(network, gen_tx);
    for (auto const& m : members)
    {
      gen.activate_member(m.first);
    }
    DOCTEST_REQUIRE_FALSE(gen.open_service());
    gen.finalize();
  }

  DOCTEST_INFO("Reduce recovery threshold");
  {
    auto gen_tx = network.tables->create_tx();
    GenesisGenerator gen(network, gen_tx);
    gen.set_recovery_threshold(members_count);

    DOCTEST_REQUIRE(gen.open_service());
  }
}

int main(int argc, char** argv)
{
  doctest::Context context;
  context.applyCommandLine(argc, argv);
  int res = context.run();
  if (context.shouldExit())
    return res;
  return res;
}<|MERGE_RESOLUTION|>--- conflicted
+++ resolved
@@ -1783,13 +1783,8 @@
       gen.activate_member(id);
       members[id] = {cert, enc_kp};
     }
-<<<<<<< HEAD
     gen.init_configuration({recovery_threshold});
-    share_manager.issue_shares(gen_tx);
-=======
-    gen.set_recovery_threshold(recovery_threshold);
     share_manager.issue_recovery_shares(gen_tx);
->>>>>>> 4987c0ad
     gen.finalize();
     frontend.open();
   }
