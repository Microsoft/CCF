--- conflicted
+++ resolved
@@ -1206,13 +1206,8 @@
 
   ccf::Cert user_der;
 
-<<<<<<< HEAD
   {
     DOCTEST_INFO("Add user");
-=======
-  const auto propose =
-    create_signed_request(Propose::In{proposal, user_cert}, "propose", kp);
->>>>>>> bae6451c
 
     Script proposal(R"xxx(
       tables, user_cert = ...
