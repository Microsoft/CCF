// Copyright (c) Microsoft Corporation. All rights reserved.
// Licensed under the Apache 2.0 License.
#define DOCTEST_CONFIG_IMPLEMENT
#include "consensus/pbft/pbft_requests.h"
#include "ds/files.h"
#include "ds/logger.h"
#include "enclave/app_interface.h"
#include "kv/map.h"
#include "kv/test/null_encryptor.h"
#include "kv/test/stub_consensus.h"
#include "node/entities.h"
#include "node/genesis_gen.h"
#include "node/history.h"
#include "node/network_state.h"
#include "node/rpc/json_handler.h"
#include "node/rpc/json_rpc.h"
#include "node/rpc/member_frontend.h"
#include "node/rpc/node_frontend.h"
#include "node/rpc/user_frontend.h"
#include "node/test/channel_stub.h"
#include "node_stub.h"

#include <doctest/doctest.h>
#include <iostream>
#include <string>

extern "C"
{
#include <evercrypt/EverCrypt_AutoConfig2.h>
}

using namespace ccfapp;
using namespace ccf;
using namespace std;

static constexpr auto default_pack = jsonrpc::Pack::MsgPack;

class TestUserFrontend : public SimpleUserRpcFrontend
{
public:
  TestUserFrontend(kv::Store& tables) : SimpleUserRpcFrontend(tables)
  {
    open();

    auto empty_function = [this](RequestArgs& args) {
      args.rpc_ctx->set_response_status(HTTP_STATUS_OK);
    };
    install("empty_function", empty_function, HandlerRegistry::Read);

    auto empty_function_signed = [this](RequestArgs& args) {
      args.rpc_ctx->set_response_status(HTTP_STATUS_OK);
    };
    install(
      "empty_function_signed", empty_function_signed, HandlerRegistry::Read)
      .set_require_client_signature(true);

    auto empty_function_no_auth = [this](RequestArgs& args) {
      args.rpc_ctx->set_response_status(HTTP_STATUS_OK);
    };
    install(
      "empty_function_no_auth", empty_function_no_auth, HandlerRegistry::Read)
      .set_require_client_identity(false);
  }
};

class TestReqNotStoredFrontend : public SimpleUserRpcFrontend
{
public:
  TestReqNotStoredFrontend(kv::Store& tables) : SimpleUserRpcFrontend(tables)
  {
    open();

    auto empty_function = [this](RequestArgs& args) {
      args.rpc_ctx->set_response_status(HTTP_STATUS_OK);
    };
    install("empty_function", empty_function, HandlerRegistry::Read);
    disable_request_storing();
  }
};

class TestMinimalHandleFunction : public SimpleUserRpcFrontend
{
public:
  TestMinimalHandleFunction(kv::Store& tables) : SimpleUserRpcFrontend(tables)
  {
    open();

    auto echo_function = [this](kv::Tx& tx, nlohmann::json&& params) {
      return make_success(std::move(params));
    };
    install("echo", json_adapter(echo_function), HandlerRegistry::Read);

    auto get_caller_function =
      [this](kv::Tx& tx, CallerId caller_id, nlohmann::json&& params) {
        return make_success(caller_id);
      };
    install(
      "get_caller", json_adapter(get_caller_function), HandlerRegistry::Read);

    auto failable_function =
      [this](kv::Tx& tx, CallerId caller_id, nlohmann::json&& params) {
        const auto it = params.find("error");
        if (it != params.end())
        {
          const http_status error_code = (*it)["code"];
          const std::string error_msg = (*it)["message"];

          return make_error((http_status)error_code, error_msg);
        }

        return make_success(true);
      };
    install("failable", json_adapter(failable_function), HandlerRegistry::Read);
  }
};

class TestRestrictedVerbsFrontend : public SimpleUserRpcFrontend
{
public:
  TestRestrictedVerbsFrontend(kv::Store& tables) : SimpleUserRpcFrontend(tables)
  {
    open();

    auto get_only = [this](RequestArgs& args) {
      args.rpc_ctx->set_response_status(HTTP_STATUS_OK);
    };
    install("get_only", get_only, HandlerRegistry::Read).set_http_get_only();

    auto post_only = [this](RequestArgs& args) {
      args.rpc_ctx->set_response_status(HTTP_STATUS_OK);
    };
    install("post_only", post_only, HandlerRegistry::Read).set_http_post_only();

    auto put_or_delete = [this](RequestArgs& args) {
      args.rpc_ctx->set_response_status(HTTP_STATUS_OK);
    };
    install("put_or_delete", put_or_delete, HandlerRegistry::Read)
      .set_allowed_verbs({HTTP_PUT, HTTP_DELETE});
  }
};

class TestExplicitCommitability : public SimpleUserRpcFrontend
{
public:
  kv::Map<size_t, size_t>& values;

  TestExplicitCommitability(kv::Store& tables) :
    SimpleUserRpcFrontend(tables),
    values(tables.create<size_t, size_t>("test_values"))
  {
    open();

    auto maybe_commit = [this](RequestArgs& args) {
      const auto parsed =
        jsonrpc::unpack(args.rpc_ctx->get_request_body(), default_pack);

      const auto new_value = parsed["value"].get<size_t>();
      auto view = args.tx.get_view(values);
      view->put(0, new_value);

      const auto apply_it = parsed.find("apply");
      if (apply_it != parsed.end())
      {
        const auto should_apply = apply_it->get<bool>();
        args.rpc_ctx->set_apply_writes(should_apply);
      }

      const auto status = parsed["status"].get<http_status>();
      args.rpc_ctx->set_response_status(status);
    };
    install("maybe_commit", maybe_commit, HandlerRegistry::Write);
  }
};

class TestMemberFrontend : public MemberRpcFrontend
{
public:
  TestMemberFrontend(
    ccf::NetworkState& network,
    ccf::StubNodeState& node,
    ccf::ShareManager& share_manager) :
    MemberRpcFrontend(network, node, share_manager)
  {
    open();

    auto empty_function = [this](RequestArgs& args) {
      args.rpc_ctx->set_response_status(HTTP_STATUS_OK);
    };
    member_handlers.install(
      "empty_function", empty_function, HandlerRegistry::Read);
  }
};

class TestNoCertsFrontend : public RpcFrontend
{
  HandlerRegistry handlers;

public:
  TestNoCertsFrontend(kv::Store& tables) :
    RpcFrontend(tables, handlers),
    handlers(tables)
  {
    open();

    auto empty_function = [this](RequestArgs& args) {
      args.rpc_ctx->set_response_status(HTTP_STATUS_OK);
    };
    handlers.install("empty_function", empty_function, HandlerRegistry::Read);
  }
};

//
// User, Node and Member frontends used for forwarding tests
//

class RpcContextRecorder
{
public:
  std::vector<uint8_t> last_caller_cert;
  CallerId last_caller_id;

  void record_ctx(RequestArgs& args)
  {
    last_caller_cert = std::vector<uint8_t>(args.rpc_ctx->session->caller_cert);
    last_caller_id = args.caller_id;
  }
};

class TestForwardingUserFrontEnd : public SimpleUserRpcFrontend,
                                   public RpcContextRecorder
{
public:
  TestForwardingUserFrontEnd(kv::Store& tables) : SimpleUserRpcFrontend(tables)
  {
    open();

    auto empty_function = [this](RequestArgs& args) {
      record_ctx(args);
      args.rpc_ctx->set_response_status(HTTP_STATUS_OK);
    };
    // Note that this a Write function so that a backup executing this command
    // will forward it to the primary
    install("empty_function", empty_function, HandlerRegistry::Write);

    auto empty_function_no_auth = [this](RequestArgs& args) {
      record_ctx(args);
      args.rpc_ctx->set_response_status(HTTP_STATUS_OK);
    };
    install(
      "empty_function_no_auth", empty_function_no_auth, HandlerRegistry::Write)
      .set_require_client_identity(false);
  }
};

class TestForwardingNodeFrontEnd : public NodeRpcFrontend,
                                   public RpcContextRecorder
{
public:
  TestForwardingNodeFrontEnd(
    ccf::NetworkState& network, ccf::StubNodeState& node) :
    NodeRpcFrontend(network, node)
  {
    open();

    auto empty_function = [this](RequestArgs& args) {
      record_ctx(args);
      args.rpc_ctx->set_response_status(HTTP_STATUS_OK);
    };
    // Note that this a Write function so that a backup executing this command
    // will forward it to the primary
    handlers.install("empty_function", empty_function, HandlerRegistry::Write);
  }
};

class TestForwardingMemberFrontEnd : public MemberRpcFrontend,
                                     public RpcContextRecorder
{
public:
  TestForwardingMemberFrontEnd(
<<<<<<< HEAD
    Store& tables,
    ccf::NetworkState& network,
    ccf::StubNodeState& node,
    ccf::ShareManager& share_manager) :
    MemberRpcFrontend(network, node, share_manager)
=======
    kv::Store& tables, ccf::NetworkState& network, ccf::StubNodeState& node) :
    MemberRpcFrontend(network, node)
>>>>>>> e432c813
  {
    open();

    auto empty_function = [this](RequestArgs& args) {
      record_ctx(args);
      args.rpc_ctx->set_response_status(HTTP_STATUS_OK);
    };
    // Note that this a Write function so that a backup executing this command
    // will forward it to the primary
    handlers.install("empty_function", empty_function, HandlerRegistry::Write);
  }
};

// used throughout
auto kp = tls::make_key_pair();
NetworkState network;
NetworkState network2;
<<<<<<< HEAD

auto encryptor = std::make_shared<NullTxEncryptor>();
=======
auto encryptor = std::make_shared<kv::NullTxEncryptor>();
>>>>>>> e432c813

NetworkState pbft_network(ConsensusType::PBFT);
auto history_kp = tls::make_key_pair();

auto history = std::make_shared<NullTxHistory>(
  *pbft_network.tables,
  0,
  *history_kp,
  pbft_network.signatures,
  pbft_network.nodes);

ShareManager share_manager(network);
StubNodeState stub_node(share_manager);

auto create_simple_request(
  const std::string& method = "empty_function",
  jsonrpc::Pack pack = default_pack)
{
  http::Request request(method);
  request.set_header(
    http::headers::CONTENT_TYPE, details::pack_to_content_type(pack));
  return request;
}

std::pair<http::Request, ccf::SignedReq> create_signed_request(
  const http::Request& r = create_simple_request(),
  const std::vector<uint8_t>* body = nullptr)
{
  http::Request s(r);

  s.set_body(body);

  http::SigningDetails details;
  http::sign_request(s, kp, &details);

  ccf::SignedReq signed_req{details.signature,
                            details.to_sign,
                            body == nullptr ? std::vector<uint8_t>() : *body,
                            MBEDTLS_MD_SHA256};
  return {s, signed_req};
}

http::SimpleResponseProcessor::Response parse_response(const vector<uint8_t>& v)
{
  http::SimpleResponseProcessor processor;
  http::ResponseParser parser(processor);

  const auto parsed_count = parser.execute(v.data(), v.size());
  REQUIRE(parsed_count == v.size());
  REQUIRE(processor.received.size() == 1);

  return processor.received.front();
}

nlohmann::json parse_response_body(
  const vector<uint8_t>& body, jsonrpc::Pack pack = default_pack)
{
  return jsonrpc::unpack(body, pack);
}

std::optional<SignedReq> get_signed_req(CallerId caller_id)
{
  kv::Tx tx;
  auto client_sig_view = tx.get_view(network.user_client_signatures);
  return client_sig_view->get(caller_id);
}

// callers used throughout
auto user_caller = kp -> self_sign("CN=name");
auto user_caller_der = tls::make_verifier(user_caller) -> der_cert_data();

auto member_caller = kp -> self_sign("CN=name_member");
auto member_caller_der = tls::make_verifier(member_caller) -> der_cert_data();

auto node_caller = kp -> self_sign("CN=node");
auto node_caller_der = tls::make_verifier(node_caller) -> der_cert_data();

auto nos_caller = kp -> self_sign("CN=nostore_user");
auto nos_caller_der = tls::make_verifier(nos_caller) -> der_cert_data();

auto kp_other = tls::make_key_pair();
auto invalid_caller = kp_other -> self_sign("CN=name");
auto invalid_caller_der = tls::make_verifier(invalid_caller) -> der_cert_data();

auto anonymous_caller_der = std::vector<uint8_t>();

std::vector<uint8_t> dummy_key_share = {1, 2, 3};

auto user_session = make_shared<enclave::SessionContext>(
  enclave::InvalidSessionId, user_caller_der);
auto backup_user_session = make_shared<enclave::SessionContext>(
  enclave::InvalidSessionId, user_caller_der);
auto invalid_session = make_shared<enclave::SessionContext>(
  enclave::InvalidSessionId, invalid_caller_der);
auto member_session = make_shared<enclave::SessionContext>(
  enclave::InvalidSessionId, member_caller_der);
auto anonymous_session = make_shared<enclave::SessionContext>(
  enclave::InvalidSessionId, anonymous_caller_der);

UserId user_id = INVALID_ID;
UserId invalid_user_id = INVALID_ID;
UserId nos_id = INVALID_ID;

MemberId member_id = INVALID_ID;
MemberId invalid_member_id = INVALID_ID;

void prepare_callers()
{
  // It is necessary to set a consensus before committing the first transaction,
  // so that the KV batching done before calling into replicate() stays in
  // order.

  // First, clear all previous callers since the same callers cannot be added
  // twice to a store
  network.tables->clear();
  auto backup_consensus = std::make_shared<kv::PrimaryStubConsensus>();
  network.tables->set_consensus(backup_consensus);

  kv::Tx tx;
  network.tables->set_encryptor(encryptor);
  network2.tables->set_encryptor(encryptor);

  GenesisGenerator g(network, tx);
  g.init_values();
  g.create_service({});
  user_id = g.add_user(user_caller);
  nos_id = g.add_user(nos_caller);
  member_id = g.add_member(member_caller, dummy_key_share);
  invalid_member_id = g.add_member(invalid_caller, dummy_key_share);
  CHECK(g.finalize() == kv::CommitSuccess::OK);
}

void add_callers_primary_store()
{
  kv::Tx gen_tx;
  network2.tables->clear();
  GenesisGenerator g(network2, gen_tx);
  g.init_values();
  g.create_service({});
  user_id = g.add_user(user_caller);
  member_id = g.add_member(member_caller, dummy_key_share);
  CHECK(g.finalize() == kv::CommitSuccess::OK);
}

void add_callers_pbft_store()
{
  kv::Tx gen_tx;
  pbft_network.tables->set_encryptor(encryptor);
  pbft_network.tables->clear();
  pbft_network.tables->set_history(history);
  auto backup_consensus =
    std::make_shared<kv::PrimaryStubConsensus>(ConsensusType::PBFT);
  pbft_network.tables->set_consensus(backup_consensus);

  GenesisGenerator g(pbft_network, gen_tx);
  g.init_values();
  g.create_service({});
  user_id = g.add_user(user_caller);
  CHECK(g.finalize() == kv::CommitSuccess::OK);
}

TEST_CASE("process_pbft")
{
  add_callers_pbft_store();
  TestUserFrontend frontend(*pbft_network.tables);
  auto simple_call = create_simple_request();

  const nlohmann::json call_body = {{"foo", "bar"}, {"baz", 42}};
  const auto serialized_body = jsonrpc::pack(call_body, default_pack);
  simple_call.set_body(&serialized_body);

  const auto serialized_call = simple_call.build_request();
  pbft::Request request = {
    user_id, user_caller_der, serialized_call, {}, enclave::FrameFormat::http};

  auto session = std::make_shared<enclave::SessionContext>(
    enclave::InvalidSessionId, user_id, user_caller_der);
  auto ctx = enclave::make_rpc_context(session, request.raw);
  frontend.process_pbft(ctx);

  kv::Tx tx;
  auto pbft_requests_map = tx.get_view(pbft_network.pbft_requests_map);
  auto request_value = pbft_requests_map->get(0);
  REQUIRE(request_value.has_value());

  pbft::Request deserialised_req = request_value.value();

  REQUIRE(deserialised_req.caller_id == user_id);
  REQUIRE(deserialised_req.caller_cert == user_caller_der);
  REQUIRE(deserialised_req.raw == serialized_call);
  REQUIRE(deserialised_req.pbft_raw.empty());
  REQUIRE(deserialised_req.frame_format == enclave::FrameFormat::http);
}

TEST_CASE("SignedReq to and from json")
{
  SignedReq sr;
  REQUIRE(sr.sig.empty());
  REQUIRE(sr.req.empty());

  nlohmann::json j = sr;

  sr = j;
  REQUIRE(sr.sig.empty());
  REQUIRE(sr.req.empty());
}

TEST_CASE("process with signatures")
{
  prepare_callers();
  TestUserFrontend frontend(*network.tables);

  SUBCASE("missing rpc")
  {
    constexpr auto rpc_name = "this_rpc_doesnt_exist";
    const auto invalid_call = create_simple_request(rpc_name);
    const auto serialized_call = invalid_call.build_request();
    auto rpc_ctx = enclave::make_rpc_context(user_session, serialized_call);

    const auto serialized_response = frontend.process(rpc_ctx).value();
    auto response = parse_response(serialized_response);
    REQUIRE(response.status == HTTP_STATUS_NOT_FOUND);
  }

  SUBCASE("handler does not require signature")
  {
    const auto simple_call = create_simple_request();
    const auto [signed_call, signed_req] = create_signed_request(simple_call);
    const auto serialized_simple_call = simple_call.build_request();
    const auto serialized_signed_call = signed_call.build_request();

    auto simple_rpc_ctx =
      enclave::make_rpc_context(user_session, serialized_simple_call);
    auto signed_rpc_ctx =
      enclave::make_rpc_context(user_session, serialized_signed_call);

    INFO("Unsigned RPC");
    {
      const auto serialized_response = frontend.process(simple_rpc_ctx).value();
      auto response = parse_response(serialized_response);
      REQUIRE(response.status == HTTP_STATUS_OK);

      auto signed_resp = get_signed_req(user_id);
      CHECK(!signed_resp.has_value());
    }

    INFO("Signed RPC");
    {
      const auto serialized_response = frontend.process(signed_rpc_ctx).value();
      auto response = parse_response(serialized_response);
      REQUIRE(response.status == HTTP_STATUS_OK);

      auto signed_resp = get_signed_req(user_id);
      REQUIRE(signed_resp.has_value());
      auto value = signed_resp.value();
      CHECK(value == signed_req);
    }
  }

  SUBCASE("handler requires signature")
  {
    const auto simple_call = create_simple_request("empty_function_signed");
    const auto [signed_call, signed_req] = create_signed_request(simple_call);
    const auto serialized_simple_call = simple_call.build_request();
    const auto serialized_signed_call = signed_call.build_request();

    auto simple_rpc_ctx =
      enclave::make_rpc_context(user_session, serialized_simple_call);
    auto signed_rpc_ctx =
      enclave::make_rpc_context(user_session, serialized_signed_call);

    INFO("Unsigned RPC");
    {
      const auto serialized_response = frontend.process(simple_rpc_ctx).value();
      auto response = parse_response(serialized_response);

      CHECK(response.status == HTTP_STATUS_UNAUTHORIZED);
      const std::string error_msg(response.body.begin(), response.body.end());
      CHECK(error_msg.find("RPC must be signed") != std::string::npos);

      auto signed_resp = get_signed_req(user_id);
      CHECK(!signed_resp.has_value());
    }

    INFO("Signed RPC");
    {
      const auto serialized_response = frontend.process(signed_rpc_ctx).value();
      auto response = parse_response(serialized_response);
      REQUIRE(response.status == HTTP_STATUS_OK);

      auto signed_resp = get_signed_req(user_id);
      REQUIRE(signed_resp.has_value());
      auto value = signed_resp.value();
      CHECK(value == signed_req);
    }
  }

  SUBCASE("request with signature but do not store")
  {
    TestReqNotStoredFrontend frontend_nostore(*network.tables);
    const auto simple_call = create_simple_request("empty_function");
    const auto [signed_call, signed_req] = create_signed_request(simple_call);
    const auto serialized_signed_call = signed_call.build_request();
    auto signed_rpc_ctx =
      enclave::make_rpc_context(user_session, serialized_signed_call);

    const auto serialized_response =
      frontend_nostore.process(signed_rpc_ctx).value();
    const auto response = parse_response(serialized_response);
    REQUIRE(response.status == HTTP_STATUS_OK);

    auto signed_resp = get_signed_req(user_id);
    REQUIRE(signed_resp.has_value());
    auto value = signed_resp.value();
    CHECK(value.req.empty());
    CHECK(value.sig == signed_req.sig);
  }
}

TEST_CASE("process with caller")
{
  prepare_callers();
  TestUserFrontend frontend(*network.tables);

  SUBCASE("handler does not require valid caller")
  {
    const auto simple_call = create_simple_request("empty_function_no_auth");
    const auto serialized_simple_call = simple_call.build_request();
    auto authenticated_rpc_ctx =
      enclave::make_rpc_context(user_session, serialized_simple_call);
    auto invalid_rpc_ctx =
      enclave::make_rpc_context(invalid_session, serialized_simple_call);
    auto anonymous_rpc_ctx =
      enclave::make_rpc_context(anonymous_session, serialized_simple_call);

    INFO("Valid authentication");
    {
      const auto serialized_response =
        frontend.process(authenticated_rpc_ctx).value();
      auto response = parse_response(serialized_response);

      // Even though the RPC does not require authenticated caller, an
      // authenticated RPC succeeds
      REQUIRE(response.status == HTTP_STATUS_OK);
    }

    INFO("Invalid authentication");
    {
      const auto serialized_response =
        frontend.process(invalid_rpc_ctx).value();
      auto response = parse_response(serialized_response);
      REQUIRE(response.status == HTTP_STATUS_OK);
    }

    INFO("Anonymous caller");
    {
      const auto serialized_response =
        frontend.process(anonymous_rpc_ctx).value();
      auto response = parse_response(serialized_response);
      REQUIRE(response.status == HTTP_STATUS_OK);
    }
  }

  SUBCASE("handler requires valid caller")
  {
    const auto simple_call = create_simple_request("empty_function");
    const auto serialized_simple_call = simple_call.build_request();
    auto authenticated_rpc_ctx =
      enclave::make_rpc_context(user_session, serialized_simple_call);
    auto invalid_rpc_ctx =
      enclave::make_rpc_context(invalid_session, serialized_simple_call);
    auto anonymous_rpc_ctx =
      enclave::make_rpc_context(anonymous_session, serialized_simple_call);

    INFO("Valid authentication");
    {
      const auto serialized_response =
        frontend.process(authenticated_rpc_ctx).value();
      auto response = parse_response(serialized_response);
      REQUIRE(response.status == HTTP_STATUS_OK);
    }

    INFO("Invalid authentication");
    {
      const auto serialized_response =
        frontend.process(invalid_rpc_ctx).value();
      auto response = parse_response(serialized_response);
      REQUIRE(response.status == HTTP_STATUS_FORBIDDEN);
      const std::string error_msg(response.body.begin(), response.body.end());
      CHECK(
        error_msg.find("Could not find matching user certificate") !=
        std::string::npos);
    }

    INFO("Anonymous caller");
    {
      const auto serialized_response =
        frontend.process(anonymous_rpc_ctx).value();
      auto response = parse_response(serialized_response);
      REQUIRE(response.status == HTTP_STATUS_FORBIDDEN);
      const std::string error_msg(response.body.begin(), response.body.end());
      CHECK(
        error_msg.find("Could not find matching user certificate") !=
        std::string::npos);
    }
  }
}

TEST_CASE("No certs table")
{
  prepare_callers();
  TestNoCertsFrontend frontend(*network.tables);
  auto simple_call = create_simple_request();
  std::vector<uint8_t> serialized_call = simple_call.build_request();

  INFO("Authenticated caller");
  {
    auto rpc_ctx = enclave::make_rpc_context(user_session, serialized_call);
    std::vector<uint8_t> serialized_response =
      frontend.process(rpc_ctx).value();
    auto response = parse_response(serialized_response);
    CHECK(response.status == HTTP_STATUS_OK);
  }

  INFO("Anonymous caller");
  {
    auto rpc_ctx =
      enclave::make_rpc_context(anonymous_session, serialized_call);
    std::vector<uint8_t> serialized_response =
      frontend.process(rpc_ctx).value();
    auto response = parse_response(serialized_response);
    CHECK(response.status == HTTP_STATUS_OK);
  }
}

TEST_CASE("Member caller")
{
  prepare_callers();
  auto simple_call = create_simple_request();
  std::vector<uint8_t> serialized_call = simple_call.build_request();
  TestMemberFrontend frontend(network, stub_node, share_manager);

  SUBCASE("valid caller")
  {
    auto member_rpc_ctx =
      enclave::make_rpc_context(member_session, serialized_call);
    std::vector<uint8_t> serialized_response =
      frontend.process(member_rpc_ctx).value();
    auto response = parse_response(serialized_response);
    CHECK(response.status == HTTP_STATUS_OK);
  }

  SUBCASE("invalid caller")
  {
    auto rpc_ctx = enclave::make_rpc_context(user_session, serialized_call);
    std::vector<uint8_t> serialized_response =
      frontend.process(rpc_ctx).value();
    auto response = parse_response(serialized_response);
    CHECK(response.status == HTTP_STATUS_FORBIDDEN);
  }
}

TEST_CASE("MinimalHandleFunction")
{
  prepare_callers();
  TestMinimalHandleFunction frontend(*network.tables);
  for (const auto pack_type : {jsonrpc::Pack::Text, jsonrpc::Pack::MsgPack})
  {
    {
      INFO("Calling echo, with params in body");
      auto echo_call = create_simple_request("echo", pack_type);
      const nlohmann::json j_body = {{"data", {"nested", "Some string"}},
                                     {"other", "Another string"}};
      const auto serialized_body = jsonrpc::pack(j_body, pack_type);

      auto [signed_call, signed_req] =
        create_signed_request(echo_call, &serialized_body);
      const auto serialized_call = signed_call.build_request();

      auto rpc_ctx = enclave::make_rpc_context(user_session, serialized_call);
      auto response = parse_response(frontend.process(rpc_ctx).value());
      CHECK(response.status == HTTP_STATUS_OK);

      const auto response_body = parse_response_body(response.body, pack_type);
      CHECK(response_body == j_body);
    }

    {
      INFO("Calling echo, with params in query");
      auto echo_call = create_simple_request("echo", pack_type);
      const nlohmann::json j_params = {{"foo", "helloworld"},
                                       {"bar", 1},
                                       {"fooz", "2"},
                                       {"baz", "\"awkward\"\"escapes"}};
      echo_call.set_query_params(j_params);
      const auto serialized_call = echo_call.build_request();

      auto rpc_ctx = enclave::make_rpc_context(user_session, serialized_call);
      auto response = parse_response(frontend.process(rpc_ctx).value());
      CHECK(response.status == HTTP_STATUS_OK);

      const auto response_body = parse_response_body(response.body, pack_type);
      CHECK(response_body == j_params);
    }

    {
      INFO("Calling get_caller");
      auto get_caller = create_simple_request("get_caller", pack_type);

      const auto [signed_call, signed_req] = create_signed_request(get_caller);
      const auto serialized_call = signed_call.build_request();

      auto rpc_ctx = enclave::make_rpc_context(user_session, serialized_call);
      auto response = parse_response(frontend.process(rpc_ctx).value());
      CHECK(response.status == HTTP_STATUS_OK);

      const auto response_body = parse_response_body(response.body, pack_type);
      CHECK(response_body == user_id);
    }
  }

  {
    INFO("Calling failable, without failing");
    auto dont_fail = create_simple_request("failable");

    const auto [signed_call, signed_req] = create_signed_request(dont_fail);
    const auto serialized_call = signed_call.build_request();

    auto rpc_ctx = enclave::make_rpc_context(user_session, serialized_call);
    auto response = parse_response(frontend.process(rpc_ctx).value());
    CHECK(response.status == HTTP_STATUS_OK);
  }

  {
    for (const auto err : {
           HTTP_STATUS_INTERNAL_SERVER_ERROR,
           HTTP_STATUS_BAD_REQUEST,
           (http_status)418 // Teapot
         })
    {
      INFO("Calling failable, with error");
      const auto msg = fmt::format("An error message about {}", err);
      auto fail = create_simple_request("failable");
      const nlohmann::json j_body = {
        {"error", {{"code", err}, {"message", msg}}}};
      const auto serialized_body = jsonrpc::pack(j_body, default_pack);

      const auto [signed_call, signed_req] =
        create_signed_request(fail, &serialized_body);
      const auto serialized_call = signed_call.build_request();

      auto rpc_ctx = enclave::make_rpc_context(user_session, serialized_call);
      auto response = parse_response(frontend.process(rpc_ctx).value());
      CHECK(response.status == err);
      CHECK(
        response.headers[http::headers::CONTENT_TYPE] ==
        http::headervalues::contenttype::TEXT);
      const std::string body_s(response.body.begin(), response.body.end());
      CHECK(body_s == msg);
    }
  }
}

TEST_CASE("Restricted verbs")
{
  prepare_callers();
  TestRestrictedVerbsFrontend frontend(*network.tables);

  for (auto verb = HTTP_DELETE; verb <= HTTP_SOURCE;
       verb = (http_method)(size_t(verb) + 1))
  {
    INFO(http_method_str(verb));

    {
      http::Request get("get_only", verb);
      const auto serialized_get = get.build_request();
      auto rpc_ctx = enclave::make_rpc_context(user_session, serialized_get);
      const auto serialized_response = frontend.process(rpc_ctx).value();
      const auto response = parse_response(serialized_response);
      if (verb == HTTP_GET)
      {
        CHECK(response.status == HTTP_STATUS_OK);
      }
      else
      {
        CHECK(response.status == HTTP_STATUS_METHOD_NOT_ALLOWED);
        const auto it = response.headers.find(http::headers::ALLOW);
        REQUIRE(it != response.headers.end());
        const auto v = it->second;
        CHECK(v.find(http_method_str(HTTP_GET)) != std::string::npos);
      }
    }

    {
      http::Request post("post_only", verb);
      const auto serialized_post = post.build_request();
      auto rpc_ctx = enclave::make_rpc_context(user_session, serialized_post);
      const auto serialized_response = frontend.process(rpc_ctx).value();
      const auto response = parse_response(serialized_response);
      if (verb == HTTP_POST)
      {
        CHECK(response.status == HTTP_STATUS_OK);
      }
      else
      {
        CHECK(response.status == HTTP_STATUS_METHOD_NOT_ALLOWED);
        const auto it = response.headers.find(http::headers::ALLOW);
        REQUIRE(it != response.headers.end());
        const auto v = it->second;
        CHECK(v.find(http_method_str(HTTP_POST)) != std::string::npos);
      }
    }

    {
      http::Request put_or_delete("put_or_delete", verb);
      const auto serialized_put_or_delete = put_or_delete.build_request();
      auto rpc_ctx =
        enclave::make_rpc_context(user_session, serialized_put_or_delete);
      const auto serialized_response = frontend.process(rpc_ctx).value();
      const auto response = parse_response(serialized_response);
      if (verb == HTTP_PUT || verb == HTTP_DELETE)
      {
        CHECK(response.status == HTTP_STATUS_OK);
      }
      else
      {
        CHECK(response.status == HTTP_STATUS_METHOD_NOT_ALLOWED);
        const auto it = response.headers.find(http::headers::ALLOW);
        REQUIRE(it != response.headers.end());
        const auto v = it->second;
        CHECK(v.find(http_method_str(HTTP_PUT)) != std::string::npos);
        CHECK(v.find(http_method_str(HTTP_DELETE)) != std::string::npos);
        CHECK(v.find(http_method_str(verb)) == std::string::npos);
      }
    }
  }
}

TEST_CASE("Explicit commitability")
{
  prepare_callers();
  TestExplicitCommitability frontend(*network.tables);

#define XX(num, name, string) HTTP_STATUS_##name,
  std::vector<http_status> all_statuses = {HTTP_STATUS_MAP(XX)};
#undef XX

  size_t next_value = 0;

  auto get_value = [&]() {
    kv::Tx tx;
    auto view = tx.get_view(frontend.values);
    auto actual_v = view->get(0).value();
    return actual_v;
  };

  // Set initial value
  {
    kv::Tx tx;
    tx.get_view(frontend.values)->put(0, next_value);
    REQUIRE(tx.commit() == kv::CommitSuccess::OK);
  }

  for (const auto status : all_statuses)
  {
    INFO(http_status_str(status));

    {
      INFO("Without override...");
      const auto new_value = ++next_value;

      http::Request request("maybe_commit", HTTP_POST);

      const nlohmann::json request_body = {{"value", new_value},
                                           {"status", status}};
      const auto serialized_body = jsonrpc::pack(request_body, default_pack);
      request.set_body(&serialized_body);

      const auto serialized_request = request.build_request();
      auto rpc_ctx =
        enclave::make_rpc_context(user_session, serialized_request);
      const auto serialized_response = frontend.process(rpc_ctx).value();
      const auto response = parse_response(serialized_response);

      CHECK(response.status == status);

      const auto applied_value = get_value();

      if (status >= 200 && status < 300)
      {
        INFO("...2xx statuses are applied");
        CHECK(applied_value == new_value);
      }
      else
      {
        INFO("...error statuses are reverted");
        CHECK(applied_value != new_value);
      }
    }

    {
      INFO("With override...");

      for (bool apply : {false, true})
      {
        const auto new_value = ++next_value;

        http::Request request("maybe_commit", HTTP_POST);

        const nlohmann::json request_body = {
          {"value", new_value}, {"apply", apply}, {"status", status}};
        const auto serialized_body = jsonrpc::pack(request_body, default_pack);
        request.set_body(&serialized_body);

        const auto serialized_request = request.build_request();
        auto rpc_ctx =
          enclave::make_rpc_context(user_session, serialized_request);
        const auto serialized_response = frontend.process(rpc_ctx).value();
        const auto response = parse_response(serialized_response);

        CHECK(response.status == status);

        const auto applied_value = get_value();

        if (apply)
        {
          INFO("...a request can be applied regardless of status");
          CHECK(applied_value == new_value);
        }
        else
        {
          INFO("...a request can be reverted regardless of status");
          CHECK(applied_value != new_value);
        }
      }
    }
  }
}

TEST_CASE("Signed read requests can be executed on backup")
{
  prepare_callers();

  TestUserFrontend frontend(*network.tables);

  auto backup_consensus = std::make_shared<kv::BackupStubConsensus>();
  network.tables->set_consensus(backup_consensus);

  auto [signed_call, signed_req] = create_signed_request();
  auto serialized_signed_call = signed_call.build_request();
  auto rpc_ctx =
    enclave::make_rpc_context(user_session, serialized_signed_call);
  auto response = parse_response(frontend.process(rpc_ctx).value());
  CHECK(response.status == HTTP_STATUS_OK);
}

TEST_CASE("Forwarding" * doctest::test_suite("forwarding"))
{
  prepare_callers();

  TestForwardingUserFrontEnd user_frontend_backup(*network.tables);
  TestForwardingUserFrontEnd user_frontend_primary(*network2.tables);

  auto channel_stub = std::make_shared<ChannelStubProxy>();
  auto backup_forwarder = std::make_shared<Forwarder<ChannelStubProxy>>(
    nullptr, channel_stub, nullptr);
  auto backup_consensus = std::make_shared<kv::BackupStubConsensus>();
  network.tables->set_consensus(backup_consensus);

  auto primary_consensus = std::make_shared<kv::PrimaryStubConsensus>();
  network2.tables->set_consensus(primary_consensus);

  auto simple_call = create_simple_request();
  auto serialized_call = simple_call.build_request();

  auto backup_ctx =
    enclave::make_rpc_context(backup_user_session, serialized_call);
  auto ctx = enclave::make_rpc_context(user_session, serialized_call);

  {
    INFO("Backup frontend without forwarder does not forward");
    REQUIRE(channel_stub->is_empty());

    const auto r = user_frontend_backup.process(backup_ctx);
    REQUIRE(r.has_value());
    REQUIRE(channel_stub->is_empty());

    const auto response = parse_response(r.value());
    CHECK(response.status == HTTP_STATUS_TEMPORARY_REDIRECT);
  }

  user_frontend_backup.set_cmd_forwarder(backup_forwarder);
  backup_ctx->session->is_forwarding = false;

  {
    INFO("Read command is not forwarded to primary");
    TestUserFrontend user_frontend_backup_read(*network.tables);
    REQUIRE(channel_stub->is_empty());

    const auto r = user_frontend_backup_read.process(backup_ctx);
    REQUIRE(r.has_value());
    REQUIRE(channel_stub->is_empty());

    const auto response = parse_response(r.value());
    CHECK(response.status == HTTP_STATUS_OK);
  }

  {
    INFO("Write command on backup is forwarded to primary");
    REQUIRE(channel_stub->is_empty());

    const auto r = user_frontend_backup.process(backup_ctx);
    REQUIRE(!r.has_value());
    REQUIRE(channel_stub->size() == 1);

    auto forwarded_msg = channel_stub->get_pop_back();
    auto [fwd_ctx, node_id] =
      backup_forwarder
        ->recv_forwarded_command(forwarded_msg.data(), forwarded_msg.size())
        .value();

    {
      INFO("Invalid caller");
      auto response =
        parse_response(user_frontend_primary.process_forwarded(fwd_ctx));
      CHECK(response.status == HTTP_STATUS_FORBIDDEN);
    };

    {
      INFO("Valid caller");
      add_callers_primary_store();
      auto response =
        parse_response(user_frontend_primary.process_forwarded(fwd_ctx));
      CHECK(response.status == HTTP_STATUS_OK);
    }
  }

  {
    INFO("Unauthenticated handler");
    auto simple_call_no_auth = create_simple_request("empty_function_no_auth");
    auto serialized_call_no_auth = simple_call_no_auth.build_request();

    REQUIRE(channel_stub->is_empty());

    {
      INFO("Known caller");
      auto ctx =
        enclave::make_rpc_context(user_session, serialized_call_no_auth);

      const auto r = user_frontend_backup.process(ctx);
      REQUIRE(!r.has_value());
      REQUIRE(channel_stub->size() == 1);
      auto forwarded_msg = channel_stub->get_pop_back();

      auto [fwd_ctx, node_id] =
        backup_forwarder
          ->recv_forwarded_command(forwarded_msg.data(), forwarded_msg.size())
          .value();

      auto response =
        parse_response(user_frontend_primary.process_forwarded(fwd_ctx));
      CHECK(response.status == HTTP_STATUS_OK);

      CHECK(user_frontend_primary.last_caller_cert == user_caller_der);
      CHECK(user_frontend_primary.last_caller_id == 0);
    }

    {
      INFO("Unknown caller");
      auto ctx =
        enclave::make_rpc_context(invalid_session, serialized_call_no_auth);

      const auto r = user_frontend_backup.process(ctx);
      REQUIRE(!r.has_value());
      REQUIRE(channel_stub->size() == 1);
      auto forwarded_msg = channel_stub->get_pop_back();

      auto [fwd_ctx, node_id] =
        backup_forwarder
          ->recv_forwarded_command(forwarded_msg.data(), forwarded_msg.size())
          .value();

      auto response =
        parse_response(user_frontend_primary.process_forwarded(fwd_ctx));
      CHECK(response.status == HTTP_STATUS_OK);

      CHECK(user_frontend_primary.last_caller_cert == invalid_caller_der);
      CHECK(user_frontend_primary.last_caller_id == INVALID_ID);
    }
  }

  {
    INFO("Forwarding write command to a backup returns error");
    REQUIRE(channel_stub->is_empty());

    const auto r = user_frontend_backup.process(backup_ctx);
    REQUIRE(!r.has_value());
    REQUIRE(channel_stub->size() == 1);

    auto forwarded_msg = channel_stub->get_pop_back();
    auto [fwd_ctx, node_id] =
      backup_forwarder
        ->recv_forwarded_command(forwarded_msg.data(), forwarded_msg.size())
        .value();

    // Processing forwarded response by a backup frontend (here, the same
    // frontend that the command was originally issued to)
    auto response =
      parse_response(user_frontend_backup.process_forwarded(fwd_ctx));

    CHECK(response.status == HTTP_STATUS_TEMPORARY_REDIRECT);
  }

  {
    // A write was executed on this frontend (above), so reads must be
    // forwarded too for session consistency
    INFO("Read command is now forwarded to primary on this session");
    TestUserFrontend user_frontend_backup_read(*network.tables);
    REQUIRE(channel_stub->is_empty());

    const auto r = user_frontend_backup_read.process(backup_ctx);
    REQUIRE(r.has_value());
    REQUIRE(channel_stub->is_empty());

    const auto response = parse_response(r.value());
    CHECK(response.status == HTTP_STATUS_TEMPORARY_REDIRECT);
  }

  {
    INFO("Client signature on forwarded RPC is recorded by primary");

    REQUIRE(channel_stub->is_empty());
    auto [signed_call, signed_req] = create_signed_request();
    auto serialized_signed_call = signed_call.build_request();
    auto signed_ctx =
      enclave::make_rpc_context(user_session, serialized_signed_call);
    const auto r = user_frontend_backup.process(signed_ctx);
    REQUIRE(!r.has_value());
    REQUIRE(channel_stub->size() == 1);

    auto forwarded_msg = channel_stub->get_pop_back();
    auto [fwd_ctx, node_id] =
      backup_forwarder
        ->recv_forwarded_command(forwarded_msg.data(), forwarded_msg.size())
        .value();

    user_frontend_primary.process_forwarded(fwd_ctx);

    kv::Tx tx;
    auto client_sig_view = tx.get_view(network2.user_client_signatures);
    auto client_sig = client_sig_view->get(user_id);
    REQUIRE(client_sig.has_value());
    REQUIRE(client_sig.value() == signed_req);
  }

  // On a session that was previously forwarded, and is now primary,
  // commands should still succeed
  ctx->session->is_forwarding = true;
  {
    INFO("Write command primary on a forwarded session succeeds");
    REQUIRE(channel_stub->is_empty());

    const auto r = user_frontend_primary.process(ctx);
    CHECK(r.has_value());
    add_callers_primary_store();
    auto response = parse_response(r.value());
    CHECK(response.status == HTTP_STATUS_OK);
  }
}

TEST_CASE("Nodefrontend forwarding" * doctest::test_suite("forwarding"))
{
  prepare_callers();

  TestForwardingNodeFrontEnd node_frontend_backup(network, stub_node);
  TestForwardingNodeFrontEnd node_frontend_primary(network2, stub_node);
  auto channel_stub = std::make_shared<ChannelStubProxy>();

  auto backup_forwarder = std::make_shared<Forwarder<ChannelStubProxy>>(
    nullptr, channel_stub, nullptr);
  node_frontend_backup.set_cmd_forwarder(backup_forwarder);
  auto backup_consensus = std::make_shared<kv::BackupStubConsensus>();
  network.tables->set_consensus(backup_consensus);

  auto primary_consensus = std::make_shared<kv::PrimaryStubConsensus>();
  network2.tables->set_consensus(primary_consensus);

  auto write_req = create_simple_request();
  auto serialized_call = write_req.build_request();

  auto node_session = std::make_shared<enclave::SessionContext>(
    enclave::InvalidSessionId, node_caller);
  auto ctx = enclave::make_rpc_context(node_session, serialized_call);
  const auto r = node_frontend_backup.process(ctx);
  REQUIRE(!r.has_value());
  REQUIRE(channel_stub->size() == 1);

  auto forwarded_msg = channel_stub->get_pop_back();
  auto [fwd_ctx, node_id] =
    backup_forwarder
      ->recv_forwarded_command(forwarded_msg.data(), forwarded_msg.size())
      .value();

  auto response =
    parse_response(node_frontend_primary.process_forwarded(fwd_ctx));
  CHECK(response.status == HTTP_STATUS_OK);

  CHECK(node_frontend_primary.last_caller_cert == node_caller);
  CHECK(node_frontend_primary.last_caller_id == INVALID_ID);
}

TEST_CASE("Userfrontend forwarding" * doctest::test_suite("forwarding"))
{
  prepare_callers();
  add_callers_primary_store();

  TestForwardingUserFrontEnd user_frontend_backup(*network.tables);
  TestForwardingUserFrontEnd user_frontend_primary(*network2.tables);
  auto channel_stub = std::make_shared<ChannelStubProxy>();

  auto backup_forwarder = std::make_shared<Forwarder<ChannelStubProxy>>(
    nullptr, channel_stub, nullptr);
  user_frontend_backup.set_cmd_forwarder(backup_forwarder);
  auto backup_consensus = std::make_shared<kv::BackupStubConsensus>();
  network.tables->set_consensus(backup_consensus);

  auto primary_consensus = std::make_shared<kv::PrimaryStubConsensus>();
  network2.tables->set_consensus(primary_consensus);

  auto write_req = create_simple_request();
  auto serialized_call = write_req.build_request();

  auto ctx = enclave::make_rpc_context(user_session, serialized_call);
  const auto r = user_frontend_backup.process(ctx);
  REQUIRE(!r.has_value());
  REQUIRE(channel_stub->size() == 1);

  auto forwarded_msg = channel_stub->get_pop_back();
  auto [fwd_ctx, node_id] =
    backup_forwarder
      ->recv_forwarded_command(forwarded_msg.data(), forwarded_msg.size())
      .value();

  auto response =
    parse_response(user_frontend_primary.process_forwarded(fwd_ctx));
  CHECK(response.status == HTTP_STATUS_OK);

  CHECK(user_frontend_primary.last_caller_cert == user_caller_der);
  CHECK(user_frontend_primary.last_caller_id == 0);
}

TEST_CASE("Memberfrontend forwarding" * doctest::test_suite("forwarding"))
{
  prepare_callers();
  add_callers_primary_store();

  TestForwardingMemberFrontEnd member_frontend_backup(
    *network.tables, network, stub_node, share_manager);
  TestForwardingMemberFrontEnd member_frontend_primary(
    *network2.tables, network2, stub_node, share_manager);
  auto channel_stub = std::make_shared<ChannelStubProxy>();

  auto backup_forwarder = std::make_shared<Forwarder<ChannelStubProxy>>(
    nullptr, channel_stub, nullptr);
  member_frontend_backup.set_cmd_forwarder(backup_forwarder);
  auto backup_consensus = std::make_shared<kv::BackupStubConsensus>();
  network.tables->set_consensus(backup_consensus);

  auto primary_consensus = std::make_shared<kv::PrimaryStubConsensus>();
  network2.tables->set_consensus(primary_consensus);

  auto write_req = create_simple_request();
  auto serialized_call = write_req.build_request();

  auto ctx = enclave::make_rpc_context(member_session, serialized_call);
  const auto r = member_frontend_backup.process(ctx);
  REQUIRE(!r.has_value());
  REQUIRE(channel_stub->size() == 1);

  auto forwarded_msg = channel_stub->get_pop_back();
  auto [fwd_ctx, node_id] =
    backup_forwarder
      ->recv_forwarded_command(forwarded_msg.data(), forwarded_msg.size())
      .value();

  auto response =
    parse_response(member_frontend_primary.process_forwarded(fwd_ctx));
  CHECK(response.status == HTTP_STATUS_OK);

  CHECK(member_frontend_primary.last_caller_cert == member_caller_der);
  CHECK(member_frontend_primary.last_caller_id == 0);
}

// We need an explicit main to initialize kremlib and EverCrypt
int main(int argc, char** argv)
{
  doctest::Context context;
  context.applyCommandLine(argc, argv);
  ::EverCrypt_AutoConfig2_init();
  int res = context.run();
  if (context.shouldExit())
    return res;
  return res;
}<|MERGE_RESOLUTION|>--- conflicted
+++ resolved
@@ -277,16 +277,11 @@
 {
 public:
   TestForwardingMemberFrontEnd(
-<<<<<<< HEAD
-    Store& tables,
+    kv::Store& tables,
     ccf::NetworkState& network,
     ccf::StubNodeState& node,
     ccf::ShareManager& share_manager) :
     MemberRpcFrontend(network, node, share_manager)
-=======
-    kv::Store& tables, ccf::NetworkState& network, ccf::StubNodeState& node) :
-    MemberRpcFrontend(network, node)
->>>>>>> e432c813
   {
     open();
 
@@ -304,12 +299,7 @@
 auto kp = tls::make_key_pair();
 NetworkState network;
 NetworkState network2;
-<<<<<<< HEAD
-
-auto encryptor = std::make_shared<NullTxEncryptor>();
-=======
 auto encryptor = std::make_shared<kv::NullTxEncryptor>();
->>>>>>> e432c813
 
 NetworkState pbft_network(ConsensusType::PBFT);
 auto history_kp = tls::make_key_pair();
