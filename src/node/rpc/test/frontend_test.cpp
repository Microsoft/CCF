// Copyright (c) Microsoft Corporation. All rights reserved.
// Licensed under the Apache 2.0 License.
#define DOCTEST_CONFIG_IMPLEMENT
#define DOCTEST_CONFIG_NO_SHORT_MACRO_NAMES
#include "consensus/pbft/pbftrequests.h"
#include "doctest/doctest.h"
#include "ds/files.h"
#include "ds/logger.h"
#include "enclave/appinterface.h"
#include "kv/test/stub_consensus.h"
#include "node/encryptor.h"
#include "node/entities.h"
#include "node/genesisgen.h"
#include "node/history.h"
#include "node/networkstate.h"
#include "node/rpc/handleradapter.h"
#include "node/rpc/jsonrpc.h"
#include "node/rpc/memberfrontend.h"
#include "node/rpc/nodefrontend.h"
#include "node/rpc/userfrontend.h"
#include "node/test/channel_stub.h"
#include "node_stub.h"

#include <iostream>
#include <string>

extern "C"
{
#include <evercrypt/EverCrypt_AutoConfig2.h>
}

using namespace ccfapp;
using namespace ccf;
using namespace std;

static constexpr auto default_pack = jsonrpc::Pack::MsgPack;

class TestUserFrontend : public SimpleUserRpcFrontend
{
public:
  TestUserFrontend(Store& tables) : SimpleUserRpcFrontend(tables)
  {
    open();

    auto empty_function = [this](RequestArgs& args) {
      args.rpc_ctx->set_response_result(true);
    };
    install("empty_function", empty_function, HandlerRegistry::Read);

    auto empty_function_signed = [this](RequestArgs& args) {
      args.rpc_ctx->set_response_result(true);
    };
    install(
      "empty_function_signed",
      empty_function_signed,
      HandlerRegistry::Read,
      true);
  }
};

class TestReqNotStoredFrontend : public SimpleUserRpcFrontend
{
public:
  TestReqNotStoredFrontend(Store& tables) : SimpleUserRpcFrontend(tables)
  {
    open();

    auto empty_function = [this](RequestArgs& args) {
      args.rpc_ctx->set_response_result(true);
    };
    install("empty_function", empty_function, HandlerRegistry::Read);
    disable_request_storing();
  }
};

class TestMinimalHandleFunction : public SimpleUserRpcFrontend
{
public:
  TestMinimalHandleFunction(Store& tables) : SimpleUserRpcFrontend(tables)
  {
    open();

    auto echo_function = [this](Store::Tx& tx, const nlohmann::json& params) {
      auto j = params;
      return make_success(std::move(j));
    };
    install("echo", handler_adapter(echo_function), HandlerRegistry::Read);

    auto get_caller_function =
      [this](Store::Tx& tx, CallerId caller_id, const nlohmann::json& params) {
        return make_success(caller_id);
      };
    install(
      "get_caller",
      handler_adapter(get_caller_function),
      HandlerRegistry::Read);

    auto failable_function =
      [this](Store::Tx& tx, CallerId caller_id, const nlohmann::json& params) {
        const auto it = params.find("error");
        if (it != params.end())
        {
          const size_t error_code = (*it)["code"];
          const std::string error_msg = (*it)["message"];

          return make_error(error_code, error_msg);
        }

        return make_success(true);
      };
    install(
      "failable", handler_adapter(failable_function), HandlerRegistry::Read);
  }
};

class TestMemberFrontend : public MemberRpcFrontend
{
public:
  TestMemberFrontend(ccf::NetworkState& network, ccf::StubNodeState& node) :
    MemberRpcFrontend(network, node)
  {
    open();

    auto empty_function = [this](RequestArgs& args) {
      args.rpc_ctx->set_response_result(true);
    };
    member_handlers.install(
      "empty_function", empty_function, HandlerRegistry::Read);
  }
};

class TestNoCertsFrontend : public RpcFrontend
{
  HandlerRegistry handlers;

public:
  TestNoCertsFrontend(Store& tables) :
    RpcFrontend(tables, handlers),
    handlers(tables)
  {
    open();

    auto empty_function = [this](RequestArgs& args) {
      args.rpc_ctx->set_response_result(true);
    };
    handlers.install("empty_function", empty_function, HandlerRegistry::Read);
  }
};

//
// User, Node and Member frontends used for forwarding tests
//

class RpcContextRecorder
{
public:
  std::vector<uint8_t> last_caller_cert;
  CallerId last_caller_id;

  void record_ctx(RequestArgs& args)
  {
    last_caller_cert = std::vector<uint8_t>(args.rpc_ctx->session->caller_cert);
    last_caller_id = args.caller_id;
  }
};

class TestForwardingUserFrontEnd : public SimpleUserRpcFrontend,
                                   public RpcContextRecorder
{
public:
  TestForwardingUserFrontEnd(Store& tables) : SimpleUserRpcFrontend(tables)
  {
    open();

    auto empty_function = [this](RequestArgs& args) {
      record_ctx(args);
      args.rpc_ctx->set_response_result(true);
    };
    // Note that this a Write function so that a backup executing this command
    // will forward it to the primary
    install("empty_function", empty_function, HandlerRegistry::Write);
  }
};

class TestForwardingNodeFrontEnd : public NodeRpcFrontend,
                                   public RpcContextRecorder
{
public:
  TestForwardingNodeFrontEnd(
    ccf::NetworkState& network, ccf::StubNodeState& node) :
    NodeRpcFrontend(network, node)
  {
    open();

    auto empty_function = [this](RequestArgs& args) {
      record_ctx(args);
      args.rpc_ctx->set_response_result(true);
    };
    // Note that this a Write function so that a backup executing this command
    // will forward it to the primary
    handlers.install("empty_function", empty_function, HandlerRegistry::Write);
  }
};

class TestForwardingMemberFrontEnd : public MemberRpcFrontend,
                                     public RpcContextRecorder
{
public:
  TestForwardingMemberFrontEnd(
    Store& tables, ccf::NetworkState& network, ccf::StubNodeState& node) :
    MemberRpcFrontend(network, node)
  {
    open();

    auto empty_function = [this](RequestArgs& args) {
      record_ctx(args);
      args.rpc_ctx->set_response_result(true);
    };
    // Note that this a Write function so that a backup executing this command
    // will forward it to the primary
    handlers.install("empty_function", empty_function, HandlerRegistry::Write);
  }
};

namespace userapp
{
  enum AppError : jsonrpc::ErrorBaseType
  {
    Foo = static_cast<jsonrpc::ErrorBaseType>(
      jsonrpc::CCFErrorCodes::APP_ERROR_START),
    Bar = Foo - 1
  };
}

class TestAppErrorFrontEnd : public RpcFrontend
{
  HandlerRegistry handlers;

public:
  static constexpr auto bar_msg = "Bar is broken";

  TestAppErrorFrontEnd(Store& tables) :
    RpcFrontend(tables, handlers),
    handlers(tables)
  {
    auto foo = [this](RequestArgs& args) {
      args.rpc_ctx->set_response_error(userapp::AppError::Foo);
    };
    handlers.install("foo", foo, HandlerRegistry::Read);

    auto bar = [this](RequestArgs& args) {
      args.rpc_ctx->set_response_error(userapp::AppError::Bar, bar_msg);
    };
    handlers.install("bar", bar, HandlerRegistry::Read);
  }
};

// used throughout
auto kp = tls::make_key_pair();
NetworkState network;
NetworkState network2;
auto encryptor = std::make_shared<NullTxEncryptor>();

NetworkState pbft_network(ConsensusType::Pbft);
auto history_kp = tls::make_key_pair();

auto history = std::make_shared<NullTxHistory>(
  *pbft_network.tables,
  0,
  *history_kp,
  pbft_network.signatures,
  pbft_network.nodes);

StubNodeState stub_node;

std::vector<uint8_t> sign_json(nlohmann::json j)
{
  auto contents = nlohmann::json::to_msgpack(j);
  return kp->sign(contents);
}

auto create_simple_request(
  const std::string& method = "empty_function",
  jsonrpc::Pack pack = default_pack)
{
  http::Request request(method);
  request.set_header(
    http::headers::CONTENT_TYPE,
    pack == jsonrpc::Pack::Text ? http::headervalues::contenttype::JSON :
                                  (pack == jsonrpc::Pack::MsgPack ?
                                     http::headervalues::contenttype::MSGPACK :
                                     "unknown"));
  return request;
}

std::pair<http::Request, ccf::SignedReq> create_signed_request(
  const http::Request& r = create_simple_request(),
  const std::vector<uint8_t>* body = nullptr)
{
  http::Request s(r);

  s.set_body(body);

  http::SigningDetails details;
  http::sign_request(s, kp, &details);

  ccf::SignedReq signed_req{details.signature,
                            details.to_sign,
                            body == nullptr ? std::vector<uint8_t>() : *body,
                            MBEDTLS_MD_SHA256};
  return {s, signed_req};
}

nlohmann::json parse_response(
  const vector<uint8_t>& v, jsonrpc::Pack pack = default_pack)
{
  http::SimpleMsgProcessor processor;
  http::Parser parser(HTTP_RESPONSE, processor);

  const auto parsed_count = parser.execute(v.data(), v.size());
  DOCTEST_REQUIRE(parsed_count == v.size());
  DOCTEST_REQUIRE(processor.received.size() == 1);

  return jsonrpc::unpack(processor.received.front().body, pack);
}

std::optional<SignedReq> get_signed_req(CallerId caller_id)
{
  Store::Tx tx;
  auto client_sig_view = tx.get_view(network.user_client_signatures);
  return client_sig_view->get(caller_id);
}

// callers used throughout
auto user_caller = kp -> self_sign("CN=name");
auto user_caller_der = tls::make_verifier(user_caller) -> der_cert_data();

auto member_caller = kp -> self_sign("CN=name_member");
auto member_caller_der = tls::make_verifier(member_caller) -> der_cert_data();

auto node_caller = kp -> self_sign("CN=node");
auto node_caller_der = tls::make_verifier(node_caller) -> der_cert_data();

auto nos_caller = kp -> self_sign("CN=nostore_user");
auto nos_caller_der = tls::make_verifier(nos_caller) -> der_cert_data();

auto kp_other = tls::make_key_pair();
auto invalid_caller = kp_other -> self_sign("CN=name");
auto invalid_caller_der = tls::make_verifier(invalid_caller) -> der_cert_data();

std::vector<uint8_t> dummy_key_share = {1, 2, 3};

auto user_session = make_shared<enclave::SessionContext>(
  enclave::InvalidSessionId, user_caller_der);
auto backup_user_session = make_shared<enclave::SessionContext>(
  enclave::InvalidSessionId, user_caller_der);
auto invalid_session = make_shared<enclave::SessionContext>(
  enclave::InvalidSessionId, invalid_caller_der);
auto member_session = make_shared<enclave::SessionContext>(
  enclave::InvalidSessionId, member_caller_der);

UserId user_id = INVALID_ID;
UserId invalid_user_id = INVALID_ID;
UserId nos_id = INVALID_ID;

MemberId member_id = INVALID_ID;
MemberId invalid_member_id = INVALID_ID;

void prepare_callers()
{
  // It is necessary to set a consensus before committing the first transaction,
  // so that the KV batching done before calling into replicate() stays in
  // order.

  // First, clear all previous callers since the same callers cannot be added
  // twice to a store
  network.tables->clear();
  auto backup_consensus = std::make_shared<kv::PrimaryStubConsensus>();
  network.tables->set_consensus(backup_consensus);

  Store::Tx tx;
  network.tables->set_encryptor(encryptor);
  network2.tables->set_encryptor(encryptor);

  GenesisGenerator g(network, tx);
  g.init_values();
  user_id = g.add_user(user_caller);
  invalid_user_id = g.add_user(invalid_caller);
  nos_id = g.add_user(nos_caller);
  member_id = g.add_member(member_caller, dummy_key_share);
  invalid_member_id = g.add_member(invalid_caller, dummy_key_share);
  DOCTEST_CHECK(g.finalize() == kv::CommitSuccess::OK);
}

void add_callers_primary_store()
{
  Store::Tx gen_tx;
  network2.tables->clear();
  GenesisGenerator g(network2, gen_tx);
  g.init_values();
  user_id = g.add_user(user_caller);
  member_id = g.add_member(member_caller, dummy_key_share);
  DOCTEST_CHECK(g.finalize() == kv::CommitSuccess::OK);
}

void add_callers_pbft_store()
{
  Store::Tx gen_tx;
  pbft_network.tables->set_encryptor(encryptor);
  pbft_network.tables->clear();
  pbft_network.tables->set_history(history);

  GenesisGenerator g(pbft_network, gen_tx);
  g.init_values();
  user_id = g.add_user(user_caller);
  DOCTEST_CHECK(g.finalize() == kv::CommitSuccess::OK);
}

DOCTEST_TEST_CASE("process_pbft")
{
  add_callers_pbft_store();
  TestUserFrontend frontend(*pbft_network.tables);
  auto simple_call = create_simple_request();

  const nlohmann::json call_body = {{"foo", "bar"}, {"baz", 42}};
  const auto serialized_body = jsonrpc::pack(call_body, default_pack);
  simple_call.set_body(&serialized_body);

  const auto serialized_call = simple_call.build_request();
  pbft::Request request = {user_id, user_caller_der, serialized_call};

  auto session = std::make_shared<enclave::SessionContext>(
    enclave::InvalidSessionId, user_id, user_caller_der);
  auto ctx = enclave::make_rpc_context(session, request.raw);
  frontend.process_pbft(ctx);

  Store::Tx tx;
  auto pbft_requests_map = tx.get_view(pbft_network.pbft_requests_map);
  auto request_value = pbft_requests_map->get(0);
  DOCTEST_REQUIRE(request_value.has_value());

  pbft::Request deserialised_req = request_value.value();

  DOCTEST_REQUIRE(deserialised_req.caller_id == user_id);
  DOCTEST_REQUIRE(deserialised_req.caller_cert == user_caller_der);
  DOCTEST_REQUIRE(deserialised_req.raw == serialized_call);
}

DOCTEST_TEST_CASE("SignedReq to and from json")
{
  SignedReq sr;
  DOCTEST_REQUIRE(sr.sig.empty());
  DOCTEST_REQUIRE(sr.req.empty());

  nlohmann::json j = sr;

  sr = j;
  DOCTEST_REQUIRE(sr.sig.empty());
  DOCTEST_REQUIRE(sr.req.empty());
}

DOCTEST_TEST_CASE("process_command")
{
  prepare_callers();
  TestUserFrontend frontend(*network.tables);
  auto simple_call = create_simple_request();

  const auto serialized_call = simple_call.build_request();
  auto rpc_ctx = enclave::make_rpc_context(user_session, serialized_call);

  Store::Tx tx;
  CallerId caller_id(0);
  auto response = frontend.process_command(rpc_ctx, tx, caller_id);
  DOCTEST_REQUIRE(response.has_value());

  auto j_result = parse_response(response.value());
  DOCTEST_CHECK(j_result[jsonrpc::RESULT] == true);
}

DOCTEST_TEST_CASE("process")
{
  prepare_callers();
  TestUserFrontend frontend(*network.tables);
  const auto simple_call = create_simple_request();
  const auto [signed_call, signed_req] = create_signed_request(simple_call);

  DOCTEST_SUBCASE("invalid method")
  {
    constexpr auto method_name = "this_method_doesnt_exist";
    const auto invalid_call = create_simple_request(method_name);
    const auto serialized_call = invalid_call.build_request();
    auto rpc_ctx = enclave::make_rpc_context(user_session, serialized_call);

    const auto serialized_response = frontend.process(rpc_ctx).value();
    auto response = parse_response(serialized_response);
    const auto err_it = response.find(jsonrpc::ERR);
    DOCTEST_REQUIRE(err_it != response.end());
    const auto error_message =
      err_it->find(jsonrpc::MESSAGE)->get<std::string>();
    DOCTEST_CHECK(error_message.find(method_name) != std::string::npos);
  }

  DOCTEST_SUBCASE("without signature")
  {
    const auto serialized_call = simple_call.build_request();
    auto rpc_ctx = enclave::make_rpc_context(user_session, serialized_call);

    const auto serialized_response = frontend.process(rpc_ctx).value();
    auto response = parse_response(serialized_response);
    DOCTEST_CHECK(response[jsonrpc::RESULT] == true);

    auto signed_resp = get_signed_req(user_id);
    DOCTEST_CHECK(!signed_resp.has_value());
  }

  DOCTEST_SUBCASE("with signature")
  {
    const auto serialized_call = signed_call.build_request();
    auto rpc_ctx = enclave::make_rpc_context(user_session, serialized_call);

    const auto serialized_response = frontend.process(rpc_ctx).value();
    auto response = parse_response(serialized_response);
    DOCTEST_CHECK(response[jsonrpc::RESULT] == true);

    auto signed_resp = get_signed_req(user_id);
    DOCTEST_REQUIRE(signed_resp.has_value());
    auto value = signed_resp.value();
    DOCTEST_CHECK(value == signed_req);
  }

  DOCTEST_SUBCASE("request with signature but do not store")
  {
    TestReqNotStoredFrontend frontend_nostore(*network.tables);
    const auto serialized_call = signed_call.build_request();
    auto rpc_ctx = enclave::make_rpc_context(user_session, serialized_call);

    const auto serialized_response = frontend_nostore.process(rpc_ctx).value();
    const auto response = parse_response(serialized_response);
    DOCTEST_CHECK(response[jsonrpc::RESULT] == true);

    auto signed_resp = get_signed_req(user_id);
    DOCTEST_REQUIRE(signed_resp.has_value());
    auto value = signed_resp.value();
    DOCTEST_CHECK(value.req.empty());
    DOCTEST_CHECK(value.sig == signed_req.sig);
  }

  SUBCASE("request without signature on sign-only handler")
  {
    const auto unsigned_req = create_simple_request("empty_function_signed");
    const auto serialized_call = unsigned_req.build_request();
    auto rpc_ctx = enclave::make_rpc_context(user_session, serialized_call);

    const auto serialized_response = frontend.process(rpc_ctx).value();
    auto response = parse_response(serialized_response);

    const auto err_it = response.find(jsonrpc::ERR);
    REQUIRE(err_it != response.end());
    const auto error = *err_it;
    CHECK(error[jsonrpc::CODE] == jsonrpc::CCFErrorCodes::RPC_NOT_SIGNED);
    const auto error_msg = error[jsonrpc::MESSAGE].get<std::string>();
    CHECK(error_msg.find("RPC must be signed") != std::string::npos);
  }
}

DOCTEST_TEST_CASE("MinimalHandleFunction")
{
  prepare_callers();
  TestMinimalHandleFunction frontend(*network.tables);
  for (const auto pack_type : {jsonrpc::Pack::Text, jsonrpc::Pack::MsgPack})
  {
    {
      auto echo_call = create_simple_request("echo", pack_type);
      const nlohmann::json j_body = {{"data", {"nested", "Some string"}},
                                     {"other", "Another string"}};
      const auto serialized_body = jsonrpc::pack(j_body, pack_type);

      auto [signed_call, signed_req] =
        create_signed_request(echo_call, &serialized_body);
      const auto serialized_call = signed_call.build_request();

      auto rpc_ctx = enclave::make_rpc_context(user_session, serialized_call);
      auto response =
        parse_response(frontend.process(rpc_ctx).value(), pack_type);
      DOCTEST_CHECK(response[jsonrpc::RESULT] == j_body);
    }

    {
      auto get_caller = create_simple_request("get_caller", pack_type);

      const auto [signed_call, signed_req] = create_signed_request(get_caller);
      const auto serialized_call = signed_call.build_request();

      auto rpc_ctx = enclave::make_rpc_context(user_session, serialized_call);
      auto response =
        parse_response(frontend.process(rpc_ctx).value(), pack_type);
      DOCTEST_CHECK(response[jsonrpc::RESULT] == user_id);
    }
  }

  {
    auto dont_fail = create_simple_request("failable");

    const auto [signed_call, signed_req] = create_signed_request(dont_fail);
    const auto serialized_call = signed_call.build_request();

    auto rpc_ctx = enclave::make_rpc_context(user_session, serialized_call);
    auto response =
      parse_response(frontend.process(rpc_ctx).value(), default_pack);
    DOCTEST_CHECK(response[jsonrpc::RESULT] == true);
  }

  {
    for (const size_t err :
         {(size_t)jsonrpc::StandardErrorCodes::INTERNAL_ERROR,
          (size_t)jsonrpc::CCFErrorCodes::SCRIPT_ERROR,
          (size_t)42u})
    {
      const auto msg = fmt::format("An error message about {}", err);
      auto fail = create_simple_request("failable");
      const nlohmann::json j_body = {
        {"error", {{"code", err}, {"message", msg}}}};
      const auto serialized_body = jsonrpc::pack(j_body, default_pack);

      const auto [signed_call, signed_req] =
        create_signed_request(fail, &serialized_body);
      const auto serialized_call = signed_call.build_request();

      auto rpc_ctx = enclave::make_rpc_context(user_session, serialized_call);
      auto response =
        parse_response(frontend.process(rpc_ctx).value(), default_pack);

      const auto err_it = response.find(jsonrpc::ERR);
      DOCTEST_REQUIRE(err_it != response.end());
      const auto error = *err_it;
      DOCTEST_CHECK(error[jsonrpc::CODE] == err);
      const auto error_msg = error[jsonrpc::MESSAGE].get<std::string>();
      DOCTEST_CHECK(error_msg.find(msg) != std::string::npos);
    }
  }
}

// callers

DOCTEST_TEST_CASE("User caller")
{
  prepare_callers();
  auto simple_call = create_simple_request();
  std::vector<uint8_t> serialized_call = simple_call.build_request();
  TestUserFrontend frontend(*network.tables);

  DOCTEST_SUBCASE("valid caller")
  {
    auto rpc_ctx = enclave::make_rpc_context(user_session, serialized_call);
    std::vector<uint8_t> serialized_response =
      frontend.process(rpc_ctx).value();
    auto response = parse_response(serialized_response);
    DOCTEST_CHECK(response[jsonrpc::RESULT] == true);
  }

  DOCTEST_SUBCASE("invalid caller")
  {
    auto member_rpc_ctx =
      enclave::make_rpc_context(member_session, serialized_call);
    std::vector<uint8_t> serialized_response =
      frontend.process(member_rpc_ctx).value();
    auto response = parse_response(serialized_response);
    DOCTEST_CHECK(
      response[jsonrpc::ERR][jsonrpc::CODE] ==
      static_cast<jsonrpc::ErrorBaseType>(
        jsonrpc::CCFErrorCodes::INVALID_CALLER_ID));
  }
}

DOCTEST_TEST_CASE("Member caller")
{
  prepare_callers();
  auto simple_call = create_simple_request();
  std::vector<uint8_t> serialized_call = simple_call.build_request();
  TestMemberFrontend frontend(network, stub_node);

  DOCTEST_SUBCASE("valid caller")
  {
    auto member_rpc_ctx =
      enclave::make_rpc_context(member_session, serialized_call);
    std::vector<uint8_t> serialized_response =
      frontend.process(member_rpc_ctx).value();
    auto response = parse_response(serialized_response);
    DOCTEST_CHECK(response[jsonrpc::RESULT] == true);
  }

  DOCTEST_SUBCASE("invalid caller")
  {
    auto rpc_ctx = enclave::make_rpc_context(user_session, serialized_call);
    std::vector<uint8_t> serialized_response =
      frontend.process(rpc_ctx).value();
    auto response = parse_response(serialized_response);
    DOCTEST_CHECK(
      response[jsonrpc::ERR][jsonrpc::CODE] ==
      static_cast<jsonrpc::ErrorBaseType>(
        jsonrpc::CCFErrorCodes::INVALID_CALLER_ID));
  }
}

DOCTEST_TEST_CASE("No certs table")
{
  prepare_callers();

  auto simple_call = create_simple_request();
  std::vector<uint8_t> serialized_call = simple_call.build_request();
  TestNoCertsFrontend frontend(*network.tables);

  auto rpc_ctx = enclave::make_rpc_context(user_session, serialized_call);
  std::vector<uint8_t> serialized_response = frontend.process(rpc_ctx).value();
  auto response = parse_response(serialized_response);
  DOCTEST_CHECK(response[jsonrpc::RESULT] == true);
}

DOCTEST_TEST_CASE("Signed read requests can be executed on backup")
{
  prepare_callers();

  TestUserFrontend frontend(*network.tables);

  auto backup_consensus = std::make_shared<kv::BackupStubConsensus>();
  network.tables->set_consensus(backup_consensus);

  auto [signed_call, signed_req] = create_signed_request();
  auto serialized_signed_call = signed_call.build_request();
  auto rpc_ctx =
    enclave::make_rpc_context(user_session, serialized_signed_call);
  auto response = parse_response(frontend.process(rpc_ctx).value());

  DOCTEST_CHECK(response[jsonrpc::RESULT] == true);
}

DOCTEST_TEST_CASE("Forwarding" * doctest::test_suite("forwarding"))
{
  prepare_callers();

  TestForwardingUserFrontEnd user_frontend_backup(*network.tables);
  TestForwardingUserFrontEnd user_frontend_primary(*network2.tables);

  auto channel_stub = std::make_shared<ChannelStubProxy>();
  auto backup_forwarder = std::make_shared<Forwarder<ChannelStubProxy>>(
    nullptr, channel_stub, nullptr);
  auto backup_consensus = std::make_shared<kv::BackupStubConsensus>();
  network.tables->set_consensus(backup_consensus);

  auto primary_consensus = std::make_shared<kv::PrimaryStubConsensus>();
  network2.tables->set_consensus(primary_consensus);

  auto simple_call = create_simple_request();
  auto serialized_call = simple_call.build_request();

  auto backup_ctx =
    enclave::make_rpc_context(backup_user_session, serialized_call);
  auto ctx = enclave::make_rpc_context(user_session, serialized_call);

  {
    DOCTEST_INFO("Backup frontend without forwarder does not forward");
    DOCTEST_REQUIRE(channel_stub->is_empty());

<<<<<<< HEAD
    const auto r = user_frontend_backup.process(ctx);
    DOCTEST_REQUIRE(r.has_value());
    DOCTEST_REQUIRE(channel_stub->is_empty());
=======
    const auto r = user_frontend_backup.process(backup_ctx);
    REQUIRE(r.has_value());
    REQUIRE(channel_stub->is_empty());
>>>>>>> e519fdd4

    const auto response = parse_response(r.value());
    DOCTEST_CHECK(
      response[jsonrpc::ERR][jsonrpc::CODE] ==
      static_cast<jsonrpc::ErrorBaseType>(
        jsonrpc::CCFErrorCodes::TX_NOT_PRIMARY));
  }

  user_frontend_backup.set_cmd_forwarder(backup_forwarder);
  backup_ctx->session->is_forwarded = false;

  {
    DOCTEST_INFO("Read command is not forwarded to primary");
    TestUserFrontend user_frontend_backup_read(*network.tables);
    DOCTEST_REQUIRE(channel_stub->is_empty());

<<<<<<< HEAD
    const auto r = user_frontend_backup_read.process(ctx);
    DOCTEST_REQUIRE(r.has_value());
    DOCTEST_REQUIRE(channel_stub->is_empty());
=======
    const auto r = user_frontend_backup_read.process(backup_ctx);
    REQUIRE(r.has_value());
    REQUIRE(channel_stub->is_empty());
>>>>>>> e519fdd4

    const auto response = parse_response(r.value());
    DOCTEST_CHECK(response[jsonrpc::RESULT] == true);
  }

  {
    DOCTEST_INFO("Write command on backup is forwarded to primary");
    DOCTEST_REQUIRE(channel_stub->is_empty());

<<<<<<< HEAD
    const auto r = user_frontend_backup.process(ctx);
    DOCTEST_REQUIRE(!r.has_value());
    DOCTEST_REQUIRE(channel_stub->size() == 1);
=======
    const auto r = user_frontend_backup.process(backup_ctx);
    REQUIRE(!r.has_value());
    REQUIRE(channel_stub->size() == 1);
>>>>>>> e519fdd4

    auto forwarded_msg = channel_stub->get_pop_back();
    auto [fwd_ctx, node_id] =
      backup_forwarder
        ->recv_forwarded_command(forwarded_msg.data(), forwarded_msg.size())
        .value();

    {
      DOCTEST_INFO("Invalid caller");
      auto response =
        parse_response(user_frontend_primary.process_forwarded(fwd_ctx));
      DOCTEST_CHECK(
        response[jsonrpc::ERR][jsonrpc::CODE] ==
        static_cast<jsonrpc::ErrorBaseType>(
          jsonrpc::CCFErrorCodes::INVALID_CALLER_ID));
    };

    {
      DOCTEST_INFO("Valid caller");
      add_callers_primary_store();
      auto response =
        parse_response(user_frontend_primary.process_forwarded(fwd_ctx));
      DOCTEST_CHECK(response[jsonrpc::RESULT] == true);
    }
  }

  {
    DOCTEST_INFO("Forwarding write command to a backup return TX_NOT_PRIMARY");
    DOCTEST_REQUIRE(channel_stub->is_empty());

<<<<<<< HEAD
    const auto r = user_frontend_backup.process(ctx);
    DOCTEST_REQUIRE(!r.has_value());
    DOCTEST_REQUIRE(channel_stub->size() == 1);
=======
    const auto r = user_frontend_backup.process(backup_ctx);
    REQUIRE(!r.has_value());
    REQUIRE(channel_stub->size() == 1);
>>>>>>> e519fdd4

    auto forwarded_msg = channel_stub->get_pop_back();
    auto [fwd_ctx, node_id] =
      backup_forwarder
        ->recv_forwarded_command(forwarded_msg.data(), forwarded_msg.size())
        .value();

    // Processing forwarded response by a backup frontend (here, the same
    // frontend that the command was originally issued to)
    auto response =
      parse_response(user_frontend_backup.process_forwarded(fwd_ctx));

    DOCTEST_CHECK(
      response[jsonrpc::ERR][jsonrpc::CODE] ==
      static_cast<jsonrpc::ErrorBaseType>(
        jsonrpc::CCFErrorCodes::TX_NOT_PRIMARY));
  }

  {
<<<<<<< HEAD
    DOCTEST_INFO("Client signature on forwarded RPC is recorded by primary");
=======
    // A write was executed on this frontend (above), so reads must be
    // forwarded too for session consistency
    INFO("Read command is now forwarded to primary on this session");
    TestUserFrontend user_frontend_backup_read(*network.tables);
    REQUIRE(channel_stub->is_empty());

    const auto r = user_frontend_backup_read.process(backup_ctx);
    REQUIRE(r.has_value());
    REQUIRE(channel_stub->is_empty());

    const auto response = parse_response(r.value());
    CHECK(
      response[jsonrpc::ERR][jsonrpc::CODE] ==
      static_cast<jsonrpc::ErrorBaseType>(
        jsonrpc::CCFErrorCodes::TX_NOT_PRIMARY));
  }

  {
    INFO("Client signature on forwarded RPC is recorded by primary");
>>>>>>> e519fdd4

    DOCTEST_REQUIRE(channel_stub->is_empty());
    auto [signed_call, signed_req] = create_signed_request();
    auto serialized_signed_call = signed_call.build_request();
    auto signed_ctx =
      enclave::make_rpc_context(user_session, serialized_signed_call);
    const auto r = user_frontend_backup.process(signed_ctx);
    DOCTEST_REQUIRE(!r.has_value());
    DOCTEST_REQUIRE(channel_stub->size() == 1);

    auto forwarded_msg = channel_stub->get_pop_back();
    auto [fwd_ctx, node_id] =
      backup_forwarder
        ->recv_forwarded_command(forwarded_msg.data(), forwarded_msg.size())
        .value();

    user_frontend_primary.process_forwarded(fwd_ctx);

    Store::Tx tx;
    auto client_sig_view = tx.get_view(network2.user_client_signatures);
    auto client_sig = client_sig_view->get(user_id);
    DOCTEST_REQUIRE(client_sig.has_value());
    DOCTEST_REQUIRE(client_sig.value() == signed_req);
  }

  // On a session that was previously forwarded, and is now primary,
  // commands should still succeed
  ctx->session->is_forwarded = true;
  {
    INFO("Write command primary on a forwarded session succeeds");
    REQUIRE(channel_stub->is_empty());

    const auto r = user_frontend_primary.process(ctx);
    CHECK(r.has_value());
    add_callers_primary_store();
    auto response = parse_response(r.value());
    CHECK(response[jsonrpc::RESULT] == true);
  }
}

DOCTEST_TEST_CASE("Nodefrontend forwarding" * doctest::test_suite("forwarding"))
{
  prepare_callers();

  TestForwardingNodeFrontEnd node_frontend_backup(network, stub_node);
  TestForwardingNodeFrontEnd node_frontend_primary(network2, stub_node);
  auto channel_stub = std::make_shared<ChannelStubProxy>();

  auto backup_forwarder = std::make_shared<Forwarder<ChannelStubProxy>>(
    nullptr, channel_stub, nullptr);
  node_frontend_backup.set_cmd_forwarder(backup_forwarder);
  auto backup_consensus = std::make_shared<kv::BackupStubConsensus>();
  network.tables->set_consensus(backup_consensus);

  auto primary_consensus = std::make_shared<kv::PrimaryStubConsensus>();
  network2.tables->set_consensus(primary_consensus);

  auto write_req = create_simple_request();
  auto serialized_call = write_req.build_request();

  auto node_session = std::make_shared<enclave::SessionContext>(
    enclave::InvalidSessionId, node_caller);
  auto ctx = enclave::make_rpc_context(node_session, serialized_call);
  const auto r = node_frontend_backup.process(ctx);
  DOCTEST_REQUIRE(!r.has_value());
  DOCTEST_REQUIRE(channel_stub->size() == 1);

  auto forwarded_msg = channel_stub->get_pop_back();
  auto [fwd_ctx, node_id] =
    backup_forwarder
      ->recv_forwarded_command(forwarded_msg.data(), forwarded_msg.size())
      .value();

  auto response =
    parse_response(node_frontend_primary.process_forwarded(fwd_ctx));

  DOCTEST_CHECK(node_frontend_primary.last_caller_cert == node_caller);
  DOCTEST_CHECK(node_frontend_primary.last_caller_id == INVALID_ID);
}

DOCTEST_TEST_CASE("Userfrontend forwarding" * doctest::test_suite("forwarding"))
{
  prepare_callers();
  add_callers_primary_store();

  TestForwardingUserFrontEnd user_frontend_backup(*network.tables);
  TestForwardingUserFrontEnd user_frontend_primary(*network2.tables);
  auto channel_stub = std::make_shared<ChannelStubProxy>();

  auto backup_forwarder = std::make_shared<Forwarder<ChannelStubProxy>>(
    nullptr, channel_stub, nullptr);
  user_frontend_backup.set_cmd_forwarder(backup_forwarder);
  auto backup_consensus = std::make_shared<kv::BackupStubConsensus>();
  network.tables->set_consensus(backup_consensus);

  auto primary_consensus = std::make_shared<kv::PrimaryStubConsensus>();
  network2.tables->set_consensus(primary_consensus);

  auto write_req = create_simple_request();
  auto serialized_call = write_req.build_request();

  auto ctx = enclave::make_rpc_context(user_session, serialized_call);
  const auto r = user_frontend_backup.process(ctx);
  DOCTEST_REQUIRE(!r.has_value());
  DOCTEST_REQUIRE(channel_stub->size() == 1);

  auto forwarded_msg = channel_stub->get_pop_back();
  auto [fwd_ctx, node_id] =
    backup_forwarder
      ->recv_forwarded_command(forwarded_msg.data(), forwarded_msg.size())
      .value();

  auto response =
    parse_response(user_frontend_primary.process_forwarded(fwd_ctx));

  DOCTEST_CHECK(user_frontend_primary.last_caller_cert == user_caller_der);
  DOCTEST_CHECK(user_frontend_primary.last_caller_id == 0);
}

DOCTEST_TEST_CASE(
  "Memberfrontend forwarding" * doctest::test_suite("forwarding"))
{
  prepare_callers();
  add_callers_primary_store();

  TestForwardingMemberFrontEnd member_frontend_backup(
    *network.tables, network, stub_node);
  TestForwardingMemberFrontEnd member_frontend_primary(
    *network2.tables, network2, stub_node);
  auto channel_stub = std::make_shared<ChannelStubProxy>();

  auto backup_forwarder = std::make_shared<Forwarder<ChannelStubProxy>>(
    nullptr, channel_stub, nullptr);
  member_frontend_backup.set_cmd_forwarder(backup_forwarder);
  auto backup_consensus = std::make_shared<kv::BackupStubConsensus>();
  network.tables->set_consensus(backup_consensus);

  auto primary_consensus = std::make_shared<kv::PrimaryStubConsensus>();
  network2.tables->set_consensus(primary_consensus);

  auto write_req = create_simple_request();
  auto serialized_call = write_req.build_request();

  auto ctx = enclave::make_rpc_context(member_session, serialized_call);
  const auto r = member_frontend_backup.process(ctx);
  DOCTEST_REQUIRE(!r.has_value());
  DOCTEST_REQUIRE(channel_stub->size() == 1);

  auto forwarded_msg = channel_stub->get_pop_back();
  auto [fwd_ctx, node_id] =
    backup_forwarder
      ->recv_forwarded_command(forwarded_msg.data(), forwarded_msg.size())
      .value();

  auto response =
    parse_response(member_frontend_primary.process_forwarded(fwd_ctx));

  DOCTEST_CHECK(member_frontend_primary.last_caller_cert == member_caller_der);
  DOCTEST_CHECK(member_frontend_primary.last_caller_id == 0);
}

DOCTEST_TEST_CASE("App-defined errors")
{
  prepare_callers();

  TestAppErrorFrontEnd frontend(*network.tables);
  {
    auto foo_call = create_simple_request("foo");
    auto serialized_foo = foo_call.build_request();

    auto rpc_ctx = enclave::make_rpc_context(user_session, serialized_foo);
    std::vector<uint8_t> serialized_foo_response =
      frontend.process(rpc_ctx).value();
    auto foo_response = parse_response(serialized_foo_response);

    DOCTEST_CHECK(foo_response[jsonrpc::ERR] != nullptr);
    DOCTEST_CHECK(
      foo_response[jsonrpc::ERR][jsonrpc::CODE].get<userapp::AppError>() ==
      userapp::AppError::Foo);

    const auto msg =
      foo_response[jsonrpc::ERR][jsonrpc::MESSAGE].get<std::string>();
  }

  {
    auto bar_call = create_simple_request("bar");
    auto serialized_bar = bar_call.build_request();

    auto rpc_ctx = enclave::make_rpc_context(user_session, serialized_bar);
    std::vector<uint8_t> serialized_bar_response =
      frontend.process(rpc_ctx).value();
    auto bar_response = parse_response(serialized_bar_response);

    DOCTEST_CHECK(bar_response[jsonrpc::ERR] != nullptr);
    DOCTEST_CHECK(
      bar_response[jsonrpc::ERR][jsonrpc::CODE].get<userapp::AppError>() ==
      userapp::AppError::Bar);

    const auto msg =
      bar_response[jsonrpc::ERR][jsonrpc::MESSAGE].get<std::string>();
    DOCTEST_CHECK(msg.find(TestAppErrorFrontEnd::bar_msg) != std::string::npos);
  }
}

// We need an explicit main to initialize kremlib and EverCrypt
int main(int argc, char** argv)
{
  doctest::Context context;
  context.applyCommandLine(argc, argv);
  ::EverCrypt_AutoConfig2_init();
  int res = context.run();
  if (context.shouldExit())
    return res;
  return res;
}<|MERGE_RESOLUTION|>--- conflicted
+++ resolved
@@ -761,15 +761,9 @@
     DOCTEST_INFO("Backup frontend without forwarder does not forward");
     DOCTEST_REQUIRE(channel_stub->is_empty());
 
-<<<<<<< HEAD
-    const auto r = user_frontend_backup.process(ctx);
+    const auto r = user_frontend_backup.process(backup_ctx);
     DOCTEST_REQUIRE(r.has_value());
     DOCTEST_REQUIRE(channel_stub->is_empty());
-=======
-    const auto r = user_frontend_backup.process(backup_ctx);
-    REQUIRE(r.has_value());
-    REQUIRE(channel_stub->is_empty());
->>>>>>> e519fdd4
 
     const auto response = parse_response(r.value());
     DOCTEST_CHECK(
@@ -786,15 +780,9 @@
     TestUserFrontend user_frontend_backup_read(*network.tables);
     DOCTEST_REQUIRE(channel_stub->is_empty());
 
-<<<<<<< HEAD
-    const auto r = user_frontend_backup_read.process(ctx);
+    const auto r = user_frontend_backup_read.process(backup_ctx);
     DOCTEST_REQUIRE(r.has_value());
     DOCTEST_REQUIRE(channel_stub->is_empty());
-=======
-    const auto r = user_frontend_backup_read.process(backup_ctx);
-    REQUIRE(r.has_value());
-    REQUIRE(channel_stub->is_empty());
->>>>>>> e519fdd4
 
     const auto response = parse_response(r.value());
     DOCTEST_CHECK(response[jsonrpc::RESULT] == true);
@@ -804,15 +792,9 @@
     DOCTEST_INFO("Write command on backup is forwarded to primary");
     DOCTEST_REQUIRE(channel_stub->is_empty());
 
-<<<<<<< HEAD
-    const auto r = user_frontend_backup.process(ctx);
+    const auto r = user_frontend_backup.process(backup_ctx);
     DOCTEST_REQUIRE(!r.has_value());
     DOCTEST_REQUIRE(channel_stub->size() == 1);
-=======
-    const auto r = user_frontend_backup.process(backup_ctx);
-    REQUIRE(!r.has_value());
-    REQUIRE(channel_stub->size() == 1);
->>>>>>> e519fdd4
 
     auto forwarded_msg = channel_stub->get_pop_back();
     auto [fwd_ctx, node_id] =
@@ -843,15 +825,9 @@
     DOCTEST_INFO("Forwarding write command to a backup return TX_NOT_PRIMARY");
     DOCTEST_REQUIRE(channel_stub->is_empty());
 
-<<<<<<< HEAD
-    const auto r = user_frontend_backup.process(ctx);
+    const auto r = user_frontend_backup.process(backup_ctx);
     DOCTEST_REQUIRE(!r.has_value());
     DOCTEST_REQUIRE(channel_stub->size() == 1);
-=======
-    const auto r = user_frontend_backup.process(backup_ctx);
-    REQUIRE(!r.has_value());
-    REQUIRE(channel_stub->size() == 1);
->>>>>>> e519fdd4
 
     auto forwarded_msg = channel_stub->get_pop_back();
     auto [fwd_ctx, node_id] =
@@ -871,29 +847,25 @@
   }
 
   {
-<<<<<<< HEAD
-    DOCTEST_INFO("Client signature on forwarded RPC is recorded by primary");
-=======
     // A write was executed on this frontend (above), so reads must be
     // forwarded too for session consistency
-    INFO("Read command is now forwarded to primary on this session");
+    DOCTEST_INFO("Read command is now forwarded to primary on this session");
     TestUserFrontend user_frontend_backup_read(*network.tables);
-    REQUIRE(channel_stub->is_empty());
+    DOCTEST_REQUIRE(channel_stub->is_empty());
 
     const auto r = user_frontend_backup_read.process(backup_ctx);
-    REQUIRE(r.has_value());
-    REQUIRE(channel_stub->is_empty());
+    DOCTEST_REQUIRE(r.has_value());
+    DOCTEST_REQUIRE(channel_stub->is_empty());
 
     const auto response = parse_response(r.value());
-    CHECK(
+    DOCTEST_CHECK(
       response[jsonrpc::ERR][jsonrpc::CODE] ==
       static_cast<jsonrpc::ErrorBaseType>(
         jsonrpc::CCFErrorCodes::TX_NOT_PRIMARY));
   }
 
   {
-    INFO("Client signature on forwarded RPC is recorded by primary");
->>>>>>> e519fdd4
+    DOCTEST_INFO("Client signature on forwarded RPC is recorded by primary");
 
     DOCTEST_REQUIRE(channel_stub->is_empty());
     auto [signed_call, signed_req] = create_signed_request();
@@ -923,14 +895,14 @@
   // commands should still succeed
   ctx->session->is_forwarded = true;
   {
-    INFO("Write command primary on a forwarded session succeeds");
-    REQUIRE(channel_stub->is_empty());
+    DOCTEST_INFO("Write command primary on a forwarded session succeeds");
+    DOCTEST_REQUIRE(channel_stub->is_empty());
 
     const auto r = user_frontend_primary.process(ctx);
-    CHECK(r.has_value());
+    DOCTEST_CHECK(r.has_value());
     add_callers_primary_store();
     auto response = parse_response(r.value());
-    CHECK(response[jsonrpc::RESULT] == true);
+    DOCTEST_CHECK(response[jsonrpc::RESULT] == true);
   }
 }
 
