// Copyright (c) Microsoft Corporation. All rights reserved.
// Licensed under the Apache 2.0 License.
#define DOCTEST_CONFIG_IMPLEMENT
#include "consensus/pbft/pbftrequests.h"
#include "consensus/test/stub_consensus.h"
#include "ds/files.h"
#include "ds/logger.h"
#include "enclave/appinterface.h"
#include "node/encryptor.h"
#include "node/entities.h"
#include "node/genesisgen.h"
#include "node/history.h"
#include "node/networkstate.h"
#include "node/rpc/jsonhandler.h"
#include "node/rpc/jsonrpc.h"
#include "node/rpc/memberfrontend.h"
#include "node/rpc/nodefrontend.h"
#include "node/rpc/userfrontend.h"
#include "node/test/channel_stub.h"
#include "node_stub.h"

#include <doctest/doctest.h>
#include <iostream>
#include <string>

extern "C"
{
#include <evercrypt/EverCrypt_AutoConfig2.h>
}

using namespace ccfapp;
using namespace ccf;
using namespace std;

static constexpr auto default_pack = jsonrpc::Pack::MsgPack;

class TestUserFrontend : public SimpleUserRpcFrontend
{
public:
  TestUserFrontend(Store& tables) : SimpleUserRpcFrontend(tables)
  {
    open();

    auto empty_function = [this](RequestArgs& args) {
      args.rpc_ctx->set_response_status(HTTP_STATUS_OK);
    };
    install("empty_function", empty_function, HandlerRegistry::Read);

    auto empty_function_signed = [this](RequestArgs& args) {
      args.rpc_ctx->set_response_status(HTTP_STATUS_OK);
    };
    install(
      "empty_function_signed", empty_function_signed, HandlerRegistry::Read)
      .set_require_client_signature(true);

    auto empty_function_no_auth = [this](RequestArgs& args) {
      args.rpc_ctx->set_response_status(HTTP_STATUS_OK);
    };
    install(
      "empty_function_no_auth", empty_function_no_auth, HandlerRegistry::Read)
      .set_require_client_identity(false);
  }
};

class TestReqNotStoredFrontend : public SimpleUserRpcFrontend
{
public:
  TestReqNotStoredFrontend(Store& tables) : SimpleUserRpcFrontend(tables)
  {
    open();

    auto empty_function = [this](RequestArgs& args) {
      args.rpc_ctx->set_response_status(HTTP_STATUS_OK);
    };
    install("empty_function", empty_function, HandlerRegistry::Read);
    disable_request_storing();
  }
};

class TestMinimalHandleFunction : public SimpleUserRpcFrontend
{
public:
  TestMinimalHandleFunction(Store& tables) : SimpleUserRpcFrontend(tables)
  {
    open();

    auto echo_function = [this](Store::Tx& tx, nlohmann::json&& params) {
      return make_success(std::move(params));
    };
    install("echo", json_adapter(echo_function), HandlerRegistry::Read);

    auto get_caller_function =
      [this](Store::Tx& tx, CallerId caller_id, nlohmann::json&& params) {
        return make_success(caller_id);
      };
    install(
      "get_caller", json_adapter(get_caller_function), HandlerRegistry::Read);

    auto failable_function =
      [this](Store::Tx& tx, CallerId caller_id, nlohmann::json&& params) {
        const auto it = params.find("error");
        if (it != params.end())
        {
          const http_status error_code = (*it)["code"];
          const std::string error_msg = (*it)["message"];

          return make_error((http_status)error_code, error_msg);
        }

        return make_success(true);
      };
    install("failable", json_adapter(failable_function), HandlerRegistry::Read);
  }
};

class TestRestrictedVerbsFrontend : public SimpleUserRpcFrontend
{
public:
  TestRestrictedVerbsFrontend(Store& tables) : SimpleUserRpcFrontend(tables)
  {
    open();

    auto get_only = [this](RequestArgs& args) {
      args.rpc_ctx->set_response_status(HTTP_STATUS_OK);
    };
    install("get_only", get_only, HandlerRegistry::Read).set_http_get_only();

    auto post_only = [this](RequestArgs& args) {
      args.rpc_ctx->set_response_status(HTTP_STATUS_OK);
    };
    install("post_only", post_only, HandlerRegistry::Read).set_http_post_only();

    auto put_or_delete = [this](RequestArgs& args) {
      args.rpc_ctx->set_response_status(HTTP_STATUS_OK);
    };
    install("put_or_delete", put_or_delete, HandlerRegistry::Read)
      .restrict_allowed_verbs({HTTP_PUT, HTTP_DELETE});
  }
};

class TestMemberFrontend : public MemberRpcFrontend
{
public:
  TestMemberFrontend(ccf::NetworkState& network, ccf::StubNodeState& node) :
    MemberRpcFrontend(network, node)
  {
    open();

    auto empty_function = [this](RequestArgs& args) {
      args.rpc_ctx->set_response_status(HTTP_STATUS_OK);
    };
    member_handlers.install(
      "empty_function", empty_function, HandlerRegistry::Read);
  }
};

class TestNoCertsFrontend : public RpcFrontend
{
  HandlerRegistry handlers;

public:
  TestNoCertsFrontend(Store& tables) :
    RpcFrontend(tables, handlers),
    handlers(tables)
  {
    open();

    auto empty_function = [this](RequestArgs& args) {
      args.rpc_ctx->set_response_status(HTTP_STATUS_OK);
    };
    handlers.install("empty_function", empty_function, HandlerRegistry::Read);
  }
};

//
// User, Node and Member frontends used for forwarding tests
//

class RpcContextRecorder
{
public:
  std::vector<uint8_t> last_caller_cert;
  CallerId last_caller_id;

  void record_ctx(RequestArgs& args)
  {
    last_caller_cert = std::vector<uint8_t>(args.rpc_ctx->session->caller_cert);
    last_caller_id = args.caller_id;
  }
};

class TestForwardingUserFrontEnd : public SimpleUserRpcFrontend,
                                   public RpcContextRecorder
{
public:
  TestForwardingUserFrontEnd(Store& tables) : SimpleUserRpcFrontend(tables)
  {
    open();

    auto empty_function = [this](RequestArgs& args) {
      record_ctx(args);
      args.rpc_ctx->set_response_status(HTTP_STATUS_OK);
    };
    // Note that this a Write function so that a backup executing this command
    // will forward it to the primary
    install("empty_function", empty_function, HandlerRegistry::Write);
  }
};

class TestForwardingNodeFrontEnd : public NodeRpcFrontend,
                                   public RpcContextRecorder
{
public:
  TestForwardingNodeFrontEnd(
    ccf::NetworkState& network, ccf::StubNodeState& node) :
    NodeRpcFrontend(network, node)
  {
    open();

    auto empty_function = [this](RequestArgs& args) {
      record_ctx(args);
      args.rpc_ctx->set_response_status(HTTP_STATUS_OK);
    };
    // Note that this a Write function so that a backup executing this command
    // will forward it to the primary
    handlers.install("empty_function", empty_function, HandlerRegistry::Write);
  }
};

class TestForwardingMemberFrontEnd : public MemberRpcFrontend,
                                     public RpcContextRecorder
{
public:
  TestForwardingMemberFrontEnd(
    Store& tables, ccf::NetworkState& network, ccf::StubNodeState& node) :
    MemberRpcFrontend(network, node)
  {
    open();

    auto empty_function = [this](RequestArgs& args) {
      record_ctx(args);
      args.rpc_ctx->set_response_status(HTTP_STATUS_OK);
    };
    // Note that this a Write function so that a backup executing this command
    // will forward it to the primary
    handlers.install("empty_function", empty_function, HandlerRegistry::Write);
  }
};

// used throughout
auto kp = tls::make_key_pair();
NetworkState network;
NetworkState network2;
auto encryptor = std::make_shared<NullTxEncryptor>();

NetworkState pbft_network(ConsensusType::PBFT);
auto history_kp = tls::make_key_pair();

auto history = std::make_shared<NullTxHistory>(
  *pbft_network.tables,
  0,
  *history_kp,
  pbft_network.signatures,
  pbft_network.nodes);

StubNodeState stub_node;

std::vector<uint8_t> sign_json(nlohmann::json j)
{
  auto contents = nlohmann::json::to_msgpack(j);
  return kp->sign(contents);
}

auto create_simple_request(
  const std::string& method = "empty_function",
  jsonrpc::Pack pack = default_pack)
{
  http::Request request(method);
  request.set_header(
    http::headers::CONTENT_TYPE, details::pack_to_content_type(pack));
  return request;
}

std::pair<http::Request, ccf::SignedReq> create_signed_request(
  const http::Request& r = create_simple_request(),
  const std::vector<uint8_t>* body = nullptr)
{
  http::Request s(r);

  s.set_body(body);

  http::SigningDetails details;
  http::sign_request(s, kp, &details);

  ccf::SignedReq signed_req{details.signature,
                            details.to_sign,
                            body == nullptr ? std::vector<uint8_t>() : *body,
                            MBEDTLS_MD_SHA256};
  return {s, signed_req};
}

http::SimpleResponseProcessor::Response parse_response(const vector<uint8_t>& v)
{
  http::SimpleResponseProcessor processor;
  http::ResponseParser parser(processor);

  const auto parsed_count = parser.execute(v.data(), v.size());
  REQUIRE(parsed_count == v.size());
  REQUIRE(processor.received.size() == 1);

  return processor.received.front();
}

nlohmann::json parse_response_body(
  const vector<uint8_t>& body, jsonrpc::Pack pack = default_pack)
{
  return jsonrpc::unpack(body, pack);
}

std::optional<SignedReq> get_signed_req(CallerId caller_id)
{
  Store::Tx tx;
  auto client_sig_view = tx.get_view(network.user_client_signatures);
  return client_sig_view->get(caller_id);
}

// callers used throughout
auto user_caller = kp -> self_sign("CN=name");
auto user_caller_der = tls::make_verifier(user_caller) -> der_cert_data();

auto member_caller = kp -> self_sign("CN=name_member");
auto member_caller_der = tls::make_verifier(member_caller) -> der_cert_data();

auto node_caller = kp -> self_sign("CN=node");
auto node_caller_der = tls::make_verifier(node_caller) -> der_cert_data();

auto nos_caller = kp -> self_sign("CN=nostore_user");
auto nos_caller_der = tls::make_verifier(nos_caller) -> der_cert_data();

auto kp_other = tls::make_key_pair();
auto invalid_caller = kp_other -> self_sign("CN=name");
auto invalid_caller_der = tls::make_verifier(invalid_caller) -> der_cert_data();

auto anonymous_caller_der = std::vector<uint8_t>();

std::vector<uint8_t> dummy_key_share = {1, 2, 3};

auto user_session = make_shared<enclave::SessionContext>(
  enclave::InvalidSessionId, user_caller_der);
auto backup_user_session = make_shared<enclave::SessionContext>(
  enclave::InvalidSessionId, user_caller_der);
auto invalid_session = make_shared<enclave::SessionContext>(
  enclave::InvalidSessionId, invalid_caller_der);
auto member_session = make_shared<enclave::SessionContext>(
  enclave::InvalidSessionId, member_caller_der);
auto anonymous_session = make_shared<enclave::SessionContext>(
  enclave::InvalidSessionId, anonymous_caller_der);

UserId user_id = INVALID_ID;
UserId invalid_user_id = INVALID_ID;
UserId nos_id = INVALID_ID;

MemberId member_id = INVALID_ID;
MemberId invalid_member_id = INVALID_ID;

void prepare_callers()
{
  // It is necessary to set a consensus before committing the first transaction,
  // so that the KV batching done before calling into replicate() stays in
  // order.

  // First, clear all previous callers since the same callers cannot be added
  // twice to a store
  network.tables->clear();
  auto backup_consensus = std::make_shared<kv::PrimaryStubConsensus>();
  network.tables->set_consensus(backup_consensus);

  Store::Tx tx;
  network.tables->set_encryptor(encryptor);
  network2.tables->set_encryptor(encryptor);

  GenesisGenerator g(network, tx);
  g.init_values();
  user_id = g.add_user(user_caller);
  nos_id = g.add_user(nos_caller);
  member_id = g.add_member(member_caller, dummy_key_share);
  invalid_member_id = g.add_member(invalid_caller, dummy_key_share);
  CHECK(g.finalize() == kv::CommitSuccess::OK);
}

void add_callers_primary_store()
{
  Store::Tx gen_tx;
  network2.tables->clear();
  GenesisGenerator g(network2, gen_tx);
  g.init_values();
  user_id = g.add_user(user_caller);
  member_id = g.add_member(member_caller, dummy_key_share);
  CHECK(g.finalize() == kv::CommitSuccess::OK);
}

void add_callers_pbft_store()
{
  Store::Tx gen_tx;
  pbft_network.tables->set_encryptor(encryptor);
  pbft_network.tables->clear();
  pbft_network.tables->set_history(history);
  auto backup_consensus =
    std::make_shared<kv::PrimaryStubConsensus>(ConsensusType::PBFT);
  pbft_network.tables->set_consensus(backup_consensus);

  GenesisGenerator g(pbft_network, gen_tx);
  g.init_values();
  user_id = g.add_user(user_caller);
  CHECK(g.finalize() == kv::CommitSuccess::OK);
}

TEST_CASE("process_pbft")
{
  add_callers_pbft_store();
  TestUserFrontend frontend(*pbft_network.tables);
  auto simple_call = create_simple_request();

  const nlohmann::json call_body = {{"foo", "bar"}, {"baz", 42}};
  const auto serialized_body = jsonrpc::pack(call_body, default_pack);
  simple_call.set_body(&serialized_body);

  const auto serialized_call = simple_call.build_request();
  pbft::Request request = {user_id, user_caller_der, serialized_call};

  auto session = std::make_shared<enclave::SessionContext>(
    enclave::InvalidSessionId, user_id, user_caller_der);
  auto ctx = enclave::make_rpc_context(session, request.raw);
  frontend.process_pbft(ctx);

  Store::Tx tx;
  auto pbft_requests_map = tx.get_view(pbft_network.pbft_requests_map);
  auto request_value = pbft_requests_map->get(0);
  REQUIRE(request_value.has_value());

  pbft::Request deserialised_req = request_value.value();

  REQUIRE(deserialised_req.caller_id == user_id);
  REQUIRE(deserialised_req.caller_cert == user_caller_der);
  REQUIRE(deserialised_req.raw == serialized_call);
}

TEST_CASE("SignedReq to and from json")
{
  SignedReq sr;
  REQUIRE(sr.sig.empty());
  REQUIRE(sr.req.empty());

  nlohmann::json j = sr;

  sr = j;
  REQUIRE(sr.sig.empty());
  REQUIRE(sr.req.empty());
}

TEST_CASE("process_command")
{
  prepare_callers();
  TestUserFrontend frontend(*network.tables);
  auto simple_call = create_simple_request();

  const auto serialized_call = simple_call.build_request();
  auto rpc_ctx = enclave::make_rpc_context(user_session, serialized_call);

  Store::Tx tx;
  CallerId caller_id(0);
  auto response_raw = frontend.process_command(rpc_ctx, tx, caller_id);
  REQUIRE(response_raw.has_value());

  const auto response = parse_response(response_raw.value());
  REQUIRE(response.status == HTTP_STATUS_OK);
}

TEST_CASE("process with signatures")
{
  prepare_callers();
  TestUserFrontend frontend(*network.tables);

  SUBCASE("missing rpc")
  {
    constexpr auto rpc_name = "this_rpc_doesnt_exist";
    const auto invalid_call = create_simple_request(rpc_name);
    const auto serialized_call = invalid_call.build_request();
    auto rpc_ctx = enclave::make_rpc_context(user_session, serialized_call);

    const auto serialized_response = frontend.process(rpc_ctx).value();
    auto response = parse_response(serialized_response);
    REQUIRE(response.status == HTTP_STATUS_NOT_FOUND);
  }

  SUBCASE("handler does not require signature")
  {
    const auto simple_call = create_simple_request();
    const auto [signed_call, signed_req] = create_signed_request(simple_call);
    const auto serialized_simple_call = simple_call.build_request();
    const auto serialized_signed_call = signed_call.build_request();

    auto simple_rpc_ctx =
      enclave::make_rpc_context(user_session, serialized_simple_call);
    auto signed_rpc_ctx =
      enclave::make_rpc_context(user_session, serialized_signed_call);

    INFO("Unsigned RPC");
    {
      const auto serialized_response = frontend.process(simple_rpc_ctx).value();
      auto response = parse_response(serialized_response);
      REQUIRE(response.status == HTTP_STATUS_OK);

      auto signed_resp = get_signed_req(user_id);
      CHECK(!signed_resp.has_value());
    }

    INFO("Signed RPC");
    {
      const auto serialized_response = frontend.process(signed_rpc_ctx).value();
      auto response = parse_response(serialized_response);
      REQUIRE(response.status == HTTP_STATUS_OK);

      auto signed_resp = get_signed_req(user_id);
      REQUIRE(signed_resp.has_value());
      auto value = signed_resp.value();
      CHECK(value == signed_req);
    }
  }

  SUBCASE("handler requires signature")
  {
    const auto simple_call = create_simple_request("empty_function_signed");
    const auto [signed_call, signed_req] = create_signed_request(simple_call);
    const auto serialized_simple_call = simple_call.build_request();
    const auto serialized_signed_call = signed_call.build_request();

    auto simple_rpc_ctx =
      enclave::make_rpc_context(user_session, serialized_simple_call);
    auto signed_rpc_ctx =
      enclave::make_rpc_context(user_session, serialized_signed_call);

    INFO("Unsigned RPC");
    {
      const auto serialized_response = frontend.process(simple_rpc_ctx).value();
      auto response = parse_response(serialized_response);

      CHECK(response.status == HTTP_STATUS_UNAUTHORIZED);
      const std::string error_msg(response.body.begin(), response.body.end());
      CHECK(error_msg.find("RPC must be signed") != std::string::npos);

      auto signed_resp = get_signed_req(user_id);
      CHECK(!signed_resp.has_value());
    }

    INFO("Signed RPC");
    {
      const auto serialized_response = frontend.process(signed_rpc_ctx).value();
      auto response = parse_response(serialized_response);
      REQUIRE(response.status == HTTP_STATUS_OK);

      auto signed_resp = get_signed_req(user_id);
      REQUIRE(signed_resp.has_value());
      auto value = signed_resp.value();
      CHECK(value == signed_req);
    }
  }

  SUBCASE("request with signature but do not store")
  {
    TestReqNotStoredFrontend frontend_nostore(*network.tables);
    const auto simple_call = create_simple_request("empty_function");
    const auto [signed_call, signed_req] = create_signed_request(simple_call);
    const auto serialized_signed_call = signed_call.build_request();
    auto signed_rpc_ctx =
      enclave::make_rpc_context(user_session, serialized_signed_call);

    const auto serialized_response =
      frontend_nostore.process(signed_rpc_ctx).value();
    const auto response = parse_response(serialized_response);
    REQUIRE(response.status == HTTP_STATUS_OK);

    auto signed_resp = get_signed_req(user_id);
    REQUIRE(signed_resp.has_value());
    auto value = signed_resp.value();
    CHECK(value.req.empty());
    CHECK(value.sig == signed_req.sig);
  }
}

TEST_CASE("process with caller")
{
  prepare_callers();
  TestUserFrontend frontend(*network.tables);

  SUBCASE("handler does not require valid caller")
  {
    const auto simple_call = create_simple_request("empty_function_no_auth");
    const auto serialized_simple_call = simple_call.build_request();
    auto authenticated_rpc_ctx =
      enclave::make_rpc_context(user_session, serialized_simple_call);
    auto invalid_rpc_ctx =
      enclave::make_rpc_context(invalid_session, serialized_simple_call);
    auto anonymous_rpc_ctx =
      enclave::make_rpc_context(anonymous_session, serialized_simple_call);

    INFO("Valid authentication");
    {
      const auto serialized_response =
        frontend.process(authenticated_rpc_ctx).value();
      auto response = parse_response(serialized_response);

      // Even though the RPC does not require authenticated caller, an
      // authenticated RPC succeeds
      REQUIRE(response.status == HTTP_STATUS_OK);
    }

    INFO("Invalid authentication");
    {
      const auto serialized_response =
        frontend.process(invalid_rpc_ctx).value();
      auto response = parse_response(serialized_response);
      REQUIRE(response.status == HTTP_STATUS_OK);
    }

    INFO("Anonymous caller");
    {
      const auto serialized_response =
        frontend.process(anonymous_rpc_ctx).value();
      auto response = parse_response(serialized_response);
      REQUIRE(response.status == HTTP_STATUS_OK);
    }
  }

  SUBCASE("handler requires valid caller")
  {
    const auto simple_call = create_simple_request("empty_function");
    const auto serialized_simple_call = simple_call.build_request();
    auto authenticated_rpc_ctx =
      enclave::make_rpc_context(user_session, serialized_simple_call);
    auto invalid_rpc_ctx =
      enclave::make_rpc_context(invalid_session, serialized_simple_call);
    auto anonymous_rpc_ctx =
      enclave::make_rpc_context(anonymous_session, serialized_simple_call);

    INFO("Valid authentication");
    {
      const auto serialized_response =
        frontend.process(authenticated_rpc_ctx).value();
      auto response = parse_response(serialized_response);
      REQUIRE(response.status == HTTP_STATUS_OK);
    }

    INFO("Invalid authentication");
    {
      const auto serialized_response =
        frontend.process(invalid_rpc_ctx).value();
      auto response = parse_response(serialized_response);
      REQUIRE(response.status == HTTP_STATUS_FORBIDDEN);
      const std::string error_msg(response.body.begin(), response.body.end());
      CHECK(
        error_msg.find("Could not find matching user certificate") !=
        std::string::npos);
    }

    INFO("Anonymous caller");
    {
      const auto serialized_response =
        frontend.process(anonymous_rpc_ctx).value();
      auto response = parse_response(serialized_response);
      REQUIRE(response.status == HTTP_STATUS_FORBIDDEN);
      const std::string error_msg(response.body.begin(), response.body.end());
      CHECK(
        error_msg.find("Could not find matching user certificate") !=
        std::string::npos);
    }
  }
}

TEST_CASE("No certs table")
{
  prepare_callers();
  TestNoCertsFrontend frontend(*network.tables);
  auto simple_call = create_simple_request();
  std::vector<uint8_t> serialized_call = simple_call.build_request();

  INFO("Authenticated caller");
  {
    auto rpc_ctx = enclave::make_rpc_context(user_session, serialized_call);
    std::vector<uint8_t> serialized_response =
      frontend.process(rpc_ctx).value();
    auto response = parse_response(serialized_response);
    CHECK(response.status == HTTP_STATUS_OK);
  }

  INFO("Anonymous caller");
  {
    auto rpc_ctx =
      enclave::make_rpc_context(anonymous_session, serialized_call);
    std::vector<uint8_t> serialized_response =
      frontend.process(rpc_ctx).value();
    auto response = parse_response(serialized_response);
    CHECK(response.status == HTTP_STATUS_OK);
  }
}

TEST_CASE("Member caller")
{
  prepare_callers();
  auto simple_call = create_simple_request();
  std::vector<uint8_t> serialized_call = simple_call.build_request();
  TestMemberFrontend frontend(network, stub_node);

  SUBCASE("valid caller")
  {
    auto member_rpc_ctx =
      enclave::make_rpc_context(member_session, serialized_call);
    std::vector<uint8_t> serialized_response =
      frontend.process(member_rpc_ctx).value();
    auto response = parse_response(serialized_response);
    CHECK(response.status == HTTP_STATUS_OK);
  }

  SUBCASE("invalid caller")
  {
    auto rpc_ctx = enclave::make_rpc_context(user_session, serialized_call);
    std::vector<uint8_t> serialized_response =
      frontend.process(rpc_ctx).value();
    auto response = parse_response(serialized_response);
    CHECK(response.status == HTTP_STATUS_FORBIDDEN);
  }
}

TEST_CASE("MinimalHandleFunction")
{
  prepare_callers();
  TestMinimalHandleFunction frontend(*network.tables);
  for (const auto pack_type : {jsonrpc::Pack::Text, jsonrpc::Pack::MsgPack})
  {
    {
      INFO("Calling echo, with params in body");
      auto echo_call = create_simple_request("echo", pack_type);
      const nlohmann::json j_body = {{"data", {"nested", "Some string"}},
                                     {"other", "Another string"}};
      const auto serialized_body = jsonrpc::pack(j_body, pack_type);

      auto [signed_call, signed_req] =
        create_signed_request(echo_call, &serialized_body);
      const auto serialized_call = signed_call.build_request();

      auto rpc_ctx = enclave::make_rpc_context(user_session, serialized_call);
      auto response = parse_response(frontend.process(rpc_ctx).value());
      CHECK(response.status == HTTP_STATUS_OK);

      const auto response_body = parse_response_body(response.body, pack_type);
      CHECK(response_body == j_body);
    }

    {
      INFO("Calling echo, with params in query");
      auto echo_call = create_simple_request("echo", pack_type);
      const nlohmann::json j_params = {{"foo", "helloworld"},
                                       {"bar", 1},
                                       {"fooz", "2"},
                                       {"baz", "\"awkward\"\"escapes"}};
      echo_call.set_query_params(j_params);
      const auto serialized_call = echo_call.build_request();

      auto rpc_ctx = enclave::make_rpc_context(user_session, serialized_call);
      auto response = parse_response(frontend.process(rpc_ctx).value());
      CHECK(response.status == HTTP_STATUS_OK);

      const auto response_body = parse_response_body(response.body, pack_type);
      CHECK(response_body == j_params);
    }

    {
      INFO("Calling get_caller");
      auto get_caller = create_simple_request("get_caller", pack_type);

      const auto [signed_call, signed_req] = create_signed_request(get_caller);
      const auto serialized_call = signed_call.build_request();

      auto rpc_ctx = enclave::make_rpc_context(user_session, serialized_call);
      auto response = parse_response(frontend.process(rpc_ctx).value());
      CHECK(response.status == HTTP_STATUS_OK);

      const auto response_body = parse_response_body(response.body, pack_type);
      CHECK(response_body == user_id);
    }
  }

  {
    INFO("Calling failable, without failing");
    auto dont_fail = create_simple_request("failable");

    const auto [signed_call, signed_req] = create_signed_request(dont_fail);
    const auto serialized_call = signed_call.build_request();

    auto rpc_ctx = enclave::make_rpc_context(user_session, serialized_call);
    auto response = parse_response(frontend.process(rpc_ctx).value());
    CHECK(response.status == HTTP_STATUS_OK);
  }

  {
    for (const auto err : {
           HTTP_STATUS_INTERNAL_SERVER_ERROR,
           HTTP_STATUS_BAD_REQUEST,
           (http_status)418 // Teapot
         })
    {
      INFO("Calling failable, with error");
      const auto msg = fmt::format("An error message about {}", err);
      auto fail = create_simple_request("failable");
      const nlohmann::json j_body = {
        {"error", {{"code", err}, {"message", msg}}}};
      const auto serialized_body = jsonrpc::pack(j_body, default_pack);

      const auto [signed_call, signed_req] =
        create_signed_request(fail, &serialized_body);
      const auto serialized_call = signed_call.build_request();

      auto rpc_ctx = enclave::make_rpc_context(user_session, serialized_call);
      auto response = parse_response(frontend.process(rpc_ctx).value());
      CHECK(response.status == err);
      CHECK(
        response.headers[http::headers::CONTENT_TYPE] ==
        http::headervalues::contenttype::TEXT);
      const std::string body_s(response.body.begin(), response.body.end());
      CHECK(body_s == msg);
    }
  }
}

<<<<<<< HEAD
TEST_CASE("Restricted verbs")
{
  prepare_callers();
  TestRestrictedVerbsFrontend frontend(*network.tables);

  for (auto verb = HTTP_DELETE; verb <= HTTP_SOURCE;
       verb = (http_method)(size_t(verb) + 1))
  {
    INFO(http_method_str(verb));

    {
      http::Request get("get_only", verb);
      const auto serialized_get = get.build_request();
      auto rpc_ctx = enclave::make_rpc_context(user_session, serialized_get);
      const auto serialized_response = frontend.process(rpc_ctx).value();
      const auto response = parse_response(serialized_response);
      if (verb == HTTP_GET)
      {
        CHECK(response.status == HTTP_STATUS_OK);
      }
      else
      {
        CHECK(response.status == HTTP_STATUS_METHOD_NOT_ALLOWED);
        const auto it = response.headers.find(http::headers::ALLOW);
        REQUIRE(it != response.headers.end());
        const auto v = it->second;
        CHECK(v.find(http_method_str(HTTP_GET)) != std::string::npos);
      }
    }

    {
      http::Request get("post_only", verb);
      const auto serialized_post = get.build_request();
      auto rpc_ctx = enclave::make_rpc_context(user_session, serialized_post);
      const auto serialized_response = frontend.process(rpc_ctx).value();
      const auto response = parse_response(serialized_response);
      if (verb == HTTP_POST)
      {
        CHECK(response.status == HTTP_STATUS_OK);
      }
      else
      {
        CHECK(response.status == HTTP_STATUS_METHOD_NOT_ALLOWED);
        const auto it = response.headers.find(http::headers::ALLOW);
        REQUIRE(it != response.headers.end());
        const auto v = it->second;
        CHECK(v.find(http_method_str(HTTP_POST)) != std::string::npos);
      }
    }

    {
      http::Request get("put_or_delete", verb);
      const auto serialized_put_or_delete = get.build_request();
      auto rpc_ctx =
        enclave::make_rpc_context(user_session, serialized_put_or_delete);
      const auto serialized_response = frontend.process(rpc_ctx).value();
      const auto response = parse_response(serialized_response);
      if (verb == HTTP_PUT || verb == HTTP_DELETE)
      {
        CHECK(response.status == HTTP_STATUS_OK);
      }
      else
      {
        CHECK(response.status == HTTP_STATUS_METHOD_NOT_ALLOWED);
        const auto it = response.headers.find(http::headers::ALLOW);
        REQUIRE(it != response.headers.end());
        const auto v = it->second;
        CHECK(v.find(http_method_str(HTTP_PUT)) != std::string::npos);
        CHECK(v.find(http_method_str(HTTP_DELETE)) != std::string::npos);
      }
    }
  }
}

// callers

TEST_CASE("User caller")
{
  prepare_callers();
  auto simple_call = create_simple_request();
  std::vector<uint8_t> serialized_call = simple_call.build_request();
  TestUserFrontend frontend(*network.tables);

  SUBCASE("valid caller")
  {
    auto rpc_ctx = enclave::make_rpc_context(user_session, serialized_call);
    std::vector<uint8_t> serialized_response =
      frontend.process(rpc_ctx).value();
    auto response = parse_response(serialized_response);
    CHECK(response.status == HTTP_STATUS_OK);
  }

  SUBCASE("invalid caller")
  {
    auto member_rpc_ctx =
      enclave::make_rpc_context(member_session, serialized_call);
    std::vector<uint8_t> serialized_response =
      frontend.process(member_rpc_ctx).value();
    auto response = parse_response(serialized_response);
    CHECK(response.status == HTTP_STATUS_FORBIDDEN);
  }
}

TEST_CASE("Member caller")
{
  prepare_callers();
  auto simple_call = create_simple_request();
  std::vector<uint8_t> serialized_call = simple_call.build_request();
  TestMemberFrontend frontend(network, stub_node);

  SUBCASE("valid caller")
  {
    auto member_rpc_ctx =
      enclave::make_rpc_context(member_session, serialized_call);
    std::vector<uint8_t> serialized_response =
      frontend.process(member_rpc_ctx).value();
    auto response = parse_response(serialized_response);
    CHECK(response.status == HTTP_STATUS_OK);
  }

  SUBCASE("invalid caller")
  {
    auto rpc_ctx = enclave::make_rpc_context(user_session, serialized_call);
    std::vector<uint8_t> serialized_response =
      frontend.process(rpc_ctx).value();
    auto response = parse_response(serialized_response);
    CHECK(response.status == HTTP_STATUS_FORBIDDEN);
  }
}

TEST_CASE("No certs table")
{
  prepare_callers();

  auto simple_call = create_simple_request();
  std::vector<uint8_t> serialized_call = simple_call.build_request();
  TestNoCertsFrontend frontend(*network.tables);

  auto rpc_ctx = enclave::make_rpc_context(user_session, serialized_call);
  std::vector<uint8_t> serialized_response = frontend.process(rpc_ctx).value();
  auto response = parse_response(serialized_response);
  CHECK(response.status == HTTP_STATUS_OK);
}

=======
>>>>>>> 3f02be26
TEST_CASE("Signed read requests can be executed on backup")
{
  prepare_callers();

  TestUserFrontend frontend(*network.tables);

  auto backup_consensus = std::make_shared<kv::BackupStubConsensus>();
  network.tables->set_consensus(backup_consensus);

  auto [signed_call, signed_req] = create_signed_request();
  auto serialized_signed_call = signed_call.build_request();
  auto rpc_ctx =
    enclave::make_rpc_context(user_session, serialized_signed_call);
  auto response = parse_response(frontend.process(rpc_ctx).value());
  CHECK(response.status == HTTP_STATUS_OK);
}

TEST_CASE("Forwarding" * doctest::test_suite("forwarding"))
{
  prepare_callers();

  TestForwardingUserFrontEnd user_frontend_backup(*network.tables);
  TestForwardingUserFrontEnd user_frontend_primary(*network2.tables);

  auto channel_stub = std::make_shared<ChannelStubProxy>();
  auto backup_forwarder = std::make_shared<Forwarder<ChannelStubProxy>>(
    nullptr, channel_stub, nullptr);
  auto backup_consensus = std::make_shared<kv::BackupStubConsensus>();
  network.tables->set_consensus(backup_consensus);

  auto primary_consensus = std::make_shared<kv::PrimaryStubConsensus>();
  network2.tables->set_consensus(primary_consensus);

  auto simple_call = create_simple_request();
  auto serialized_call = simple_call.build_request();

  auto backup_ctx =
    enclave::make_rpc_context(backup_user_session, serialized_call);
  auto ctx = enclave::make_rpc_context(user_session, serialized_call);

  {
    INFO("Backup frontend without forwarder does not forward");
    REQUIRE(channel_stub->is_empty());

    const auto r = user_frontend_backup.process(backup_ctx);
    REQUIRE(r.has_value());
    REQUIRE(channel_stub->is_empty());

    const auto response = parse_response(r.value());
    CHECK(response.status == HTTP_STATUS_TEMPORARY_REDIRECT);
  }

  user_frontend_backup.set_cmd_forwarder(backup_forwarder);
  backup_ctx->session->is_forwarding = false;

  {
    INFO("Read command is not forwarded to primary");
    TestUserFrontend user_frontend_backup_read(*network.tables);
    REQUIRE(channel_stub->is_empty());

    const auto r = user_frontend_backup_read.process(backup_ctx);
    REQUIRE(r.has_value());
    REQUIRE(channel_stub->is_empty());

    const auto response = parse_response(r.value());
    CHECK(response.status == HTTP_STATUS_OK);
  }

  {
    INFO("Write command on backup is forwarded to primary");
    REQUIRE(channel_stub->is_empty());

    const auto r = user_frontend_backup.process(backup_ctx);
    REQUIRE(!r.has_value());
    REQUIRE(channel_stub->size() == 1);

    auto forwarded_msg = channel_stub->get_pop_back();
    auto [fwd_ctx, node_id] =
      backup_forwarder
        ->recv_forwarded_command(forwarded_msg.data(), forwarded_msg.size())
        .value();

    {
      INFO("Invalid caller");
      auto response =
        parse_response(user_frontend_primary.process_forwarded(fwd_ctx));
      CHECK(response.status == HTTP_STATUS_FORBIDDEN);
    };

    {
      INFO("Valid caller");
      add_callers_primary_store();
      auto response =
        parse_response(user_frontend_primary.process_forwarded(fwd_ctx));
      CHECK(response.status == HTTP_STATUS_OK);
    }
  }

  {
    INFO("Forwarding write command to a backup returns error");
    REQUIRE(channel_stub->is_empty());

    const auto r = user_frontend_backup.process(backup_ctx);
    REQUIRE(!r.has_value());
    REQUIRE(channel_stub->size() == 1);

    auto forwarded_msg = channel_stub->get_pop_back();
    auto [fwd_ctx, node_id] =
      backup_forwarder
        ->recv_forwarded_command(forwarded_msg.data(), forwarded_msg.size())
        .value();

    // Processing forwarded response by a backup frontend (here, the same
    // frontend that the command was originally issued to)
    auto response =
      parse_response(user_frontend_backup.process_forwarded(fwd_ctx));

    CHECK(response.status == HTTP_STATUS_TEMPORARY_REDIRECT);
  }

  {
    // A write was executed on this frontend (above), so reads must be
    // forwarded too for session consistency
    INFO("Read command is now forwarded to primary on this session");
    TestUserFrontend user_frontend_backup_read(*network.tables);
    REQUIRE(channel_stub->is_empty());

    const auto r = user_frontend_backup_read.process(backup_ctx);
    REQUIRE(r.has_value());
    REQUIRE(channel_stub->is_empty());

    const auto response = parse_response(r.value());
    CHECK(response.status == HTTP_STATUS_TEMPORARY_REDIRECT);
  }

  {
    INFO("Client signature on forwarded RPC is recorded by primary");

    REQUIRE(channel_stub->is_empty());
    auto [signed_call, signed_req] = create_signed_request();
    auto serialized_signed_call = signed_call.build_request();
    auto signed_ctx =
      enclave::make_rpc_context(user_session, serialized_signed_call);
    const auto r = user_frontend_backup.process(signed_ctx);
    REQUIRE(!r.has_value());
    REQUIRE(channel_stub->size() == 1);

    auto forwarded_msg = channel_stub->get_pop_back();
    auto [fwd_ctx, node_id] =
      backup_forwarder
        ->recv_forwarded_command(forwarded_msg.data(), forwarded_msg.size())
        .value();

    user_frontend_primary.process_forwarded(fwd_ctx);

    Store::Tx tx;
    auto client_sig_view = tx.get_view(network2.user_client_signatures);
    auto client_sig = client_sig_view->get(user_id);
    REQUIRE(client_sig.has_value());
    REQUIRE(client_sig.value() == signed_req);
  }

  // On a session that was previously forwarded, and is now primary,
  // commands should still succeed
  ctx->session->is_forwarding = true;
  {
    INFO("Write command primary on a forwarded session succeeds");
    REQUIRE(channel_stub->is_empty());

    const auto r = user_frontend_primary.process(ctx);
    CHECK(r.has_value());
    add_callers_primary_store();
    auto response = parse_response(r.value());
    CHECK(response.status == HTTP_STATUS_OK);
  }
}

TEST_CASE("Nodefrontend forwarding" * doctest::test_suite("forwarding"))
{
  prepare_callers();

  TestForwardingNodeFrontEnd node_frontend_backup(network, stub_node);
  TestForwardingNodeFrontEnd node_frontend_primary(network2, stub_node);
  auto channel_stub = std::make_shared<ChannelStubProxy>();

  auto backup_forwarder = std::make_shared<Forwarder<ChannelStubProxy>>(
    nullptr, channel_stub, nullptr);
  node_frontend_backup.set_cmd_forwarder(backup_forwarder);
  auto backup_consensus = std::make_shared<kv::BackupStubConsensus>();
  network.tables->set_consensus(backup_consensus);

  auto primary_consensus = std::make_shared<kv::PrimaryStubConsensus>();
  network2.tables->set_consensus(primary_consensus);

  auto write_req = create_simple_request();
  auto serialized_call = write_req.build_request();

  auto node_session = std::make_shared<enclave::SessionContext>(
    enclave::InvalidSessionId, node_caller);
  auto ctx = enclave::make_rpc_context(node_session, serialized_call);
  const auto r = node_frontend_backup.process(ctx);
  REQUIRE(!r.has_value());
  REQUIRE(channel_stub->size() == 1);

  auto forwarded_msg = channel_stub->get_pop_back();
  auto [fwd_ctx, node_id] =
    backup_forwarder
      ->recv_forwarded_command(forwarded_msg.data(), forwarded_msg.size())
      .value();

  auto response =
    parse_response(node_frontend_primary.process_forwarded(fwd_ctx));
  CHECK(response.status == HTTP_STATUS_OK);

  CHECK(node_frontend_primary.last_caller_cert == node_caller);
  CHECK(node_frontend_primary.last_caller_id == INVALID_ID);
}

TEST_CASE("Userfrontend forwarding" * doctest::test_suite("forwarding"))
{
  prepare_callers();
  add_callers_primary_store();

  TestForwardingUserFrontEnd user_frontend_backup(*network.tables);
  TestForwardingUserFrontEnd user_frontend_primary(*network2.tables);
  auto channel_stub = std::make_shared<ChannelStubProxy>();

  auto backup_forwarder = std::make_shared<Forwarder<ChannelStubProxy>>(
    nullptr, channel_stub, nullptr);
  user_frontend_backup.set_cmd_forwarder(backup_forwarder);
  auto backup_consensus = std::make_shared<kv::BackupStubConsensus>();
  network.tables->set_consensus(backup_consensus);

  auto primary_consensus = std::make_shared<kv::PrimaryStubConsensus>();
  network2.tables->set_consensus(primary_consensus);

  auto write_req = create_simple_request();
  auto serialized_call = write_req.build_request();

  auto ctx = enclave::make_rpc_context(user_session, serialized_call);
  const auto r = user_frontend_backup.process(ctx);
  REQUIRE(!r.has_value());
  REQUIRE(channel_stub->size() == 1);

  auto forwarded_msg = channel_stub->get_pop_back();
  auto [fwd_ctx, node_id] =
    backup_forwarder
      ->recv_forwarded_command(forwarded_msg.data(), forwarded_msg.size())
      .value();

  auto response =
    parse_response(user_frontend_primary.process_forwarded(fwd_ctx));
  CHECK(response.status == HTTP_STATUS_OK);

  CHECK(user_frontend_primary.last_caller_cert == user_caller_der);
  CHECK(user_frontend_primary.last_caller_id == 0);
}

TEST_CASE("Memberfrontend forwarding" * doctest::test_suite("forwarding"))
{
  prepare_callers();
  add_callers_primary_store();

  TestForwardingMemberFrontEnd member_frontend_backup(
    *network.tables, network, stub_node);
  TestForwardingMemberFrontEnd member_frontend_primary(
    *network2.tables, network2, stub_node);
  auto channel_stub = std::make_shared<ChannelStubProxy>();

  auto backup_forwarder = std::make_shared<Forwarder<ChannelStubProxy>>(
    nullptr, channel_stub, nullptr);
  member_frontend_backup.set_cmd_forwarder(backup_forwarder);
  auto backup_consensus = std::make_shared<kv::BackupStubConsensus>();
  network.tables->set_consensus(backup_consensus);

  auto primary_consensus = std::make_shared<kv::PrimaryStubConsensus>();
  network2.tables->set_consensus(primary_consensus);

  auto write_req = create_simple_request();
  auto serialized_call = write_req.build_request();

  auto ctx = enclave::make_rpc_context(member_session, serialized_call);
  const auto r = member_frontend_backup.process(ctx);
  REQUIRE(!r.has_value());
  REQUIRE(channel_stub->size() == 1);

  auto forwarded_msg = channel_stub->get_pop_back();
  auto [fwd_ctx, node_id] =
    backup_forwarder
      ->recv_forwarded_command(forwarded_msg.data(), forwarded_msg.size())
      .value();

  auto response =
    parse_response(member_frontend_primary.process_forwarded(fwd_ctx));
  CHECK(response.status == HTTP_STATUS_OK);

  CHECK(member_frontend_primary.last_caller_cert == member_caller_der);
  CHECK(member_frontend_primary.last_caller_id == 0);
}

// We need an explicit main to initialize kremlib and EverCrypt
int main(int argc, char** argv)
{
  doctest::Context context;
  context.applyCommandLine(argc, argv);
  ::EverCrypt_AutoConfig2_init();
  int res = context.run();
  if (context.shouldExit())
    return res;
  return res;
}<|MERGE_RESOLUTION|>--- conflicted
+++ resolved
@@ -832,7 +832,6 @@
   }
 }
 
-<<<<<<< HEAD
 TEST_CASE("Restricted verbs")
 {
   prepare_callers();
@@ -907,78 +906,6 @@
   }
 }
 
-// callers
-
-TEST_CASE("User caller")
-{
-  prepare_callers();
-  auto simple_call = create_simple_request();
-  std::vector<uint8_t> serialized_call = simple_call.build_request();
-  TestUserFrontend frontend(*network.tables);
-
-  SUBCASE("valid caller")
-  {
-    auto rpc_ctx = enclave::make_rpc_context(user_session, serialized_call);
-    std::vector<uint8_t> serialized_response =
-      frontend.process(rpc_ctx).value();
-    auto response = parse_response(serialized_response);
-    CHECK(response.status == HTTP_STATUS_OK);
-  }
-
-  SUBCASE("invalid caller")
-  {
-    auto member_rpc_ctx =
-      enclave::make_rpc_context(member_session, serialized_call);
-    std::vector<uint8_t> serialized_response =
-      frontend.process(member_rpc_ctx).value();
-    auto response = parse_response(serialized_response);
-    CHECK(response.status == HTTP_STATUS_FORBIDDEN);
-  }
-}
-
-TEST_CASE("Member caller")
-{
-  prepare_callers();
-  auto simple_call = create_simple_request();
-  std::vector<uint8_t> serialized_call = simple_call.build_request();
-  TestMemberFrontend frontend(network, stub_node);
-
-  SUBCASE("valid caller")
-  {
-    auto member_rpc_ctx =
-      enclave::make_rpc_context(member_session, serialized_call);
-    std::vector<uint8_t> serialized_response =
-      frontend.process(member_rpc_ctx).value();
-    auto response = parse_response(serialized_response);
-    CHECK(response.status == HTTP_STATUS_OK);
-  }
-
-  SUBCASE("invalid caller")
-  {
-    auto rpc_ctx = enclave::make_rpc_context(user_session, serialized_call);
-    std::vector<uint8_t> serialized_response =
-      frontend.process(rpc_ctx).value();
-    auto response = parse_response(serialized_response);
-    CHECK(response.status == HTTP_STATUS_FORBIDDEN);
-  }
-}
-
-TEST_CASE("No certs table")
-{
-  prepare_callers();
-
-  auto simple_call = create_simple_request();
-  std::vector<uint8_t> serialized_call = simple_call.build_request();
-  TestNoCertsFrontend frontend(*network.tables);
-
-  auto rpc_ctx = enclave::make_rpc_context(user_session, serialized_call);
-  std::vector<uint8_t> serialized_response = frontend.process(rpc_ctx).value();
-  auto response = parse_response(serialized_response);
-  CHECK(response.status == HTTP_STATUS_OK);
-}
-
-=======
->>>>>>> 3f02be26
 TEST_CASE("Signed read requests can be executed on backup")
 {
   prepare_callers();
