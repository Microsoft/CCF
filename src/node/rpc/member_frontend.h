--- conflicted
+++ resolved
@@ -1138,16 +1138,10 @@
         js::populate_global_console(js_context);
         rt.add_ccf_classdefs();
         js::TxContext txctx{&tx, js::TxAccess::GOV_RO};
-<<<<<<< HEAD
         js::populate_global_ccf(
           &txctx, std::nullopt, nullptr, nullptr, js_context);
-        auto resolve_func =
-          js_context.function(mbs, fmt::format("resolve {}", proposal_id));
-=======
-        js::populate_global_ccf(&txctx, std::nullopt, nullptr, context);
-        auto resolve_func = context.function(
+        auto resolve_func = js_context.function(
           constitution, "resolve", fmt::format("resolve {}", proposal_id));
->>>>>>> 1ade1714
         JSValue argv[3];
         auto prop = JS_NewStringLen(
           js_context, (const char*)proposal.data(), proposal.size());
@@ -1222,7 +1216,6 @@
             js::populate_global_console(js_context);
             rt.add_ccf_classdefs();
             js::TxContext txctx{&tx, js::TxAccess::GOV_RW};
-<<<<<<< HEAD
             js::populate_global_ccf(
               &txctx,
               std::nullopt,
@@ -1230,12 +1223,7 @@
               &context.get_node_state(),
               js_context);
             auto apply_func = js_context.function(
-              apply_script, fmt::format("apply for {}", proposal_id));
-=======
-            js::populate_global_ccf(&txctx, std::nullopt, nullptr, context);
-            auto apply_func = context.function(
               constitution, "apply", fmt::format("apply for {}", proposal_id));
->>>>>>> 1ade1714
 
             auto prop = JS_NewStringLen(
               js_context, (const char*)proposal.data(), proposal.size());
