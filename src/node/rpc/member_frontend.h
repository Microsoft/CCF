--- conflicted
+++ resolved
@@ -827,18 +827,10 @@
          }},
         // accept a node
         {"trust_node",
-<<<<<<< HEAD
          [this](
            ProposalId proposal_id, kv::Tx& tx, const nlohmann::json& args) {
-           const auto id = args.get<NodeId>();
-           auto nodes = tx.get_view(this->network.nodes);
-           auto node_info = nodes->get(id);
-           if (!node_info.has_value())
-=======
-         [this](ObjectId proposal_id, kv::Tx& tx, const nlohmann::json& args) {
            const auto node_id = args.get<NodeId>();
            try
->>>>>>> 8ebee97a
            {
              GenesisGenerator g(network, tx);
              g.trust_node(
