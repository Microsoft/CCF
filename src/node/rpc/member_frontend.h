// Copyright (c) Microsoft Corporation. All rights reserved.
// Licensed under the Apache 2.0 License.
#pragma once
#include "crypto/key_pair.h"
#include "ds/nonstd.h"
#include "frontend.h"
#include "lua_interp/lua_json.h"
#include "lua_interp/tx_script_runner.h"
#include "node/genesis_gen.h"
#include "node/jwt.h"
#include "node/members.h"
#include "node/nodes.h"
#include "node/quote.h"
#include "node/secret_share.h"
#include "node/share_manager.h"
#include "node_interface.h"
#include "tls/base64.h"

#include <charconv>
#include <exception>
#include <initializer_list>
#include <map>
#include <memory>
#include <openenclave/attestation/verifier.h>
#include <set>
#include <sstream>
#if defined(INSIDE_ENCLAVE) && !defined(VIRTUAL_ENCLAVE)
#  include <openenclave/enclave.h>
#else
#  include <openenclave/host_verify.h>
#endif

namespace ccf
{
  constexpr auto INVALID_PROPOSAL_ID = "INVALID";

  static oe_result_t oe_verify_attestation_certificate_with_evidence_cb(
    oe_claim_t* claims, size_t claims_length, void* arg)
  {
    auto claims_map = (std::map<std::string, std::vector<uint8_t>>*)arg;
    for (size_t i = 0; i < claims_length; i++)
    {
      std::string claim_name(claims[i].name);
      std::vector<uint8_t> claim_value(
        claims[i].value, claims[i].value + claims[i].value_size);
      claims_map->emplace(std::move(claim_name), std::move(claim_value));
    }
    return OE_OK;
  }

  class MemberTsr : public lua::TxScriptRunner
  {
    void setup_environment(
      lua::Interpreter& li,
      const std::optional<Script>& env_script) const override
    {
      TxScriptRunner::setup_environment(li, env_script);
    }

  public:
    MemberTsr(NetworkTables& network) : TxScriptRunner(network) {}
  };

  struct SetMemberData
  {
    MemberId member_id;
    nlohmann::json member_data = nullptr;
  };
  DECLARE_JSON_TYPE_WITH_OPTIONAL_FIELDS(SetMemberData)
  DECLARE_JSON_REQUIRED_FIELDS(SetMemberData, member_id)
  DECLARE_JSON_OPTIONAL_FIELDS(SetMemberData, member_data)

  struct SetUserData
  {
    UserId user_id;
    nlohmann::json user_data = nullptr;
  };
  DECLARE_JSON_TYPE_WITH_OPTIONAL_FIELDS(SetUserData)
  DECLARE_JSON_REQUIRED_FIELDS(SetUserData, user_id)
  DECLARE_JSON_OPTIONAL_FIELDS(SetUserData, user_data)

  struct SetModule
  {
    std::string name;
    Module module;
  };
  DECLARE_JSON_TYPE(SetModule)
  DECLARE_JSON_REQUIRED_FIELDS(SetModule, name, module)

  struct JsBundleEndpointMethod : public ccf::endpoints::EndpointProperties
  {
    std::string js_module;
    std::string js_function;
  };
  DECLARE_JSON_TYPE_WITH_BASE(
    JsBundleEndpointMethod, ccf::endpoints::EndpointProperties)
  DECLARE_JSON_REQUIRED_FIELDS(JsBundleEndpointMethod, js_module, js_function)

  using JsBundleEndpoint = std::map<std::string, JsBundleEndpointMethod>;

  struct JsBundleMetadata
  {
    std::map<std::string, JsBundleEndpoint> endpoints;
  };
  DECLARE_JSON_TYPE(JsBundleMetadata)
  DECLARE_JSON_REQUIRED_FIELDS(JsBundleMetadata, endpoints)

  struct JsBundle
  {
    JsBundleMetadata metadata;
    std::vector<SetModule> modules;
  };
  DECLARE_JSON_TYPE(JsBundle)
  DECLARE_JSON_REQUIRED_FIELDS(JsBundle, metadata, modules)

  struct DeployJsApp
  {
    JsBundle bundle;
  };
  DECLARE_JSON_TYPE(DeployJsApp)
  DECLARE_JSON_REQUIRED_FIELDS(DeployJsApp, bundle)

  struct JsonWebKey
  {
    std::vector<std::string> x5c;
    std::string kid;
    std::string kty;

    bool operator==(const JsonWebKey& rhs) const
    {
      return x5c == rhs.x5c && kid == rhs.kid && kty == rhs.kty;
    }
  };
  DECLARE_JSON_TYPE(JsonWebKey)
  DECLARE_JSON_REQUIRED_FIELDS(JsonWebKey, x5c, kid, kty)

  struct JsonWebKeySet
  {
    std::vector<JsonWebKey> keys;

    bool operator!=(const JsonWebKeySet& rhs) const
    {
      return keys != rhs.keys;
    }
  };
  DECLARE_JSON_TYPE(JsonWebKeySet)
  DECLARE_JSON_REQUIRED_FIELDS(JsonWebKeySet, keys)

  struct SetJwtIssuer : public ccf::JwtIssuerMetadata
  {
    std::string issuer;
    std::optional<JsonWebKeySet> jwks;
  };
  DECLARE_JSON_TYPE_WITH_BASE_AND_OPTIONAL_FIELDS(
    SetJwtIssuer, ccf::JwtIssuerMetadata)
  DECLARE_JSON_REQUIRED_FIELDS(SetJwtIssuer, issuer)
  DECLARE_JSON_OPTIONAL_FIELDS(SetJwtIssuer, jwks)

  struct RemoveJwtIssuer
  {
    std::string issuer;
  };
  DECLARE_JSON_TYPE(RemoveJwtIssuer)
  DECLARE_JSON_REQUIRED_FIELDS(RemoveJwtIssuer, issuer)

  struct SetJwtPublicSigningKeys
  {
    std::string issuer;
    JsonWebKeySet jwks;
  };
  DECLARE_JSON_TYPE(SetJwtPublicSigningKeys)
  DECLARE_JSON_REQUIRED_FIELDS(SetJwtPublicSigningKeys, issuer, jwks)

  struct SetCaCertBundle
  {
    std::string name;
    std::string cert_bundle;
  };
  DECLARE_JSON_TYPE(SetCaCertBundle)
  DECLARE_JSON_REQUIRED_FIELDS(SetCaCertBundle, name, cert_bundle)

  class MemberEndpoints : public CommonEndpointRegistry
  {
  private:
    Script get_script(kv::Tx& tx, std::string name)
    {
      const auto s = tx.ro(network.gov_scripts)->get(name);
      if (!s)
      {
        throw std::logic_error(
          fmt::format("Could not find gov script: {}", name));
      }
      return *s;
    }

    void set_js_scripts(kv::Tx& tx, std::map<std::string, std::string> scripts)
    {
      auto tx_scripts = tx.rw(network.app_scripts);

      // First, remove all existing handlers
      tx_scripts->foreach(
        [&tx_scripts](const std::string& name, const Script&) {
          tx_scripts->remove(name);
          return true;
        });

      for (auto& rs : scripts)
      {
        tx_scripts->put(rs.first, {rs.second});
      }
    }

    bool deploy_js_app(kv::Tx& tx, const JsBundle& bundle)
    {
      std::string module_prefix = "/";
      remove_modules(tx, module_prefix);
      set_modules(tx, module_prefix, bundle.modules);

      remove_endpoints(tx);

      auto endpoints =
        tx.rw<ccf::endpoints::EndpointsMap>(ccf::Tables::ENDPOINTS);

      std::map<std::string, std::string> scripts;
      for (auto& [url, endpoint] : bundle.metadata.endpoints)
      {
        for (auto& [method, info] : endpoint)
        {
          const std::string& js_module = info.js_module;
          if (std::none_of(
                bundle.modules.cbegin(),
                bundle.modules.cend(),
                [&js_module](const SetModule& item) {
                  return item.name == js_module;
                }))
          {
            LOG_FAIL_FMT(
              "{} {}: module '{}' not found in bundle",
              method,
              url,
              info.js_module);
            return false;
          }

          auto verb = nlohmann::json(method).get<RESTVerb>();
          endpoints->put(ccf::endpoints::EndpointKey{url, verb}, info);

          // CCF currently requires each endpoint to have an inline JS module.
          std::string method_uppercase = method;
          nonstd::to_upper(method_uppercase);
          std::string url_without_leading_slash = url.substr(1);
          std::string key =
            fmt::format("{} {}", method_uppercase, url_without_leading_slash);
          std::string script = fmt::format(
            "import {{ {} as f }} from '.{}{}'; export default (r) => f(r);",
            info.js_function,
            module_prefix,
            info.js_module);
          scripts.emplace(key, script);
        }
      }

      set_js_scripts(tx, scripts);

      return true;
    }

    bool remove_js_app(kv::Tx& tx)
    {
      remove_modules(tx, "/");
      set_js_scripts(tx, {});

      return true;
    }

    void set_modules(
      kv::Tx& tx, std::string prefix, const std::vector<SetModule>& modules)
    {
      for (auto& set_module_ : modules)
      {
        std::string full_name = prefix + set_module_.name;
        if (!set_module(tx, full_name, set_module_.module))
        {
          throw std::logic_error(
            fmt::format("Unexpected error while setting module {}", full_name));
        }
      }
    }

    bool set_module(kv::Tx& tx, std::string name, Module module)
    {
      if (name.empty() || name[0] != '/')
      {
        LOG_FAIL_FMT("module names must start with /");
        return false;
      }
      auto tx_modules = tx.rw(network.modules);
      tx_modules->put(name, module);
      return true;
    }

    void remove_modules(kv::Tx& tx, std::string prefix)
    {
      auto tx_modules = tx.rw(network.modules);
      tx_modules->foreach(
        [&tx_modules, &prefix](const std::string& name, const Module&) {
          if (nonstd::starts_with(name, prefix))
          {
            if (!tx_modules->remove(name))
            {
              throw std::logic_error(
                fmt::format("Unexpected error while removing module {}", name));
            }
          }
          return true;
        });
    }

    bool remove_module(kv::Tx& tx, std::string name)
    {
      auto tx_modules = tx.rw(network.modules);
      return tx_modules->remove(name);
    }

    void remove_jwt_keys(kv::Tx& tx, std::string issuer)
    {
      auto keys = tx.rw(this->network.jwt_public_signing_keys);
      auto key_issuer = tx.rw(this->network.jwt_public_signing_key_issuer);

      key_issuer->foreach(
        [&issuer, &keys, &key_issuer](const auto& k, const auto& v) {
          if (v == issuer)
          {
            keys->remove(k);
            key_issuer->remove(k);
          }
          return true;
        });
    }

    bool set_jwt_public_signing_keys(
      kv::Tx& tx,
      const ProposalId& proposal_id,
      std::string issuer,
      const JwtIssuerMetadata& issuer_metadata,
      const JsonWebKeySet& jwks)
    {
      auto keys = tx.rw(this->network.jwt_public_signing_keys);
      auto key_issuer = tx.rw(this->network.jwt_public_signing_key_issuer);

      auto log_prefix = proposal_id == INVALID_PROPOSAL_ID ?
        "JWT key auto-refresh" :
        fmt::format("Proposal {}", proposal_id);

      // add keys
      if (jwks.keys.empty())
      {
        LOG_FAIL_FMT("{}: JWKS has no keys", log_prefix, proposal_id);
        return false;
      }
      std::map<std::string, std::vector<uint8_t>> new_keys;
      for (auto& jwk : jwks.keys)
      {
        if (keys->has(jwk.kid) && key_issuer->get(jwk.kid).value() != issuer)
        {
          LOG_FAIL_FMT(
            "{}: key id {} already added for different issuer",
            log_prefix,
            jwk.kid);
          return false;
        }
        if (jwk.x5c.empty())
        {
          LOG_FAIL_FMT("{}: JWKS is invalid (empty x5c)", log_prefix);
          return false;
        }

        auto& der_base64 = jwk.x5c[0];
        ccf::Cert der;
        try
        {
          der = tls::raw_from_b64(der_base64);
        }
        catch (const std::invalid_argument& e)
        {
          LOG_FAIL_FMT(
            "{}: Could not parse x5c of key id {}: {}",
            log_prefix,
            jwk.kid,
            e.what());
          return false;
        }

        std::map<std::string, std::vector<uint8_t>> claims;
        bool has_key_policy_sgx_claims =
          issuer_metadata.key_policy.has_value() &&
          issuer_metadata.key_policy.value().sgx_claims.has_value() &&
          !issuer_metadata.key_policy.value().sgx_claims.value().empty();
        if (
          issuer_metadata.key_filter == JwtIssuerKeyFilter::SGX ||
          has_key_policy_sgx_claims)
        {
          oe_verifier_initialize();
          oe_verify_attestation_certificate_with_evidence(
            der.data(),
            der.size(),
            oe_verify_attestation_certificate_with_evidence_cb,
            &claims);
        }

        if (
          issuer_metadata.key_filter == JwtIssuerKeyFilter::SGX &&
          claims.empty())
        {
          LOG_INFO_FMT(
            "{}: Skipping JWT signing key with kid {} (not OE "
            "attested)",
            log_prefix,
            jwk.kid);
          continue;
        }

        if (has_key_policy_sgx_claims)
        {
          for (auto& [claim_name, expected_claim_val_hex] :
               issuer_metadata.key_policy.value().sgx_claims.value())
          {
            if (claims.find(claim_name) == claims.end())
            {
              LOG_FAIL_FMT(
                "{}: JWKS kid {} is missing the {} SGX claim",
                log_prefix,
                jwk.kid,
                claim_name);
              return false;
            }
            auto& actual_claim_val = claims[claim_name];
            auto actual_claim_val_hex =
              fmt::format("{:02x}", fmt::join(actual_claim_val, ""));
            if (expected_claim_val_hex != actual_claim_val_hex)
            {
              LOG_FAIL_FMT(
                "{}: JWKS kid {} has a mismatching {} SGX claim",
                log_prefix,
                jwk.kid,
                claim_name);
              return false;
            }
          }
        }
        else
        {
          try
          {
            crypto::check_is_cert(der);
          }
          catch (std::invalid_argument& exc)
          {
            LOG_FAIL_FMT(
              "{}: JWKS kid {} has an invalid X.509 certificate: {}",
              log_prefix,
              jwk.kid,
              exc.what());
            return false;
          }
        }
        LOG_INFO_FMT(
          "{}: Storing JWT signing key with kid {}", log_prefix, jwk.kid);
        new_keys.emplace(jwk.kid, der);
      }
      if (new_keys.empty())
      {
        LOG_FAIL_FMT("{}: no keys left after applying filter", log_prefix);
        return false;
      }

      remove_jwt_keys(tx, issuer);
      for (auto& [kid, der] : new_keys)
      {
        keys->put(kid, der);
        key_issuer->put(kid, issuer);
      }

      return true;
    }

    void remove_endpoints(kv::Tx& tx)
    {
      auto endpoints =
        tx.rw<ccf::endpoints::EndpointsMap>(ccf::Tables::ENDPOINTS);
      endpoints->foreach([&endpoints](const auto& k, const auto&) {
        endpoints->remove(k);
        return true;
      });
    }

    bool add_new_code_id(
      kv::Tx& tx,
      const CodeDigest& new_code_id,
      CodeIDs& code_id_table,
      const ProposalId& proposal_id)
    {
      auto code_ids = tx.rw(code_id_table);
      auto existing_code_id = code_ids->get(new_code_id);
      if (existing_code_id)
      {
        LOG_FAIL_FMT(
          "Proposal {}: Code signature already exists with digest: {:02x}",
          proposal_id,
          fmt::join(new_code_id, ""));
        return false;
      }
      code_ids->put(new_code_id, CodeStatus::ALLOWED_TO_JOIN);
      return true;
    }

    bool retire_code_id(
      kv::Tx& tx,
      const CodeDigest& code_id,
      CodeIDs& code_id_table,
      const ProposalId& proposal_id)
    {
      auto code_ids = tx.rw(code_id_table);
      auto existing_code_id = code_ids->get(code_id);
      if (!existing_code_id)
      {
        LOG_FAIL_FMT(
          "Proposal {}: No such code id in table: {:02x}",
          proposal_id,
          fmt::join(code_id, ""));
        return false;
      }
      code_ids->remove(code_id);
      return true;
    }

    //! Table of functions that proposal scripts can propose to invoke
    const std::unordered_map<
      std::string,
      std::function<bool(const ProposalId&, kv::Tx&, const nlohmann::json&)>>
      hardcoded_funcs = {
        // set the js application script
        {"set_js_app",
         [this](const ProposalId&, kv::Tx& tx, const nlohmann::json& args) {
           const std::string app = args;
           set_js_scripts(tx, lua::Interpreter().invoke<nlohmann::json>(app));
           return true;
         }},
        // deploy the js application bundle
        {"deploy_js_app",
         [this](const ProposalId&, kv::Tx& tx, const nlohmann::json& args) {
           const auto parsed = args.get<DeployJsApp>();
           return deploy_js_app(tx, parsed.bundle);
         }},
        // undeploy/remove the js application
        {"remove_js_app",
         [this](const ProposalId&, kv::Tx& tx, const nlohmann::json&) {
           return remove_js_app(tx);
         }},
        // add/update a module
        {"set_module",
         [this](const ProposalId&, kv::Tx& tx, const nlohmann::json& args) {
           const auto parsed = args.get<SetModule>();
           return set_module(tx, parsed.name, parsed.module);
         }},
        // remove a module
        {"remove_module",
         [this](const ProposalId&, kv::Tx& tx, const nlohmann::json& args) {
           const auto name = args.get<std::string>();
           return remove_module(tx, name);
         }},
        // add a new member
        {"new_member",
         [this](const ProposalId&, kv::Tx& tx, const nlohmann::json& args) {
           const auto parsed = args.get<MemberPubInfo>();
           GenesisGenerator g(this->network, tx);
           g.add_member(parsed);

           return true;
         }},
        // retire an existing member
        {"retire_member",
         [this](const ProposalId&, kv::Tx& tx, const nlohmann::json& args) {
           const auto member_id = args.get<MemberId>();

           GenesisGenerator g(this->network, tx);

           auto member_info = g.get_member_info(member_id);
           if (!member_info.has_value())
           {
             return false;
           }

           if (!g.retire_member(member_id))
           {
             return false;
           }

           if (
             member_info->status == MemberStatus::ACTIVE &&
             member_info->is_recovery())
           {
             // A retired member with recovery share should not have access to
             // the private ledger going forward so rekey ledger, issuing new
             // share to remaining active members
             if (!context.get_node_state().rekey_ledger(tx))
             {
               return false;
             }
           }

           return true;
         }},
        {"set_member_data",
         [this](
           const ProposalId& proposal_id,
           kv::Tx& tx,
           const nlohmann::json& args) {
           const auto parsed = args.get<SetMemberData>();
           auto members = tx.rw(this->network.members);
           auto member_info = members->get(parsed.member_id);
           if (!member_info.has_value())
           {
             LOG_FAIL_FMT(
               "Proposal {}: {} is not a valid member ID",
               proposal_id,
               parsed.member_id);
             return false;
           }

           member_info->member_data = parsed.member_data;
           members->put(parsed.member_id, member_info.value());
           return true;
         }},
        {"new_user",
         [this](const ProposalId&, kv::Tx& tx, const nlohmann::json& args) {
           const auto user_info = args.get<ccf::UserInfo>();

           GenesisGenerator g(this->network, tx);
           g.add_user(user_info);

           return true;
         }},
        {"remove_user",
         [this](
           const ProposalId& proposal_id,
           kv::Tx& tx,
           const nlohmann::json& args) {
           const UserId user_id = args;

           GenesisGenerator g(this->network, tx);
           auto r = g.remove_user(user_id);
           if (!r)
           {
             LOG_FAIL_FMT(
               "Proposal {}: {} is not a valid user ID", proposal_id, user_id);
           }

           return r;
         }},
        {"set_user_data",
         [this](
           const ProposalId& proposal_id,
           kv::Tx& tx,
           const nlohmann::json& args) {
           const auto parsed = args.get<SetUserData>();
           auto users = tx.rw(this->network.users);
           auto user_info = users->get(parsed.user_id);
           if (!user_info.has_value())
           {
             LOG_FAIL_FMT(
               "Proposal {}: {} is not a valid user ID",
               proposal_id,
               parsed.user_id);
             return false;
           }

           user_info->user_data = parsed.user_data;
           users->put(parsed.user_id, user_info.value());
           return true;
         }},
        {"set_ca_cert_bundle",
         [this](
           const ProposalId& proposal_id,
           kv::Tx& tx,
           const nlohmann::json& args) {
           const auto parsed = args.get<SetCaCertBundle>();
           auto ca_cert_bundles = tx.rw(this->network.ca_cert_bundles);
           try
           {
             tls::CA(parsed.cert_bundle);
           }
           catch (const std::logic_error& e)
           {
             LOG_FAIL_FMT(
               "Proposal {}: 'cert_bundle' is not a valid X.509 certificate "
               "bundle in "
               "PEM format: {}",
               proposal_id,
               e.what());
             return false;
           }
           ca_cert_bundles->put(parsed.name, parsed.cert_bundle);
           return true;
         }},
        {"remove_ca_cert_bundle",
         [this](const ProposalId&, kv::Tx& tx, const nlohmann::json& args) {
           const auto cert_bundle_name = args.get<std::string>();
           auto ca_cert_bundles = tx.rw(this->network.ca_cert_bundles);
           ca_cert_bundles->remove(cert_bundle_name);
           return true;
         }},
        {"set_jwt_issuer",
         [this](
           const ProposalId& proposal_id,
           kv::Tx& tx,
           const nlohmann::json& args) {
           const auto parsed = args.get<SetJwtIssuer>();
           auto issuers = tx.rw(this->network.jwt_issuers);
           auto ca_cert_bundles = tx.ro(this->network.ca_cert_bundles);

           if (parsed.auto_refresh)
           {
             if (!parsed.ca_cert_bundle_name.has_value())
             {
               LOG_FAIL_FMT(
                 "Proposal {}: ca_cert_bundle_name is missing but required if "
                 "auto_refresh is true",
                 proposal_id);
               return false;
             }
             if (!ca_cert_bundles->has(parsed.ca_cert_bundle_name.value()))
             {
               LOG_FAIL_FMT(
                 "Proposal {}: No CA cert list found with name '{}'",
                 proposal_id,
                 parsed.ca_cert_bundle_name.value());
               return false;
             }
             http::URL issuer_url;
             try
             {
               issuer_url = http::parse_url_full(parsed.issuer);
             }
             catch (const std::runtime_error&)
             {
               LOG_FAIL_FMT(
                 "Proposal {}: issuer must be a URL if auto_refresh is true",
                 proposal_id);
               return false;
             }
             if (issuer_url.scheme != "https")
             {
               LOG_FAIL_FMT(
                 "Proposal {}: issuer must be a URL starting with https:// if "
                 "auto_refresh is true",
                 proposal_id);
               return false;
             }
             if (!issuer_url.query.empty() || !issuer_url.fragment.empty())
             {
               LOG_FAIL_FMT(
                 "Proposal {}: issuer must be a URL without query/fragment if "
                 "auto_refresh is true",
                 proposal_id);
               return false;
             }
           }

           bool success = true;
           if (parsed.jwks.has_value())
           {
             success = set_jwt_public_signing_keys(
               tx, proposal_id, parsed.issuer, parsed, parsed.jwks.value());
           }
           if (success)
           {
             issuers->put(parsed.issuer, parsed);
           }

           return success;
         }},
        {"remove_jwt_issuer",
         [this](
           const ProposalId& proposal_id,
           kv::Tx& tx,
           const nlohmann::json& args) {
           const auto parsed = args.get<RemoveJwtIssuer>();
           const auto issuer = parsed.issuer;
           auto issuers = tx.rw(this->network.jwt_issuers);

           if (!issuers->remove(issuer))
           {
             LOG_FAIL_FMT(
               "Proposal {}: {} is not a valid issuer", proposal_id, issuer);
             return false;
           }

           remove_jwt_keys(tx, issuer);

           return true;
         }},
        {"set_jwt_public_signing_keys",
         [this](
           const ProposalId& proposal_id,
           kv::Tx& tx,
           const nlohmann::json& args) {
           const auto parsed = args.get<SetJwtPublicSigningKeys>();

           auto issuers = tx.rw(this->network.jwt_issuers);
           auto issuer_metadata_ = issuers->get(parsed.issuer);
           if (!issuer_metadata_.has_value())
           {
             LOG_FAIL_FMT(
               "Proposal {}: {} is not a valid issuer",
               proposal_id,
               parsed.issuer);
             return false;
           }
           auto& issuer_metadata = issuer_metadata_.value();

           return set_jwt_public_signing_keys(
             tx, proposal_id, parsed.issuer, issuer_metadata, parsed.jwks);
         }},
        // accept a node
        {"trust_node",
         [this](
           const ProposalId& proposal_id,
           kv::Tx& tx,
           const nlohmann::json& args) {
           const auto node_id = args.get<NodeId>();
           try
           {
             GenesisGenerator g(network, tx);
             g.trust_node(
               node_id, network.ledger_secrets->get_latest(tx).first);
           }
           catch (const std::logic_error& e)
           {
             LOG_FAIL_FMT("Proposal {} failed: {}", proposal_id, e.what());
             return false;
           }
           return true;
         }},
        // retire a node
        {"retire_node",
         [this](
           const ProposalId& proposal_id,
           kv::Tx& tx,
           const nlohmann::json& args) {
           const auto id = args.get<NodeId>();
           auto nodes = tx.rw(this->network.nodes);
           auto node_info = nodes->get(id);
           if (!node_info.has_value())
           {
             LOG_FAIL_FMT(
               "Proposal {}: Node {} does not exist", proposal_id, id);
             return false;
           }
           if (node_info->status == NodeStatus::RETIRED)
           {
             LOG_FAIL_FMT(
               "Proposal {}: Node {} is already retired", proposal_id, id);
             return false;
           }
           node_info->status = NodeStatus::RETIRED;
           nodes->put(id, node_info.value());
           LOG_INFO_FMT("Node {} is now {}", id, node_info->status);
           return true;
         }},
        // accept new node code ID
        {"new_node_code",
         [this](
           const ProposalId& proposal_id,
           kv::Tx& tx,
           const nlohmann::json& args) {
           return this->add_new_code_id(
             tx,
             args.get<CodeDigest>(),
             this->network.node_code_ids,
             proposal_id);
         }},
        // retire node code ID
        {"retire_node_code",
         [this](
           const ProposalId& proposal_id,
           kv::Tx& tx,
           const nlohmann::json& args) {
           return this->retire_code_id(
             tx,
             args.get<CodeDigest>(),
             this->network.node_code_ids,
             proposal_id);
         }},
        {"accept_recovery",
         [this](
           const ProposalId& proposal_id, kv::Tx& tx, const nlohmann::json&) {
           if (context.get_node_state().is_part_of_public_network())
           {
             const auto accept_recovery =
               context.get_node_state().accept_recovery(tx);
             if (!accept_recovery)
             {
               LOG_FAIL_FMT("Proposal {}: Accept recovery failed", proposal_id);
             }
             return accept_recovery;
           }
           else
           {
             LOG_FAIL_FMT(
               "Proposal {}: Node is not part of public network", proposal_id);
             return false;
           }
         }},
        {"open_network",
         [this](
           const ProposalId& proposal_id, kv::Tx& tx, const nlohmann::json&) {
           // On network open, the service checks that a sufficient number of
           // recovery members have become active. If so, recovery shares are
           // allocated to each recovery member
           try
           {
             share_manager.issue_recovery_shares(tx);
           }
           catch (const std::logic_error& e)
           {
             LOG_FAIL_FMT(
               "Proposal {}: Issuing recovery shares failed when opening the "
               "network: {}",
               proposal_id,
               e.what());
             return false;
           }

           GenesisGenerator g(this->network, tx);
           const auto network_opened = g.open_service();
           if (!network_opened)
           {
             LOG_FAIL_FMT("Proposal {}: Open network failed", proposal_id);
           }
           else
           {
             context.get_node_state().open_user_frontend();
           }
           return network_opened;
         }},
        {"rekey_ledger",
         [this](
           const ProposalId& proposal_id, kv::Tx& tx, const nlohmann::json&) {
           const auto ledger_rekeyed =
             context.get_node_state().rekey_ledger(tx);
           if (!ledger_rekeyed)
           {
             LOG_FAIL_FMT("Proposal {}: Ledger rekey failed", proposal_id);
           }
           return ledger_rekeyed;
         }},
        {"update_recovery_shares",
         [this](
           const ProposalId& proposal_id, kv::Tx& tx, const nlohmann::json&) {
           try
           {
             share_manager.shuffle_recovery_shares(tx);
           }
           catch (const std::logic_error& e)
           {
             LOG_FAIL_FMT(
               "Proposal {}: Updating recovery shares failed: {}",
               proposal_id,
               e.what());
             return false;
           }
           return true;
         }},
        {"set_recovery_threshold",
         [this](
           const ProposalId& proposal_id,
           kv::Tx& tx,
           const nlohmann::json& args) {
           const auto new_recovery_threshold = args.get<size_t>();

           GenesisGenerator g(this->network, tx);

           if (new_recovery_threshold == g.get_recovery_threshold())
           {
             // If the recovery threshold is the same as before, return with no
             // effect
             return true;
           }

           if (!g.set_recovery_threshold(new_recovery_threshold))
           {
             return false;
           }

           try
           {
             share_manager.shuffle_recovery_shares(tx);
           }
           catch (const std::logic_error& e)
           {
             LOG_FAIL_FMT(
               "Proposal {}: Setting recovery threshold failed: {}",
               proposal_id,
               e.what());
             return false;
           }
           return true;
         }},
      };

    ProposalInfo complete_proposal(
      kv::Tx& tx, const ProposalId& proposal_id, Proposal& proposal)
    {
      if (proposal.state != ProposalState::OPEN)
      {
        throw std::logic_error(fmt::format(
          "Cannot complete non-open proposal - current state is {}",
          proposal.state));
      }

      auto proposals = tx.rw(this->network.proposals);

      // run proposal script
      const auto proposed_calls = tsr.run<nlohmann::json>(
        tx,
        {proposal.script,
         {}, // can't write
         WlIds::MEMBER_CAN_READ,
         get_script(tx, GovScriptIds::ENV_PROPOSAL)},
        // vvv arguments to script vvv
        proposal.parameter);

      nlohmann::json votes = nlohmann::json::object();
      // Collect all member votes
      for (const auto& vote : proposal.votes)
      {
        // valid voter
        if (!check_member_active(tx, vote.first))
        {
          continue;
        }

        // does the voter agree?
        votes[vote.first] = tsr.run<bool>(
          tx,
          {vote.second,
           {}, // can't write
           WlIds::MEMBER_CAN_READ,
           {}},
          proposed_calls);
      }

      const auto pass = tsr.run<int>(
        tx,
        {get_script(tx, GovScriptIds::PASS),
         {}, // can't write
         WlIds::MEMBER_CAN_READ,
         {}},
        // vvv arguments to script vvv
        proposed_calls,
        votes,
        proposal.proposer);

      switch (pass)
      {
        case CompletionResult::PASSED:
        {
          // vote passed, go on to update the state
          break;
        }
        case CompletionResult::PENDING:
        {
          // vote is pending, return false but do not update state
          return get_proposal_info(proposal_id, proposal);
        }
        case CompletionResult::REJECTED:
        {
          // vote unsuccessful, update the proposal's state
          proposal.state = ProposalState::REJECTED;
          proposals->put(proposal_id, proposal);
          return get_proposal_info(proposal_id, proposal);
        }
        default:
        {
          throw std::logic_error(fmt::format(
            "Invalid completion result ({}) for proposal {}",
            pass,
            proposal_id));
        }
      };

      // execute proposed calls
      ProposedCalls pc = proposed_calls;
      for (const auto& call : pc)
      {
        // proposing a hardcoded C++ function?
        const auto f = hardcoded_funcs.find(call.func);
        if (f != hardcoded_funcs.end())
        {
          if (!f->second(proposal_id, tx, call.args))
          {
            proposal.state = ProposalState::FAILED;
            proposals->put(proposal_id, proposal);
            return get_proposal_info(proposal_id, proposal);
          }
          continue;
        }

        // proposing a script function?
        const auto s = tx.rw(network.gov_scripts)->get(call.func);
        if (!s.has_value())
        {
          continue;
        }
        tsr.run<void>(
          tx,
          {s.value(),
           WlIds::MEMBER_CAN_PROPOSE, // can write!
           {},
           {}},
          call.args);
      }

      // if the vote was successful, update the proposal's state
      proposal.state = ProposalState::ACCEPTED;
      proposals->put(proposal_id, proposal);

      return get_proposal_info(proposal_id, proposal);
    }

    bool check_member_active(kv::ReadOnlyTx& tx, const MemberId& id)
    {
      return check_member_status(tx, id, {MemberStatus::ACTIVE});
    }

    bool check_member_accepted(kv::ReadOnlyTx& tx, const MemberId& id)
    {
      return check_member_status(
        tx, id, {MemberStatus::ACTIVE, MemberStatus::ACCEPTED});
    }

    bool check_member_status(
      kv::ReadOnlyTx& tx,
      const MemberId& id,
      std::initializer_list<MemberStatus> allowed)
    {
      auto member = tx.ro(this->network.members)->get(id);
      if (!member)
      {
        return false;
      }
      for (const auto s : allowed)
      {
        if (member->status == s)
        {
          return true;
        }
      }
      return false;
    }

    void record_voting_history(
      kv::Tx& tx, const MemberId& caller_id, const SignedReq& signed_request)
    {
      auto governance_history = tx.rw(network.governance_history);
      governance_history->put(caller_id, {signed_request});
    }

    static ProposalInfo get_proposal_info(
      const ProposalId& proposal_id, const Proposal& proposal)
    {
      return ProposalInfo{proposal_id, proposal.proposer, proposal.state};
    }

    bool get_proposal_id_from_path(
      const enclave::PathParams& params,
      ProposalId& proposal_id,
      std::string& error)
    {
      return get_path_param(params, "proposal_id", proposal_id, error);
    }

    bool get_member_id_from_path(
      const enclave::PathParams& params,
      MemberId& member_id,
      std::string& error)
    {
      return get_path_param(params, "member_id", member_id.value(), error);
    }

    NetworkState& network;
    ShareManager& share_manager;
    const MemberTsr tsr;

  public:
    MemberEndpoints(
      NetworkState& network,
      ccfapp::AbstractNodeContext& context,
      ShareManager& share_manager) :
<<<<<<< HEAD
      CommonEndpointRegistry(get_actor_prefix(ActorsType::members), node_state),
=======
      CommonEndpointRegistry(
        get_actor_prefix(ActorsType::members),
        context,
        Tables::MEMBER_CERT_DERS),
>>>>>>> 06d462b2
      network(network),
      share_manager(share_manager),
      tsr(network)
    {
      openapi_info.title = "CCF Governance API";
      openapi_info.description =
        "This API is used to submit and query proposals which affect CCF's "
        "public governance tables.";
    }

    static std::optional<MemberId> get_caller_member_id(
      CommandEndpointContext& ctx)
    {
      if (
        const auto* sig_ident =
          ctx.try_get_caller<ccf::MemberSignatureAuthnIdentity>())
      {
        return sig_ident->member_id;
      }
      else if (
        const auto* cert_ident =
          ctx.try_get_caller<ccf::MemberCertAuthnIdentity>())
      {
        return cert_ident->member_id;
      }

      LOG_FATAL_FMT("Request was not authenticated with a member auth policy");
      return std::nullopt;
    }

    void init_handlers() override
    {
      CommonEndpointRegistry::init_handlers();

      const AuthnPolicies member_sig_only = {member_signature_auth_policy};

      const AuthnPolicies member_cert_or_sig = {member_cert_auth_policy,
                                                member_signature_auth_policy};

      auto read = [this](EndpointContext& ctx, nlohmann::json&& params) {
        const auto member_id = get_caller_member_id(ctx);
        if (!member_id.has_value())
        {
          return make_error(
            HTTP_STATUS_FORBIDDEN,
            ccf::errors::AuthorizationFailed,
            "Member is unknown.");
        }

        if (!check_member_status(
              ctx.tx,
              member_id.value(),
              {MemberStatus::ACTIVE, MemberStatus::ACCEPTED}))
        {
          return make_error(
            HTTP_STATUS_FORBIDDEN,
            ccf::errors::AuthorizationFailed,
            "Member is not active or accepted.");
        }

        const auto in = params.get<KVRead::In>();

        const ccf::Script read_script(R"xxx(
        local tables, table_name, key = ...
        return tables[table_name]:get(key) or {}
        )xxx");

        auto value = tsr.run<nlohmann::json>(
          ctx.tx,
          {read_script, {}, WlIds::MEMBER_CAN_READ, {}},
          in.table,
          in.key);
        if (value.empty())
        {
          return make_error(
            HTTP_STATUS_NOT_FOUND,
            ccf::errors::KeyNotFound,
            fmt::format(
              "Key {} does not exist in table {}.", in.key.dump(), in.table));
        }

        return make_success(value);
      };
      make_endpoint("read", HTTP_POST, json_adapter(read), member_cert_or_sig)
        // This can be executed locally, but can't currently take ReadOnlyTx due
        // to restrictions in our lua wrappers
        .set_forwarding_required(ForwardingRequired::Sometimes)
        .set_auto_schema<KVRead>()
        .install();

      auto query = [this](EndpointContext& ctx, nlohmann::json&& params) {
        const auto member_id = get_caller_member_id(ctx);
        if (!member_id.has_value())
        {
          return make_error(
            HTTP_STATUS_FORBIDDEN,
            ccf::errors::AuthorizationFailed,
            "Member is unknown.");
        }
        if (!check_member_accepted(ctx.tx, member_id.value()))
        {
          return make_error(
            HTTP_STATUS_FORBIDDEN,
            ccf::errors::AuthorizationFailed,
            "Member is not accepted.");
        }

        const auto script = params.get<ccf::Script>();
        return make_success(tsr.run<nlohmann::json>(
          ctx.tx, {script, {}, WlIds::MEMBER_CAN_READ, {}}));
      };
      make_endpoint("query", HTTP_POST, json_adapter(query), member_cert_or_sig)
        // This can be executed locally, but can't currently take ReadOnlyTx due
        // to restrictions in our lua wrappers
        .set_forwarding_required(ForwardingRequired::Sometimes)
        .set_auto_schema<Script, nlohmann::json>()
        .install();

      auto propose = [this](EndpointContext& ctx, nlohmann::json&& params) {
        const auto& caller_identity =
          ctx.get_caller<ccf::MemberSignatureAuthnIdentity>();
        if (!check_member_active(ctx.tx, caller_identity.member_id))
        {
          return make_error(
            HTTP_STATUS_FORBIDDEN,
            ccf::errors::AuthorizationFailed,
            "Member is not active.");
        }

        const auto in = params.get<Propose::In>();

        if (!consensus)
        {
          return make_error(
            HTTP_STATUS_INTERNAL_SERVER_ERROR,
            ccf::errors::InternalError,
            "No consensus available.");
        }

        std::string proposal_id;

        if (consensus->type() == ConsensusType::CFT)
        {
          auto root_at_read = ctx.tx.get_root_at_read_version();
          if (!root_at_read.has_value())
          {
            return make_error(
              HTTP_STATUS_INTERNAL_SERVER_ERROR,
              ccf::errors::InternalError,
              "Proposal failed to bind to state.");
          }

          // caller_identity.request_digest is set when getting the
          // MemberSignatureAuthnIdentity identity. The proposal id is a digest
          // of the root of the state tree at the read version and the request
          // digest.
          std::vector<uint8_t> acc(
            root_at_read.value().h.begin(), root_at_read.value().h.end());
          acc.insert(
            acc.end(),
            caller_identity.request_digest.begin(),
            caller_identity.request_digest.end());
          const crypto::Sha256Hash proposal_digest(acc);
          proposal_id = proposal_digest.hex_str();
        }
        else
        {
          proposal_id = fmt::format(
            "{:02x}", fmt::join(caller_identity.request_digest, ""));
        }

        Proposal proposal(in.script, in.parameter, caller_identity.member_id);
        auto proposals = ctx.tx.rw(this->network.proposals);
        // Introduce a read dependency, so that if identical proposal creations
        // are in-flight and reading at the same version, all except the first
        // conflict and are re-executed. If we ever produce a proposal ID which
        // already exists, we must have a hash collision.
        if (proposals->has(proposal_id))
        {
          return make_error(
            HTTP_STATUS_INTERNAL_SERVER_ERROR,
            ccf::errors::InternalError,
            "Proposal ID collision.");
        }
        proposals->put(proposal_id, proposal);

        record_voting_history(
          ctx.tx, caller_identity.member_id, caller_identity.signed_request);

        return make_success(
          Propose::Out{complete_proposal(ctx.tx, proposal_id, proposal)});
      };
      make_endpoint(
        "proposals", HTTP_POST, json_adapter(propose), member_sig_only)
        .set_auto_schema<Propose>()
        .install();

      auto get_proposal =
        [this](ReadOnlyEndpointContext& ctx, nlohmann::json&&) {
          const auto member_id = get_caller_member_id(ctx);
          if (!member_id.has_value())
          {
            return make_error(
              HTTP_STATUS_FORBIDDEN,
              ccf::errors::AuthorizationFailed,
              "Member is unknown.");
          }

          if (!check_member_active(ctx.tx, member_id.value()))
          {
            return make_error(
              HTTP_STATUS_FORBIDDEN,
              ccf::errors::AuthorizationFailed,
              "Member is not active.");
          }

          ProposalId proposal_id;
          std::string error;
          if (!get_proposal_id_from_path(
                ctx.rpc_ctx->get_request_path_params(), proposal_id, error))
          {
            return make_error(
              HTTP_STATUS_BAD_REQUEST, ccf::errors::InvalidResourceName, error);
          }

          auto proposals = ctx.tx.ro(this->network.proposals);
          auto proposal = proposals->get(proposal_id);

          if (!proposal)
          {
            return make_error(
              HTTP_STATUS_BAD_REQUEST,
              ccf::errors::ProposalNotFound,
              fmt::format("Proposal {} does not exist.", proposal_id));
          }

          return make_success(proposal.value());
        };
      make_read_only_endpoint(
        "proposals/{proposal_id}",
        HTTP_GET,
        json_read_only_adapter(get_proposal),
        member_cert_or_sig)
        .set_auto_schema<void, Proposal>()
        .install();

      auto withdraw = [this](EndpointContext& ctx, nlohmann::json&&) {
        const auto& caller_identity =
          ctx.get_caller<ccf::MemberSignatureAuthnIdentity>();
        if (!check_member_active(ctx.tx, caller_identity.member_id))
        {
          return make_error(
            HTTP_STATUS_FORBIDDEN,
            ccf::errors::AuthorizationFailed,
            "Member is not active.");
        }

        ProposalId proposal_id;
        std::string error;
        if (!get_proposal_id_from_path(
              ctx.rpc_ctx->get_request_path_params(), proposal_id, error))
        {
          return make_error(
            HTTP_STATUS_BAD_REQUEST, ccf::errors::InvalidResourceName, error);
        }

        auto proposals = ctx.tx.rw(this->network.proposals);
        auto proposal = proposals->get(proposal_id);

        if (!proposal)
        {
          return make_error(
            HTTP_STATUS_BAD_REQUEST,
            ccf::errors::ProposalNotFound,
            fmt::format("Proposal {} does not exist.", proposal_id));
        }

        if (proposal->proposer != caller_identity.member_id)
        {
          return make_error(
            HTTP_STATUS_FORBIDDEN,
            ccf::errors::AuthorizationFailed,
            fmt::format(
              "Proposal {} can only be withdrawn by proposer {}, not caller "
              "{}.",
              proposal_id,
              proposal->proposer,
              caller_identity.member_id));
        }

        if (proposal->state != ProposalState::OPEN)
        {
          return make_error(
            HTTP_STATUS_BAD_REQUEST,
            ccf::errors::ProposalNotOpen,
            fmt::format(
              "Proposal {} is currently in state {} - only {} proposals can be "
              "withdrawn.",
              proposal_id,
              proposal->state,
              ProposalState::OPEN));
        }

        proposal->state = ProposalState::WITHDRAWN;
        proposals->put(proposal_id, proposal.value());
        record_voting_history(
          ctx.tx, caller_identity.member_id, caller_identity.signed_request);

        return make_success(get_proposal_info(proposal_id, proposal.value()));
      };
      make_endpoint(
        "proposals/{proposal_id}/withdraw",
        HTTP_POST,
        json_adapter(withdraw),
        member_sig_only)
        .set_auto_schema<void, ProposalInfo>()
        .install();

      auto vote = [this](EndpointContext& ctx, nlohmann::json&& params) {
        const auto& caller_identity =
          ctx.get_caller<ccf::MemberSignatureAuthnIdentity>();

        if (!check_member_active(ctx.tx, caller_identity.member_id))
        {
          return make_error(
            HTTP_STATUS_FORBIDDEN,
            ccf::errors::AuthorizationFailed,
            "Member is not active.");
        }

        ProposalId proposal_id;
        std::string error;
        if (!get_proposal_id_from_path(
              ctx.rpc_ctx->get_request_path_params(), proposal_id, error))
        {
          return make_error(
            HTTP_STATUS_BAD_REQUEST, ccf::errors::InvalidResourceName, error);
        }

        auto proposals = ctx.tx.rw(this->network.proposals);
        auto proposal = proposals->get(proposal_id);
        if (!proposal)
        {
          return make_error(
            HTTP_STATUS_NOT_FOUND,
            ccf::errors::ProposalNotFound,
            fmt::format("Proposal {} does not exist.", proposal_id));
        }

        if (proposal->state != ProposalState::OPEN)
        {
          return make_error(
            HTTP_STATUS_BAD_REQUEST,
            ccf::errors::ProposalNotOpen,
            fmt::format(
              "Proposal {} is currently in state {} - only {} proposals can "
              "receive votes.",
              proposal_id,
              proposal->state,
              ProposalState::OPEN));
        }

        const auto vote = params.get<Vote>();
        if (
          proposal->votes.find(caller_identity.member_id) !=
          proposal->votes.end())
        {
          return make_error(
            HTTP_STATUS_BAD_REQUEST,
            ccf::errors::VoteAlreadyExists,
            "Vote already submitted.");
        }
        proposal->votes[caller_identity.member_id] = vote.ballot;
        proposals->put(proposal_id, proposal.value());

        record_voting_history(
          ctx.tx, caller_identity.member_id, caller_identity.signed_request);

        return make_success(
          complete_proposal(ctx.tx, proposal_id, proposal.value()));
      };
      make_endpoint(
        "proposals/{proposal_id}/votes",
        HTTP_POST,
        json_adapter(vote),
        member_sig_only)
        .set_auto_schema<Vote, ProposalInfo>()
        .install();

      auto get_vote = [this](ReadOnlyEndpointContext& ctx, nlohmann::json&&) {
        const auto member_id = get_caller_member_id(ctx);
        if (!member_id.has_value())
        {
          return make_error(
            HTTP_STATUS_FORBIDDEN,
            ccf::errors::AuthorizationFailed,
            "Member is unknown.");
        }

        if (!check_member_active(ctx.tx, member_id.value()))
        {
          return make_error(
            HTTP_STATUS_FORBIDDEN,
            ccf::errors::AuthorizationFailed,
            "Member is not active.");
        }

        std::string error;
        ProposalId proposal_id;
        if (!get_proposal_id_from_path(
              ctx.rpc_ctx->get_request_path_params(), proposal_id, error))
        {
          return make_error(
            HTTP_STATUS_BAD_REQUEST, ccf::errors::InvalidResourceName, error);
        }

        MemberId vote_member_id;
        if (!get_member_id_from_path(
              ctx.rpc_ctx->get_request_path_params(), vote_member_id, error))
        {
          return make_error(
            HTTP_STATUS_BAD_REQUEST, ccf::errors::InvalidResourceName, error);
        }

        auto proposals = ctx.tx.ro(this->network.proposals);
        auto proposal = proposals->get(proposal_id);
        if (!proposal)
        {
          return make_error(
            HTTP_STATUS_NOT_FOUND,
            ccf::errors::ProposalNotFound,
            fmt::format("Proposal {} does not exist.", proposal_id));
        }

        const auto vote_it = proposal->votes.find(vote_member_id);
        if (vote_it == proposal->votes.end())
        {
          return make_error(
            HTTP_STATUS_NOT_FOUND,
            ccf::errors::VoteNotFound,
            fmt::format(
              "Member {} has not voted for proposal {}.",
              vote_member_id,
              proposal_id));
        }

        return make_success(vote_it->second);
      };
      make_read_only_endpoint(
        "proposals/{proposal_id}/votes/{member_id}",
        HTTP_GET,
        json_read_only_adapter(get_vote),
        member_cert_or_sig)
        .set_auto_schema<void, Vote>()
        .install();

      //! A member acknowledges state
      auto ack = [this](EndpointContext& ctx, nlohmann::json&& params) {
        const auto& caller_identity =
          ctx.get_caller<ccf::MemberSignatureAuthnIdentity>();
        const auto& signed_request = caller_identity.signed_request;

        auto mas = ctx.tx.rw(this->network.member_acks);
        auto sig = ctx.tx.rw(this->network.signatures);
        auto members = ctx.tx.rw(this->network.members);

        const auto ma = mas->get(caller_identity.member_id);
        if (!ma)
        {
          return make_error(
            HTTP_STATUS_FORBIDDEN,
            ccf::errors::AuthorizationFailed,
            fmt::format(
              "No ACK record exists for caller {}.",
              caller_identity.member_id));
        }

        const auto digest = params.get<StateDigest>();
        if (ma->state_digest != digest.state_digest)
        {
          return make_error(
            HTTP_STATUS_BAD_REQUEST,
            ccf::errors::StateDigestMismatch,
            "Submitted state digest is not valid.");
        }

        const auto s = sig->get(0);
        if (!s)
        {
          mas->put(caller_identity.member_id, MemberAck({}, signed_request));
        }
        else
        {
          mas->put(
            caller_identity.member_id, MemberAck(s->root, signed_request));
        }

        // update member status to ACTIVE
        GenesisGenerator g(this->network, ctx.tx);
        try
        {
          g.activate_member(caller_identity.member_id);
        }
        catch (const std::logic_error& e)
        {
          return make_error(
            HTTP_STATUS_FORBIDDEN,
            ccf::errors::AuthorizationFailed,
            fmt::format("Error activating new member: {}", e.what()));
        }

        auto service_status = g.get_service_status();
        if (!service_status.has_value())
        {
          return make_error(
            HTTP_STATUS_INTERNAL_SERVER_ERROR,
            ccf::errors::InternalError,
            "No service currently available.");
        }

        auto member_info = members->get(caller_identity.member_id);
        if (
          service_status.value() == ServiceStatus::OPEN &&
          member_info->is_recovery())
        {
          // When the service is OPEN and the new active member is a recovery
          // member, all recovery members are allocated new recovery shares
          try
          {
            share_manager.shuffle_recovery_shares(ctx.tx);
          }
          catch (const std::logic_error& e)
          {
            return make_error(
              HTTP_STATUS_INTERNAL_SERVER_ERROR,
              ccf::errors::InternalError,
              fmt::format("Error issuing new recovery shares: {}", e.what()));
          }
        }
        return make_success();
      };
      make_endpoint("ack", HTTP_POST, json_adapter(ack), member_sig_only)
        .set_auto_schema<StateDigest, void>()
        .install();

      //! A member asks for a fresher state digest
      auto update_state_digest =
        [this](EndpointContext& ctx, nlohmann::json&&) {
          const auto member_id = get_caller_member_id(ctx);
          if (!member_id.has_value())
          {
            return make_error(
              HTTP_STATUS_FORBIDDEN,
              ccf::errors::AuthorizationFailed,
              "Caller is a not a valid member id");
          }

          auto mas = ctx.tx.rw(this->network.member_acks);
          auto sig = ctx.tx.rw(this->network.signatures);
          auto ma = mas->get(member_id.value());
          if (!ma)
          {
            return make_error(
              HTTP_STATUS_FORBIDDEN,
              ccf::errors::AuthorizationFailed,
              fmt::format(
                "No ACK record exists for caller {}.", member_id.value()));
          }

          auto s = sig->get(0);
          if (s)
          {
            ma->state_digest = s->root.hex_str();
            mas->put(member_id.value(), ma.value());
          }
          nlohmann::json j;
          j["state_digest"] = ma->state_digest;

          return make_success(j);
        };
      make_endpoint(
        "ack/update_state_digest",
        HTTP_POST,
        json_adapter(update_state_digest),
        member_cert_or_sig)
        .set_auto_schema<void, StateDigest>()
        .install();

      auto get_encrypted_recovery_share =
        [this](EndpointContext& ctx, nlohmann::json&&) {
          const auto member_id = get_caller_member_id(ctx);
          if (!member_id.has_value())
          {
            return make_error(
              HTTP_STATUS_FORBIDDEN,
              ccf::errors::AuthorizationFailed,
              "Member is unknown.");
          }
          if (!check_member_active(ctx.tx, member_id.value()))
          {
            return make_error(
              HTTP_STATUS_FORBIDDEN,
              ccf::errors::AuthorizationFailed,
              "Only active members are given recovery shares.");
          }

          auto encrypted_share =
            share_manager.get_encrypted_share(ctx.tx, member_id.value());

          if (!encrypted_share.has_value())
          {
            return make_error(
              HTTP_STATUS_NOT_FOUND,
              ccf::errors::ResourceNotFound,
              fmt::format(
                "Recovery share not found for member {}.", member_id->value()));
          }

          return make_success(
            GetRecoveryShare::Out{tls::b64_from_raw(encrypted_share.value())});
        };
      make_endpoint(
        "recovery_share",
        HTTP_GET,
        json_adapter(get_encrypted_recovery_share),
        member_cert_or_sig)
        .set_auto_schema<GetRecoveryShare>()
        .install();

      auto submit_recovery_share = [this](
                                     EndpointContext& ctx,
                                     nlohmann::json&& params) {
        // Only active members can submit their shares for recovery
        const auto member_id = get_caller_member_id(ctx);
        if (!member_id.has_value())
        {
          return make_error(
            HTTP_STATUS_FORBIDDEN,
            ccf::errors::AuthorizationFailed,
            "Member is unknown.");
        }
        if (!check_member_active(ctx.tx, member_id.value()))
        {
          return make_error(
            HTTP_STATUS_FORBIDDEN,
            errors::AuthorizationFailed,
            "Member is not active");
        }

        GenesisGenerator g(this->network, ctx.tx);
        if (
          g.get_service_status() != ServiceStatus::WAITING_FOR_RECOVERY_SHARES)
        {
          return make_error(
            HTTP_STATUS_FORBIDDEN,
            errors::ServiceNotWaitingForRecoveryShares,
            "Service is not waiting for recovery shares");
        }

        if (context.get_node_state().is_reading_private_ledger())
        {
          return make_error(
            HTTP_STATUS_FORBIDDEN,
            errors::NodeAlreadyRecovering,
            "Node is already recovering private ledger");
        }

        const auto in = params.get<SubmitRecoveryShare::In>();
        auto raw_recovery_share = tls::raw_from_b64(in.share);

        size_t submitted_shares_count = 0;
        try
        {
          submitted_shares_count = share_manager.submit_recovery_share(
            ctx.tx, member_id.value(), raw_recovery_share);
        }
        catch (const std::exception& e)
        {
          constexpr auto error_msg = "Error submitting recovery shares";
          LOG_FAIL_FMT(error_msg);
          LOG_DEBUG_FMT("Error: {}", e.what());
          return make_error(
            HTTP_STATUS_INTERNAL_SERVER_ERROR,
            errors::InternalError,
            error_msg);
        }

        if (submitted_shares_count < g.get_recovery_threshold())
        {
          // The number of shares required to re-assemble the secret has not yet
          // been reached
          return make_success(SubmitRecoveryShare::Out{fmt::format(
            "{}/{} recovery shares successfully submitted.",
            submitted_shares_count,
            g.get_recovery_threshold())});
        }

        LOG_DEBUG_FMT(
          "Reached recovery threshold {}", g.get_recovery_threshold());

        try
        {
          context.get_node_state().initiate_private_recovery(ctx.tx);
        }
        catch (const std::exception& e)
        {
          // Clear the submitted shares if combination fails so that members can
          // start over.
          constexpr auto error_msg = "Failed to initiate private recovery";
          LOG_FAIL_FMT(error_msg);
          LOG_DEBUG_FMT("Error: {}", e.what());
          share_manager.clear_submitted_recovery_shares(ctx.tx);
          ctx.rpc_ctx->set_apply_writes(true);
          return make_error(
            HTTP_STATUS_INTERNAL_SERVER_ERROR,
            errors::InternalError,
            error_msg);
        }

        share_manager.clear_submitted_recovery_shares(ctx.tx);

        return make_success(SubmitRecoveryShare::Out{fmt::format(
          "{}/{} recovery shares successfully submitted. End of recovery "
          "procedure initiated.",
          submitted_shares_count,
          g.get_recovery_threshold())});
      };
      make_endpoint(
        "recovery_share",
        HTTP_POST,
        json_adapter(submit_recovery_share),
        member_cert_or_sig)
        .set_auto_schema<SubmitRecoveryShare>()
        .install();

      auto create = [this](kv::Tx& tx, nlohmann::json&& params) {
        LOG_DEBUG_FMT("Processing create RPC");
        const auto in = params.get<CreateNetworkNodeToNode::In>();

        GenesisGenerator g(this->network, tx);

        // This endpoint can only be called once, directly from the starting
        // node for the genesis transaction to initialise the service
        if (g.is_service_created())
        {
          return make_error(
            HTTP_STATUS_INTERNAL_SERVER_ERROR,
            ccf::errors::InternalError,
            "Service is already created.");
        }

        g.init_values();
        g.create_service(in.network_cert);

        for (const auto& info : in.members_info)
        {
          g.add_member(info);
        }

        // Note that it is acceptable to start a network without any member
        // having a recovery share. The service will check that at least one
        // recovery member is added before the service is opened.
        g.init_configuration(in.configuration);

        g.add_node(
          in.node_id,
          {in.node_info_network,
           in.node_cert,
           {in.quote_info},
           in.public_encryption_key,
           NodeStatus::TRUSTED});

#ifdef GET_QUOTE
        CodeDigest node_code_id;
        std::copy_n(
          std::begin(in.code_digest),
          CODE_DIGEST_BYTES,
          std::begin(node_code_id));
        g.trust_node_code_id(node_code_id);
#endif

        for (const auto& wl : default_whitelists)
        {
          g.set_whitelist(wl.first, wl.second);
        }

        g.set_gov_scripts(
          lua::Interpreter().invoke<nlohmann::json>(in.gov_script));

        LOG_INFO_FMT("Created service");
        return make_success(true);
      };
      make_endpoint("create", HTTP_POST, json_adapter(create), no_auth_required)
        .set_openapi_hidden(true)
        .install();

      // Only called from node. See node_state.h.
      auto refresh_jwt_keys = [this](
                                EndpointContext& ctx, nlohmann::json&& body) {
        // All errors are server errors since the client is the server.

        if (!consensus)
        {
          LOG_FAIL_FMT("JWT key auto-refresh: no consensus available");
          return make_error(
            HTTP_STATUS_INTERNAL_SERVER_ERROR,
            ccf::errors::InternalError,
            "No consensus available.");
        }

        auto primary_id = consensus->primary();
        if (!primary_id.has_value())
        {
          LOG_FAIL_FMT("JWT key auto-refresh: primary unknown");
          return make_error(
            HTTP_STATUS_INTERNAL_SERVER_ERROR,
            ccf::errors::InternalError,
            "Primary is unknown");
        }

        auto nodes = ctx.tx.ro(this->network.nodes);
        auto info = nodes->get(primary_id.value());
        if (!info.has_value())
        {
          LOG_FAIL_FMT(
            "JWT key auto-refresh: could not find node info of primary");
          return make_error(
            HTTP_STATUS_INTERNAL_SERVER_ERROR,
            ccf::errors::InternalError,
            "Could not find node info of primary.");
        }

        auto primary_cert_pem = info.value().cert;
        auto cert_der = ctx.rpc_ctx->session->caller_cert;
        auto caller_cert_pem = crypto::cert_der_to_pem(cert_der);
        if (caller_cert_pem != primary_cert_pem)
        {
          LOG_FAIL_FMT(
            "JWT key auto-refresh: request does not originate from primary");
          return make_error(
            HTTP_STATUS_INTERNAL_SERVER_ERROR,
            ccf::errors::InternalError,
            "Request does not originate from primary.");
        }

        SetJwtPublicSigningKeys parsed;
        try
        {
          parsed = body.get<SetJwtPublicSigningKeys>();
        }
        catch (const JsonParseError& e)
        {
          return make_error(
            HTTP_STATUS_INTERNAL_SERVER_ERROR,
            ccf::errors::InternalError,
            "Unable to parse body.");
        }

        auto issuers = ctx.tx.rw(this->network.jwt_issuers);
        auto issuer_metadata_ = issuers->get(parsed.issuer);
        if (!issuer_metadata_.has_value())
        {
          LOG_FAIL_FMT(
            "JWT key auto-refresh: {} is not a valid issuer", parsed.issuer);
          return make_error(
            HTTP_STATUS_INTERNAL_SERVER_ERROR,
            ccf::errors::InternalError,
            fmt::format("{} is not a valid issuer.", parsed.issuer));
        }
        auto& issuer_metadata = issuer_metadata_.value();

        if (!issuer_metadata.auto_refresh)
        {
          LOG_FAIL_FMT(
            "JWT key auto-refresh: {} does not have auto_refresh enabled",
            parsed.issuer);
          return make_error(
            HTTP_STATUS_INTERNAL_SERVER_ERROR,
            ccf::errors::InternalError,
            fmt::format(
              "{} does not have auto_refresh enabled.", parsed.issuer));
        }

        if (!set_jwt_public_signing_keys(
              ctx.tx,
              INVALID_PROPOSAL_ID,
              parsed.issuer,
              issuer_metadata,
              parsed.jwks))
        {
          LOG_FAIL_FMT(
            "JWT key auto-refresh: error while storing signing keys for issuer "
            "{}",
            parsed.issuer);
          return make_error(
            HTTP_STATUS_INTERNAL_SERVER_ERROR,
            ccf::errors::InternalError,
            fmt::format(
              "Error while storing signing keys for issuer {}.",
              parsed.issuer));
        }

        return make_success(true);
      };
      make_endpoint(
        "jwt_keys/refresh",
        HTTP_POST,
        json_adapter(refresh_jwt_keys),
        {std::make_shared<NodeCertAuthnPolicy>()})
        .set_openapi_hidden(true)
        .install();
    }
  };

  class MemberRpcFrontend : public RpcFrontend
  {
  protected:
    MemberEndpoints member_endpoints;
    Members* members;

  public:
    MemberRpcFrontend(
      NetworkState& network,
      ccfapp::AbstractNodeContext& context,
      ShareManager& share_manager) :
      RpcFrontend(*network.tables, member_endpoints),
      member_endpoints(network, context, share_manager),
      members(&network.members)
    {}
  };
} // namespace ccf<|MERGE_RESOLUTION|>--- conflicted
+++ resolved
@@ -1198,14 +1198,7 @@
       NetworkState& network,
       ccfapp::AbstractNodeContext& context,
       ShareManager& share_manager) :
-<<<<<<< HEAD
-      CommonEndpointRegistry(get_actor_prefix(ActorsType::members), node_state),
-=======
-      CommonEndpointRegistry(
-        get_actor_prefix(ActorsType::members),
-        context,
-        Tables::MEMBER_CERT_DERS),
->>>>>>> 06d462b2
+      CommonEndpointRegistry(get_actor_prefix(ActorsType::members), context),
       network(network),
       share_manager(share_manager),
       tsr(network)
