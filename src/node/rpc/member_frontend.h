--- conflicted
+++ resolved
@@ -1178,12 +1178,9 @@
         js::Runtime rt;
         js::Context context(rt);
         rt.add_ccf_classdefs();
-<<<<<<< HEAD
-        js::populate_global_ccf(&tx, std::nullopt, nullptr, nullptr, context);
-=======
         js::TxContext txctx{&tx, js::TxAccess::GOV_RO};
-        js::populate_global_ccf(&txctx, std::nullopt, nullptr, context);
->>>>>>> c43a9599
+        js::populate_global_ccf(
+          &txctx, std::nullopt, nullptr, nullptr, context);
         auto ballot_func = context.function(
           mbs, fmt::format("ballot from {} for {}", mid, proposal_id));
 
@@ -1216,13 +1213,9 @@
         js::Context js_context(rt);
         js::populate_global_console(js_context);
         rt.add_ccf_classdefs();
-<<<<<<< HEAD
+        js::TxContext txctx{&tx, js::TxAccess::GOV_RO};
         js::populate_global_ccf(
-          &tx, std::nullopt, nullptr, &context.get_node_state(), js_context);
-=======
-        js::TxContext txctx{&tx, js::TxAccess::GOV_RO};
-        js::populate_global_ccf(&txctx, std::nullopt, nullptr, context);
->>>>>>> c43a9599
+          &txctx, std::nullopt, nullptr, nullptr, js_context);
         auto resolve_func =
           js_context.function(mbs, fmt::format("resolve {}", proposal_id));
         JSValue argv[3];
@@ -1299,22 +1292,27 @@
               constitution);
 
             js::Runtime rt;
-            js::Context context(rt);
+            js::Context js_context(rt);
             rt.add_ccf_classdefs();
             js::TxContext txctx{&tx, js::TxAccess::GOV_RW};
-            js::populate_global_ccf(&txctx, std::nullopt, nullptr, context);
-            auto apply_func = context.function(
+            js::populate_global_ccf(
+              &txctx,
+              std::nullopt,
+              nullptr,
+              &context.get_node_state(),
+              js_context);
+            auto apply_func = js_context.function(
               apply_script, fmt::format("apply for {}", proposal_id));
 
             auto prop = JS_NewStringLen(
-              context, (const char*)proposal.data(), proposal.size());
-            auto val =
-              context(JS_Call(context, apply_func, JS_UNDEFINED, 1, &prop));
-            JS_FreeValue(context, apply_func);
-            JS_FreeValue(context, prop);
+              js_context, (const char*)proposal.data(), proposal.size());
+            auto val = js_context(
+              JS_Call(js_context, apply_func, JS_UNDEFINED, 1, &prop));
+            JS_FreeValue(js_context, apply_func);
+            JS_FreeValue(js_context, prop);
             if (JS_IsException(val))
             {
-              js::js_dump_error(context);
+              js::js_dump_error(js_context);
               pi_.value().state = ProposalState::FAILED;
             }
           }
