--- conflicted
+++ resolved
@@ -835,14 +835,10 @@
       NetworkTables& network,
       AbstractNodeState& node,
       ShareManager& share_manager) :
-<<<<<<< HEAD
       CommonEndpointRegistry(
         get_actor_prefix(ActorsType::members),
         *network.tables,
-        Tables::MEMBER_CERTS),
-=======
-      CommonEndpointRegistry(*network.tables, Tables::MEMBER_CERT_DERS),
->>>>>>> 6aba788a
+        Tables::MEMBER_CERT_DERS),
       network(network),
       node(node),
       share_manager(share_manager),
