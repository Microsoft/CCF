--- conflicted
+++ resolved
@@ -831,12 +831,9 @@
            {in.quote_info},
            in.public_encryption_key,
            NodeStatus::TRUSTED,
-<<<<<<< HEAD
-           get_next_reconfiguration_id(network, ctx.tx)});
-=======
+           get_next_reconfiguration_id(network, ctx.tx),
            std::nullopt,
            ds::to_hex(in.code_digest.data)});
->>>>>>> d2f37ed7
 
 #ifdef GET_QUOTE
         g.trust_node_code_id(in.code_digest);
