// Copyright (c) Microsoft Corporation. All rights reserved.
// Licensed under the Apache 2.0 License.
#pragma once
#include "../../luainterp/txscriptrunner.h"
#include "../../tls/entropy.h"
#include "../../tls/keypair.h"
#include "../quoteverification.h"
#include "frontend.h"

#include <exception>
#include <initializer_list>
#include <map>
#include <memory>
#include <set>
#include <sstream>

namespace ccf
{
  class MemberCallRpcFrontend : public RpcFrontend
  {
  private:
    Script get_script(Store::Tx& tx, std::string name)
    {
      const auto s = tx.get_view(network.gov_scripts)->get(name);
      if (!s)
        throw std::logic_error(
          std::string("Could not find gov script: ") + name);
      return *s;
    }

    //! Table of functions that proposal scripts can propose to invoke
    const std::unordered_map<
      std::string,
      std::function<bool(Store::Tx&, const nlohmann::json&)>>
      hardcoded_funcs = {
        // add a new member
        {"new_member",
         [this](Store::Tx& tx, const nlohmann::json& args) {
           const Cert cert = args;
           auto mc = tx.get_view(this->network.member_certs);
           // the cert needs to be unique
           if (mc->get(cert))
             throw std::logic_error("Certificate already exists");

           const auto id = get_next_id(
             tx.get_view(this->network.values), ValueIds::NEXT_MEMBER_ID);
           // store cert
           mc->put(cert, id);
           // set state to ACCEPTED
           tx.get_view(this->network.members)
             ->put(id, {MemberStatus::ACCEPTED});
           // create nonce for ACK
           tx.get_view(this->network.member_acks)
             ->put(id, {rng.random(SIZE_NONCE)});
           return true;
         }},
        // accept a node
        {"accept_node",
         [this](Store::Tx& tx, const nlohmann::json& args) {
           const auto id = args;
           auto nodes = tx.get_view(this->network.nodes);
           auto info = nodes->get(id);
           if (!info)
             throw std::logic_error("Node does not exist.");
           info->status = NodeStatus::TRUSTED;
           nodes->put(id, *info);
           return true;
         }},
        // initiate end of recovery
        // TODO(#important): for now, recovery assumes that no leader
        // change can happen between the time the public CFTR is established and
        // this function is called.
        {"accept_recovery", [this](Store::Tx& tx, const nlohmann::json& args) {
           if (node.is_part_of_public_network())
             return node.finish_recovery(tx, args);
           else
             return false;
         }}};

    bool complete_proposal(Store::Tx& tx, const ObjectId id)
    {
      auto proposals = tx.get_view(this->network.proposals);
      const auto proposal = proposals->get(id);
      if (!proposal)
        throw std::logic_error("No proposal");

      // run proposal script
      const auto proposed_calls = tsr.run<nlohmann::json>(
        tx,
        {proposal->script,
         {}, // can't write
         WlIds::MEMBER_CAN_READ,
         get_script(tx, GovScriptIds::ENV_PROPOSAL)},
        // vvv arguments to script vvv
        proposal->parameter);

      // pass the effects to the quorum script
      const auto quorum = tsr.run<int>(
        tx,
        {get_script(tx, GovScriptIds::QUORUM),
         {}, // can't write
         WlIds::MEMBER_CAN_READ,
         {}},
        // vvv arguments to script vvv
        proposed_calls);

      /* count the votes
       * if the proposer hasn't explicitly voted and is still active,
       * an implicit pro vote is assumed.
       */
      bool explicit_proposer_vote = false;
      uint64_t pro = 0, con = 0;
      const uint64_t total = proposal->votes.size();
      for (const auto& vote : proposal->votes)
      {
        // can the proposal still succeed? If we haven't seen the proposer's
        // vote yet, assume it to be pro.
        if (total - con + (explicit_proposer_vote ? 0 : 1) < quorum)
          return false;

        // is this an explicit proposer vote?
        if (vote.first == proposal->proposer)
          explicit_proposer_vote = true;

        // valid voter
        if (!check_member_active(tx, vote.first))
          continue;

        // does the voter agree?
        if (tsr.run<bool>(
              tx,
              {vote.second,
               {}, // can't write
               WlIds::MEMBER_CAN_READ,
               {}},
              proposed_calls))
          pro++;
        else
          con++;
      }
      if (
        !explicit_proposer_vote && check_member_active(tx, proposal->proposer))
        pro++;

      if (pro < quorum)
        return false;

      // execute proposed calls
      ProposedCalls pc = proposed_calls;
      for (const auto& call : pc)
      {
        // proposing a hardcoded C++ function?
        const auto f = hardcoded_funcs.find(call.func);
        if (f != hardcoded_funcs.end())
        {
          if (!f->second(tx, call.args))
            return false;
          continue;
        }

        // proposing a script function?
        const auto s = tx.get_view(network.gov_scripts)->get(call.func);
        if (!s)
          continue;
        tsr.run<void>(
          tx,
          {*s,
           WlIds::MEMBER_CAN_PROPOSE, // can write!
           {},
           {}},
          call.args);
      }

      // if the vote was successful, remove the proposal
      proposals->remove(id);
      return true;
    }

    bool check_member_active(Store::Tx& tx, MemberId id)
    {
      return check_member_status(tx, id, {MemberStatus::ACTIVE});
    }

    bool check_member_accepted(Store::Tx& tx, MemberId id)
    {
      return check_member_status(
        tx, id, {MemberStatus::ACTIVE, MemberStatus::ACCEPTED});
    }

    bool check_member_status(
      Store::Tx& tx, MemberId id, std::initializer_list<MemberStatus> allowed)
    {
      auto member = tx.get_view(this->network.members)->get(id);
      if (!member)
        return false;
      for (const auto s : allowed)
        if (member->status == s)
          return true;
      return false;
    }

    NetworkTables& network;
    AbstractNodeState& node;
    const lua::TxScriptRunner tsr;

    tls::Entropy rng;
    static constexpr auto SIZE_NONCE = 16;

  public:
    MemberCallRpcFrontend(NetworkTables& network, AbstractNodeState& node) :
      RpcFrontend(
        *network.tables,
        &network.member_client_signatures,
        &network.member_certs),
      network(network),
      node(node),
      tsr(network)
    {
      using jerr = jsonrpc::ErrorCodes;
      auto read = [this](RequestArgs& args) {
        if (!check_member_status(
              args.tx,
              args.caller_id,
              {MemberStatus::ACTIVE, MemberStatus::ACCEPTED}))
          return jsonrpc::error(jerr::INSUFFICIENT_RIGHTS);

        const auto in = args.params.get<KVRead::In>();

        const ccf::Script read_script(R"xxx(
        local tables, table_name, key = ...
        return tables[table_name]:get(key) or {}
        )xxx");

        const auto value = tsr.run<nlohmann::json>(
          args.tx,
          {read_script, {}, WlIds::MEMBER_CAN_READ, {}},
          in.table,
          in.key);
        if (value.empty())
          return jsonrpc::error(jerr::INVALID_PARAMS, "key does not exist");
        return jsonrpc::success(value);
      };
      install_with_auto_schema<KVRead>(MemberProcs::READ, read, Read);

      auto query = [this](RequestArgs& args) {
        if (!check_member_accepted(args.tx, args.caller_id))
          return jsonrpc::error(jerr::INSUFFICIENT_RIGHTS);

        const auto script = args.params.get<ccf::Script>();
        return jsonrpc::success(tsr.run<nlohmann::json>(
          args.tx, {script, {}, WlIds::MEMBER_CAN_READ, {}}));
      };
      install_with_auto_schema<Script, nlohmann::json>(
        MemberProcs::QUERY, query, Read);

      auto propose = [this](RequestArgs& args) {
        if (!check_member_active(args.tx, args.caller_id))
          return jsonrpc::error(jerr::INSUFFICIENT_RIGHTS);

        const auto in = args.params.get<Proposal::In>();
        const auto proposal_id = get_next_id(
          args.tx.get_view(this->network.values), ValueIds::NEXT_PROPOSAL_ID);
        args.tx.get_view(this->network.proposals)
          ->put(proposal_id, {args.caller_id, in});
        const bool completed = complete_proposal(args.tx, proposal_id);
        return jsonrpc::success<Proposal::Out>({proposal_id, completed});
      };
      install_with_auto_schema<Proposal>(MemberProcs::PROPOSE, propose, Write);

      auto removal = [this](RequestArgs& args) {
        if (!check_member_status(
              args.tx, args.caller_id, {MemberStatus::ACTIVE}))
          return jsonrpc::error(jerr::INSUFFICIENT_RIGHTS);

        const auto proposal_action = args.params.get<ProposalAction>();
        const auto proposal_id = proposal_action.id;
        auto proposals = args.tx.get_view(this->network.proposals);
        const auto proposal = proposals->get(proposal_id);

        if (!proposal)
          return jsonrpc::error(
            jerr::INVALID_PARAMS, "Proposal does not exist");

        if (proposal->proposer != args.caller_id)
          return jsonrpc::error(
            jerr::INVALID_REQUEST,
            "Proposals can only be removed by proposer.");

        proposals->remove(proposal_id);
        return jsonrpc::success(true);
      };
      install_with_auto_schema<ProposalAction, bool>(
        MemberProcs::REMOVAL, removal, Write);

      auto vote = [this](RequestArgs& args) {
        if (!check_member_active(args.tx, args.caller_id))
          return jsonrpc::error(jerr::INSUFFICIENT_RIGHTS);

        if (args.signed_request.sig.empty())
          return jsonrpc::error(jerr::RPC_NOT_SIGNED);

        const auto vote = args.params.get<Vote>();
        auto proposals = args.tx.get_view(this->network.proposals);
        auto proposal = proposals->get(vote.id);
        if (!proposal)
          return jsonrpc::error(
            jerr::INVALID_PARAMS, "Proposal does not exist");

        // record vote
        proposal->votes[args.caller_id] = vote.ballot;
        proposals->put(vote.id, *proposal);

        auto voting_history = args.tx.get_view(this->network.voting_history);
        voting_history->put(args.caller_id, {args.signed_request});

        return jsonrpc::success(complete_proposal(args.tx, vote.id));
      };
      install_with_auto_schema<Vote, bool>(MemberProcs::VOTE, vote, Write);

      auto complete = [this](RequestArgs& args) {
        if (!check_member_active(args.tx, args.caller_id))
          return jsonrpc::error(jerr::INSUFFICIENT_RIGHTS);

        const auto proposal_action = args.params.get<ProposalAction>();
        const auto proposal_id = proposal_action.id;
        if (!complete_proposal(args.tx, proposal_id))
          return jsonrpc::error(jerr::DENIED);
        return jsonrpc::success(true);
      };
      install_with_auto_schema<ProposalAction, bool>(
        MemberProcs::COMPLETE, complete, Write);

      //! A member acknowledges state
      auto ack = [this](RequestArgs& args) {
        // TODO(#feature): sign and verify Merkle tree roots instead of
        // nonce as is done in the paper.
        auto mas = args.tx.get_view(this->network.member_acks);
        const auto last_ma = mas->get(args.caller_id);
        if (!last_ma)
          return jsonrpc::error(
            jsonrpc::ErrorCodes::INVALID_PARAMS, "No ACK record exists (1)");

        tls::Verifier v((std::vector<uint8_t>(args.rpc_ctx.caller_cert)));
        const auto rs = args.params.get<RawSignature>();
        if (!v.verify_hash(crypto::Sha256Hash{last_ma->next_nonce}, rs.sig))
          return jsonrpc::error(jerr::INVALID_PARAMS, "Signature is not valid");

        MemberAck next_ma{rs.sig, rng.random(SIZE_NONCE)};
        mas->put(args.caller_id, next_ma);

        // update member status to ACTIVE
        auto members = args.tx.get_view(this->network.members);
        auto member = members->get(args.caller_id);
        if (member->status == MemberStatus::ACCEPTED)
          member->status = MemberStatus::ACTIVE;
        members->put(args.caller_id, *member);
        return jsonrpc::success(true);
      };
      // ACK method cannot be forwarded and should be run on leader as it makes
      // explicit use of caller certificate
      install_with_auto_schema<RawSignature, bool>(
        MemberProcs::ACK, ack, Write, Forwardable::DoNotForward);

      //! A member asks for a fresher nonce
      auto update_ack_nonce = [this](RequestArgs& args) {
        auto mas = args.tx.get_view(this->network.member_acks);
        auto ma = mas->get(args.caller_id);
        if (!ma)
          return jsonrpc::error(
            jsonrpc::ErrorCodes::INVALID_PARAMS, "No ACK record exists (2)");
        ma->next_nonce = rng.random(SIZE_NONCE);
        mas->put(args.caller_id, *ma);
        return jsonrpc::success(true);
      };
<<<<<<< HEAD
      install(MemberProcs::UPDATE_ACK_NONCE, update_ack_nonce, Write);

      // Add a new node
      auto add_node = [this](RequestArgs& args) {
        NodeInfo new_node = args.params;
#ifdef GET_QUOTE
        QuoteVerificationResult verify_result = QuoteVerifier::verify_quote(
          args.tx, this->network, new_node.quote, new_node.cert);
        if (verify_result != QuoteVerificationResult::VERIFIED)
          return QuoteVerifier::quote_verification_error_to_json(verify_result);
#endif
        const auto node_id = get_next_id(
          args.tx.get_view(this->network.values), ValueIds::NEXT_NODE_ID);
        new_node.status = NodeStatus::PENDING;
        args.tx.get_view(this->network.nodes)->put(node_id, new_node);
        tls::Verifier verifier(new_node.cert);
        args.tx.get_view(this->network.node_certs)
          ->put(verifier.raw_cert_data(), node_id);

        return jsonrpc::success(nlohmann::json(JoinNetwork::Out{node_id}));
      };
      install(MemberProcs::ADD_NODE, add_node, Write);
=======
      install_with_auto_schema<void, bool>(
        MemberProcs::UPDATE_ACK_NONCE, update_ack_nonce, Write);
>>>>>>> 6910e55b
    }
  };
} // namespace ccf<|MERGE_RESOLUTION|>--- conflicted
+++ resolved
@@ -372,8 +372,8 @@
         mas->put(args.caller_id, *ma);
         return jsonrpc::success(true);
       };
-<<<<<<< HEAD
-      install(MemberProcs::UPDATE_ACK_NONCE, update_ack_nonce, Write);
+      install_with_auto_schema<void, bool>(
+        MemberProcs::UPDATE_ACK_NONCE, update_ack_nonce, Write);
 
       // Add a new node
       auto add_node = [this](RequestArgs& args) {
@@ -394,11 +394,8 @@
 
         return jsonrpc::success(nlohmann::json(JoinNetwork::Out{node_id}));
       };
-      install(MemberProcs::ADD_NODE, add_node, Write);
-=======
-      install_with_auto_schema<void, bool>(
-        MemberProcs::UPDATE_ACK_NONCE, update_ack_nonce, Write);
->>>>>>> 6910e55b
+      install_with_auto_schema<JoinNetwork>(
+        MemberProcs::ADD_NODE, add_node, Write);
     }
   };
 } // namespace ccf