// Copyright (c) Microsoft Corporation. All rights reserved.
// Licensed under the Apache 2.0 License.
#pragma once
#include "frontend.h"
#include "luainterp/txscriptrunner.h"
#include "node/genesisgen.h"
#include "node/nodes.h"
#include "node/quoteverification.h"
#include "tls/entropy.h"
#include "tls/keypair.h"

#include <exception>
#include <initializer_list>
#include <map>
#include <memory>
#include <set>
#include <sstream>

namespace ccf
{
  struct SetUserData
  {
    UserId user_id;
    nlohmann::json user_data = nullptr;
  };
  DECLARE_JSON_TYPE_WITH_OPTIONAL_FIELDS(SetUserData)
  DECLARE_JSON_REQUIRED_FIELDS(SetUserData, user_id)
  DECLARE_JSON_OPTIONAL_FIELDS(SetUserData, user_data)

  class MemberHandlers : public CommonHandlerRegistry
  {
  private:
    Script get_script(Store::Tx& tx, std::string name)
    {
      const auto s = tx.get_view(network.gov_scripts)->get(name);
      if (!s)
        throw std::logic_error(
          fmt::format("Could not find gov script: {}", name));
      return *s;
    }

    // TODO: This function is very similar to set_app_scripts() in genesisgen.h
    // Change this as part of https://github.com/microsoft/CCF/issues/320
    void set_app_scripts(
      Store::Tx& tx, std::map<std::string, std::string> scripts)
    {
      auto tx_scripts = tx.get_view(network.app_scripts);

      // First, remove all existing handlers
      tx_scripts->foreach(
        [&tx_scripts](const std::string& name, const Script& script) {
          tx_scripts->remove(name);
          return true;
        });

      for (auto& rs : scripts)
      {
        tx_scripts->put(rs.first, lua::compile(rs.second));
      }
    }

    void set_js_scripts(
      Store::Tx& tx, std::map<std::string, std::string> scripts)
    {
      auto tx_scripts = tx.get_view(network.app_scripts);

      // First, remove all existing handlers
      tx_scripts->foreach(
        [&tx_scripts](const std::string& name, const Script& script) {
          tx_scripts->remove(name);
          return true;
        });

      for (auto& rs : scripts)
      {
        tx_scripts->put(rs.first, {rs.second});
      }
    }

    //! Table of functions that proposal scripts can propose to invoke
    const std::unordered_map<
      std::string,
      std::function<bool(Store::Tx&, const nlohmann::json&)>>
      hardcoded_funcs = {
        // set the lua application script
        {"set_lua_app",
         [this](Store::Tx& tx, const nlohmann::json& args) {
           const std::string app = args;
           set_app_scripts(tx, lua::Interpreter().invoke<nlohmann::json>(app));

           return true;
         }},
        // set the js application script
        {"set_js_app",
         [this](Store::Tx& tx, const nlohmann::json& args) {
           const std::string app = args;
           set_js_scripts(tx, lua::Interpreter().invoke<nlohmann::json>(app));
           return true;
         }},
        // add a new member
        {"new_member",
         [this](Store::Tx& tx, const nlohmann::json& args) {
           const Cert pem_cert = args;
           GenesisGenerator g(this->network, tx);
           auto new_member_id = g.add_member(pem_cert, MemberStatus::ACCEPTED);

           auto ack = tx.get_view(this->network.member_acks);
           ack->put(new_member_id, {rng->random(SIZE_NONCE)});

           return true;
         }},
        // add a new user
        {"new_user",
         [this](Store::Tx& tx, const nlohmann::json& args) {
           const Cert pem_cert = args;

           GenesisGenerator g(this->network, tx);
           g.add_user(pem_cert);

           return true;
         }},
        {"set_user_data",
         [this](Store::Tx& tx, const nlohmann::json& args) {
           const auto parsed = args.get<SetUserData>();
           auto users_view = tx.get_view(this->network.users);
           auto user_info = users_view->get(parsed.user_id);
           if (!user_info.has_value())
           {
             throw std::logic_error(
               fmt::format("{} is not a valid user ID", parsed.user_id));
           }

           user_info->user_data = parsed.user_data;
           users_view->put(parsed.user_id, *user_info);
           return true;
         }},
        // accept a node
        {"trust_node",
         [this](Store::Tx& tx, const nlohmann::json& args) {
           const auto id = args.get<NodeId>();
           auto nodes = tx.get_view(this->network.nodes);
           auto info = nodes->get(id);
           if (!info)
             throw std::logic_error(fmt::format("Node {} does not exist", id));
           info->status = NodeStatus::TRUSTED;
           nodes->put(id, *info);
           LOG_INFO_FMT("Node {} is now {}", id, info->status);
           return true;
         }},
        // retire a node
        {"retire_node",
         [this](Store::Tx& tx, const nlohmann::json& args) {
           const auto id = args.get<NodeId>();
           auto nodes = tx.get_view(this->network.nodes);
           auto info = nodes->get(id);
           if (!info)
             throw std::logic_error(fmt::format("Node {} does not exist", id));
           info->status = NodeStatus::RETIRED;
           nodes->put(id, *info);
           return true;
         }},
        // accept new code
        {"new_code",
         [this](Store::Tx& tx, const nlohmann::json& args) {
           const auto id = args.get<CodeDigest>();
           auto code_ids = tx.get_view(this->network.code_ids);
           auto existing_code_id = code_ids->get(id);
           if (existing_code_id)
             throw std::logic_error(fmt::format(
               "Code signature already exists with digest: {:02x}",
               fmt::join(id, "")));
           code_ids->put(id, CodeStatus::ACCEPTED);
           return true;
         }},
        // initiate end of recovery
        // TODO(#important): for now, recovery assumes that no primary
        // change can happen between the time the public CFTR is established and
        // this function is called.
        {"accept_recovery",
         [this](Store::Tx& tx, const nlohmann::json& args) {
           // TODO: Check type of args here
           if (node.is_part_of_public_network())
             return node.finish_recovery(tx, args);
           else
             return false;
         }},
        {"open_network",
         [this](Store::Tx& tx, const nlohmann::json& args) {
           return node.open_network(tx);
         }},
        {"rekey_ledger",
         [this](Store::Tx& tx, const nlohmann::json& args) {
           return node.rekey_ledger(tx);
         }},
      };

    bool complete_proposal(Store::Tx& tx, const ObjectId id)
    {
      auto proposals = tx.get_view(this->network.proposals);
      auto proposal = proposals->get(id);
      if (!proposal)
        throw std::logic_error(fmt::format("No such proposal: {}", id));

      if (proposal->state != ProposalState::OPEN)
        throw std::logic_error(fmt::format(
          "Cannot complete non-open proposal - current state is {}",
          proposal->state));

      // run proposal script
      const auto proposed_calls = tsr.run<nlohmann::json>(
        tx,
        {proposal->script,
         {}, // can't write
         WlIds::MEMBER_CAN_READ,
         get_script(tx, GovScriptIds::ENV_PROPOSAL)},
        // vvv arguments to script vvv
        proposal->parameter);

      nlohmann::json votes;
      // Collect all member votes
      for (const auto& vote : proposal->votes)
      {
        // valid voter
        if (!check_member_active(tx, vote.first))
          continue;

        // does the voter agree?
        votes[std::to_string(vote.first)] = tsr.run<bool>(
          tx,
          {vote.second,
           {}, // can't write
           WlIds::MEMBER_CAN_READ,
           {}},
          proposed_calls);
      }

      const auto pass = tsr.run<bool>(
        tx,
        {get_script(tx, GovScriptIds::PASS),
         {}, // can't write
         WlIds::MEMBER_CAN_READ,
         {}},
        // vvv arguments to script vvv
        proposed_calls,
        votes);

      if (!pass)
        return false;

      // execute proposed calls
      ProposedCalls pc = proposed_calls;
      for (const auto& call : pc)
      {
        // proposing a hardcoded C++ function?
        const auto f = hardcoded_funcs.find(call.func);
        if (f != hardcoded_funcs.end())
        {
          if (!f->second(tx, call.args))
            return false;
          continue;
        }

        // proposing a script function?
        const auto s = tx.get_view(network.gov_scripts)->get(call.func);
        if (!s)
          continue;
        tsr.run<void>(
          tx,
          {*s,
           WlIds::MEMBER_CAN_PROPOSE, // can write!
           {},
           {}},
          call.args);
      }

      // if the vote was successful, update the proposal's state
      proposal->state = ProposalState::ACCEPTED;
      proposals->put(id, *proposal);

      return true;
    }

    bool check_member_active(Store::Tx& tx, MemberId id)
    {
      return check_member_status(tx, id, {MemberStatus::ACTIVE});
    }

    bool check_member_accepted(Store::Tx& tx, MemberId id)
    {
      return check_member_status(
        tx, id, {MemberStatus::ACTIVE, MemberStatus::ACCEPTED});
    }

    bool check_member_status(
      Store::Tx& tx, MemberId id, std::initializer_list<MemberStatus> allowed)
    {
      auto member = tx.get_view(this->network.members)->get(id);
      if (!member)
        return false;
      for (const auto s : allowed)
        if (member->status == s)
          return true;
      return false;
    }

    NetworkTables& network;
    AbstractNodeState& node;
    const lua::TxScriptRunner tsr;

    tls::EntropyPtr rng;
    static constexpr auto SIZE_NONCE = 16;

  public:
    MemberHandlers(NetworkTables& network, AbstractNodeState& node) :
      CommonHandlerRegistry(*network.tables, Tables::MEMBER_CERTS),
      network(network),
      node(node),
      tsr(network),
      rng(tls::create_entropy())
    {}

    void init_handlers(Store& tables_) override
    {
      CommonHandlerRegistry::init_handlers(tables_);

      auto read = [this](RequestArgs& args) {
        if (!check_member_status(
              args.tx,
              args.caller_id,
              {MemberStatus::ACTIVE, MemberStatus::ACCEPTED}))
        {
          args.rpc_ctx->set_response_error(
            jsonrpc::CCFErrorCodes::INSUFFICIENT_RIGHTS);
          return;
        }

        const auto in = args.params.get<KVRead::In>();

        const ccf::Script read_script(R"xxx(
        local tables, table_name, key = ...
        return tables[table_name]:get(key) or {}
        )xxx");

        auto value = tsr.run<nlohmann::json>(
          args.tx,
          {read_script, {}, WlIds::MEMBER_CAN_READ, {}},
          in.table,
          in.key);
        if (value.empty())
        {
          args.rpc_ctx->set_response_error(
            jsonrpc::StandardErrorCodes::INVALID_PARAMS,
            fmt::format(
              "Key {} does not exist in table {}", in.key.dump(), in.table));
          return;
        }

        args.rpc_ctx->set_response_result(std::move(value));
        return;
      };
      install_with_auto_schema<KVRead>(MemberProcs::READ, read, Read);

      auto query = [this](RequestArgs& args) {
        if (!check_member_accepted(args.tx, args.caller_id))
        {
          args.rpc_ctx->set_response_error(
            jsonrpc::CCFErrorCodes::INSUFFICIENT_RIGHTS);
          return;
        }

        const auto script = args.params.get<ccf::Script>();
        args.rpc_ctx->set_response_result(tsr.run<nlohmann::json>(
          args.tx, {script, {}, WlIds::MEMBER_CAN_READ, {}}));
        return;
      };
      install_with_auto_schema<Script, nlohmann::json>(
        MemberProcs::QUERY, query, Read);

      auto propose = [this](RequestArgs& args) {
        if (!check_member_active(args.tx, args.caller_id))
        {
          args.rpc_ctx->set_response_error(
            jsonrpc::CCFErrorCodes::INSUFFICIENT_RIGHTS);
          return;
        }

        const auto in = args.params.get<Propose::In>();
        const auto proposal_id = get_next_id(
          args.tx.get_view(this->network.values), ValueIds::NEXT_PROPOSAL_ID);
        Proposal proposal(in.script, in.parameter, args.caller_id);
        auto proposals = args.tx.get_view(this->network.proposals);
        proposal.votes[args.caller_id] = in.ballot;
        proposals->put(proposal_id, proposal);
        const bool completed = complete_proposal(args.tx, proposal_id);
        args.rpc_ctx->set_response_result(
          Propose::Out({proposal_id, completed}));
        return;
      };
      install_with_auto_schema<Propose>(MemberProcs::PROPOSE, propose, Write);

      auto withdraw = [this](RequestArgs& args) {
        if (!check_member_status(
              args.tx, args.caller_id, {MemberStatus::ACTIVE}))
        {
          args.rpc_ctx->set_response_error(
            jsonrpc::CCFErrorCodes::INSUFFICIENT_RIGHTS);
          return;
        }

        const auto proposal_action = args.params.get<ProposalAction>();
        const auto proposal_id = proposal_action.id;
        auto proposals = args.tx.get_view(this->network.proposals);
        auto proposal = proposals->get(proposal_id);

        if (!proposal)
        {
          args.rpc_ctx->set_response_error(
            jsonrpc::StandardErrorCodes::INVALID_PARAMS,
            fmt::format("Proposal {} does not exist", proposal_id));
          return;
        }

        if (proposal->proposer != args.caller_id)
        {
          args.rpc_ctx->set_response_error(
            jsonrpc::CCFErrorCodes::INVALID_CALLER_ID,
            fmt::format(
              "Proposal {} can only be withdrawn by proposer {}, not caller {}",
              proposal_id,
              proposal->proposer,
              args.caller_id));
          return;
        }

        if (proposal->state != ProposalState::OPEN)
        {
          args.rpc_ctx->set_response_error(
            jsonrpc::StandardErrorCodes::INVALID_PARAMS,
            fmt::format(
              "Proposal {} is currently in state {} - only {} proposals can be "
              "withdrawn",
              proposal_id,
              proposal->state,
              ProposalState::OPEN));
          return;
        }

        proposal->state = ProposalState::WITHDRAWN;
        proposals->put(proposal_id, *proposal);

        args.rpc_ctx->set_response_result(true);
        return;
      };
      install_with_auto_schema<ProposalAction, bool>(
        MemberProcs::WITHDRAW, withdraw, Write);

      auto vote = [this](RequestArgs& args) {
        if (!check_member_active(args.tx, args.caller_id))
        {
          args.rpc_ctx->set_response_error(
            jsonrpc::CCFErrorCodes::INSUFFICIENT_RIGHTS);
          return;
        }

        if (!args.rpc_ctx->signed_request.has_value())
        {
          args.rpc_ctx->set_response_error(
            jsonrpc::CCFErrorCodes::RPC_NOT_SIGNED, "Votes must be signed");
          return;
        }

        const auto vote = args.params.get<Vote>();
        auto proposals = args.tx.get_view(this->network.proposals);
        auto proposal = proposals->get(vote.id);
        if (!proposal)
        {
          args.rpc_ctx->set_response_error(
            jsonrpc::StandardErrorCodes::INVALID_PARAMS,
            fmt::format("Proposal {} does not exist", vote.id));
          return;
        }

        if (proposal->state != ProposalState::OPEN)
        {
          args.rpc_ctx->set_response_error(
            jsonrpc::StandardErrorCodes::INVALID_PARAMS,
            fmt::format(
              "Proposal {} is currently in state {} - only {} proposals can "
              "receive votes",
              vote.id,
              proposal->state,
              ProposalState::OPEN));
          return;
        }

        // record vote
        proposal->votes[args.caller_id] = vote.ballot;
        proposals->put(vote.id, *proposal);

        auto voting_history = args.tx.get_view(this->network.voting_history);
        voting_history->put(
          args.caller_id, {args.rpc_ctx->signed_request.value()});

        args.rpc_ctx->set_response_result(complete_proposal(args.tx, vote.id));
        return;
      };
      install_with_auto_schema<Vote, bool>(MemberProcs::VOTE, vote, Write);

      auto create = [this](RequestArgs& args) {
        const auto in = args.params.get<CreateNetworkNodeToNode::In>();

        GenesisGenerator g(this->network, args.tx);

        // This endpoint can only be called once, directly from the starting
        // node for the genesis transaction to initialise the service
        if (g.is_service_created())
        {
<<<<<<< HEAD
          LOG_INFO_FMT("Service is already created");
          return jsonrpc::error(
=======
          args.rpc_ctx->set_response_error(
>>>>>>> 0d5fd0e9
            jsonrpc::StandardErrorCodes::INTERNAL_ERROR,
            "Service is already created");
          return;
        }

        LOG_INFO_FMT("Creating service");

        g.init_values();
        for (auto& cert : in.member_cert)
        {
          g.add_member(cert);
        }

        // Generate quote over node certificate
        // TODO: https://github.com/microsoft/CCF/issues/59
        size_t self = g.add_node({in.node_info_network,
                                  in.node_cert,
                                  in.quote,
                                  in.public_encryption_key,
                                  NodeStatus::TRUSTED});

        if (self != 0)
        {
          throw std::logic_error(fmt::format("My node was set to {}", self));
        }

#ifdef GET_QUOTE
        CodeDigest node_code_id;
        std::copy_n(
          std::begin(in.code_digest),
          CODE_DIGEST_BYTES,
          std::begin(node_code_id));
        g.trust_code_id(node_code_id);
#endif

        // set access whitelists
        // TODO(#feature): this should be configurable
        for (const auto& wl : default_whitelists)
        {
          g.set_whitelist(wl.first, wl.second);
        }

        g.set_gov_scripts(
          lua::Interpreter().invoke<nlohmann::json>(in.gov_script));

        g.create_service(in.network_cert);

        args.rpc_ctx->set_response_result(true);
        return;
      };
      install(MemberProcs::CREATE, create, Write);

      auto complete = [this](RequestArgs& args) {
        if (!check_member_active(args.tx, args.caller_id))
        {
          args.rpc_ctx->set_response_error(
            jsonrpc::CCFErrorCodes::INSUFFICIENT_RIGHTS);
          return;
        }

        const auto proposal_action = args.params.get<ProposalAction>();
        const auto proposal_id = proposal_action.id;

        args.rpc_ctx->set_response_result(
          complete_proposal(args.tx, proposal_id));
        return;
      };
      install_with_auto_schema<ProposalAction, bool>(
        MemberProcs::COMPLETE, complete, Write);

      //! A member acknowledges state
      auto ack = [this](RequestArgs& args) {
        // TODO(#feature): sign and verify Merkle tree roots instead of
        // nonce as is done in the paper.
        auto mas = args.tx.get_view(this->network.member_acks);
        const auto last_ma = mas->get(args.caller_id);
        if (!last_ma)
        {
          args.rpc_ctx->set_response_error(
            jsonrpc::CCFErrorCodes::INVALID_CALLER_ID,
            fmt::format("No ACK record exists for caller {}", args.caller_id));
          return;
        }

        auto verifier = tls::make_verifier(
          std::vector<uint8_t>(args.rpc_ctx->session.caller_cert));
        const auto rs = args.params.get<RawSignature>();
        if (!verifier->verify(last_ma->next_nonce, rs.sig))
        {
          args.rpc_ctx->set_response_error(
            jsonrpc::StandardErrorCodes::INVALID_PARAMS,
            "Signature is not valid");
          return;
        }

        MemberAck next_ma{rs.sig, rng->random(SIZE_NONCE)};
        mas->put(args.caller_id, next_ma);

        // update member status to ACTIVE
        auto members = args.tx.get_view(this->network.members);
        auto member = members->get(args.caller_id);
        if (member->status == MemberStatus::ACCEPTED)
        {
          member->status = MemberStatus::ACTIVE;
        }
        members->put(args.caller_id, *member);
        args.rpc_ctx->set_response_result(true);
        return;
      };
      // ACK method cannot be forwarded and should be run on primary as it makes
      // explicit use of caller certificate
      install_with_auto_schema<RawSignature, bool>(
        MemberProcs::ACK, ack, Write, Forwardable::DoNotForward);

      //! A member asks for a fresher nonce
      auto update_ack_nonce = [this](RequestArgs& args) {
        auto mas = args.tx.get_view(this->network.member_acks);
        auto ma = mas->get(args.caller_id);
        if (!ma)
        {
          args.rpc_ctx->set_response_error(
            jsonrpc::CCFErrorCodes::INVALID_CALLER_ID,
            fmt::format("No ACK record exists for caller {}", args.caller_id));
          return;
        }
        ma->next_nonce = rng->random(SIZE_NONCE);
        mas->put(args.caller_id, *ma);
        args.rpc_ctx->set_response_result(true);
        return;
      };
      install_with_auto_schema<void, bool>(
        MemberProcs::UPDATE_ACK_NONCE, update_ack_nonce, Write);
    }
  };

  class MemberRpcFrontend : public RpcFrontend
  {
  protected:
    std::string invalid_caller_error_message() const override
    {
      return "Could not find matching member certificate";
    }

    MemberHandlers member_handlers;
    Members* members;

  public:
    MemberRpcFrontend(NetworkTables& network, AbstractNodeState& node) :
      RpcFrontend(
        *network.tables, member_handlers, &network.member_client_signatures),
      member_handlers(network, node),
      members(&network.members)
    {}

    std::vector<uint8_t> get_cert_to_forward(
      std::shared_ptr<enclave::RpcContext> ctx) override
    {
      // Caller cert can be looked up on receiver - so don't forward it
      return {};
    }

    bool lookup_forwarded_caller_cert(
      std::shared_ptr<enclave::RpcContext> ctx, Store::Tx& tx) override
    {
      // Lookup the caller member's certificate from the forwarded caller id
      auto members_view = tx.get_view(*members);
      auto caller = members_view->get(ctx->session.fwd->caller_id);
      if (!caller.has_value())
      {
        return false;
      }

      ctx->session.caller_cert = caller.value().cert;
      return true;
    }
  };
} // namespace ccf<|MERGE_RESOLUTION|>--- conflicted
+++ resolved
@@ -515,12 +515,7 @@
         // node for the genesis transaction to initialise the service
         if (g.is_service_created())
         {
-<<<<<<< HEAD
-          LOG_INFO_FMT("Service is already created");
-          return jsonrpc::error(
-=======
-          args.rpc_ctx->set_response_error(
->>>>>>> 0d5fd0e9
+          args.rpc_ctx->set_response_error(
             jsonrpc::StandardErrorCodes::INTERNAL_ERROR,
             "Service is already created");
           return;
