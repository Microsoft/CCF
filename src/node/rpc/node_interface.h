// Copyright (c) Microsoft Corporation. All rights reserved.
// Licensed under the Apache 2.0 License.
#pragma once

#include "node/entities.h"
#include "node/share_manager.h"
#include "node_call_types.h"

namespace ccf
{
  class AbstractNodeState
  {
  public:
    virtual ~AbstractNodeState() {}
    virtual bool accept_recovery(kv::Tx& tx) = 0;
    virtual bool open_network(kv::Tx& tx) = 0;
    virtual bool rekey_ledger(kv::Tx& tx) = 0;
    virtual bool is_part_of_public_network() const = 0;
    virtual bool is_primary() const = 0;
    virtual bool is_reading_public_ledger() const = 0;
    virtual bool is_reading_private_ledger() const = 0;
    virtual bool is_part_of_network() const = 0;
    virtual void node_quotes(
      kv::Tx& tx,
      GetQuotes::Out& result,
      const std::optional<std::set<NodeId>>& filter = std::nullopt) = 0;
    virtual NodeId get_node_id() const = 0;

<<<<<<< HEAD
    virtual kv::Version get_last_recovered_commit_idx() = 0;

    virtual void restore_ledger_secrets(Store::Tx& tx) = 0;
=======
    virtual bool split_ledger_secrets(kv::Tx& tx) = 0;
    virtual bool restore_ledger_secrets(
      kv::Tx& tx, const std::vector<SecretSharing::Share>& shares) = 0;
>>>>>>> e432c813
  };
}<|MERGE_RESOLUTION|>--- conflicted
+++ resolved
@@ -25,15 +25,7 @@
       GetQuotes::Out& result,
       const std::optional<std::set<NodeId>>& filter = std::nullopt) = 0;
     virtual NodeId get_node_id() const = 0;
-
-<<<<<<< HEAD
     virtual kv::Version get_last_recovered_commit_idx() = 0;
-
-    virtual void restore_ledger_secrets(Store::Tx& tx) = 0;
-=======
-    virtual bool split_ledger_secrets(kv::Tx& tx) = 0;
-    virtual bool restore_ledger_secrets(
-      kv::Tx& tx, const std::vector<SecretSharing::Share>& shares) = 0;
->>>>>>> e432c813
+    virtual void restore_ledger_secrets(kv::Tx& tx) = 0;
   };
 }