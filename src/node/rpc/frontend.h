// Copyright (c) Microsoft Corporation. All rights reserved.
// Licensed under the Apache 2.0 License.
#pragma once
#include "common_endpoint_registry.h"
#include "consensus/aft/request.h"
#include "ds/buffer.h"
#include "ds/spin_lock.h"
#include "enclave/rpc_handler.h"
#include "forwarder.h"
#include "http/http_jwt.h"
#include "node/client_signatures.h"
#include "node/jwt.h"
#include "node/nodes.h"
#include "node/service.h"
#include "rpc_exception.h"
#include "tls/verifier.h"

#define FMT_HEADER_ONLY
#include <fmt/format.h>
#include <mutex>
#include <utility>
#include <vector>

namespace ccf
{
  class RpcFrontend : public enclave::RpcHandler, public ForwardedRpcHandler
  {
  protected:
    kv::Store& tables;
    EndpointRegistry& endpoints;

    void disable_request_storing()
    {
      request_storing_disabled = true;
    }

  private:
    SpinLock verifiers_lock;
    std::map<std::vector<uint8_t>, tls::VerifierPtr> verifiers;

    SpinLock open_lock;
    bool is_open_ = false;

    kv::Consensus* consensus;
    std::shared_ptr<enclave::AbstractForwarder> cmd_forwarder;
    kv::TxHistory* history;

    size_t sig_tx_interval = 5000;
    std::atomic<size_t> tx_count = 0;
    std::chrono::milliseconds sig_ms_interval = std::chrono::milliseconds(1000);
    std::chrono::milliseconds ms_to_sig = std::chrono::milliseconds(1000);
    bool request_storing_disabled = false;
    tls::Pem* service_identity = nullptr;

    using PreExec = std::function<void(kv::Tx& tx, enclave::RpcContext& ctx)>;

    void update_consensus()
    {
      auto c = tables.get_consensus().get();

      if (consensus != c)
      {
        consensus = c;
        endpoints.set_consensus(consensus);
      }
    }

    void update_history()
    {
      history = tables.get_history().get();
      endpoints.set_history(history);
    }

    void update_metrics(
      const std::shared_ptr<enclave::RpcContext> ctx,
      EndpointRegistry::Metrics& m)
    {
      int cat = ctx->get_response_status() / 100;
      switch (cat)
      {
        case 4:
          m.errors++;
          return;
        case 5:
          m.failures++;
          return;
      }
    }

    std::optional<std::vector<uint8_t>> forward_or_redirect_json(
      std::shared_ptr<enclave::RpcContext> ctx,
      const EndpointDefinitionPtr& endpoint)
    {
      auto& metrics = endpoints.get_metrics(endpoint);

      if (cmd_forwarder && !ctx->session->is_forwarded)
      {
        if (consensus != nullptr)
        {
          auto primary_id = consensus->primary();

          if (
            primary_id != NoNode &&
            cmd_forwarder->forward_command(
              ctx,
              primary_id,
              consensus->active_nodes(),
              ctx->session->caller_cert))
          {
            // Indicate that the RPC has been forwarded to primary
            LOG_TRACE_FMT("RPC forwarded to primary {}", primary_id);
            return std::nullopt;
          }
        }
        ctx->set_error(
          HTTP_STATUS_INTERNAL_SERVER_ERROR,
          ccf::errors::InternalError,
          "RPC could not be forwarded to unknown primary.");
        update_metrics(ctx, metrics);
        return ctx->serialise_response();
      }
      else
      {
        // If this frontend is not allowed to forward or the command has already
        // been forwarded, redirect to the current primary
        ctx->set_response_status(HTTP_STATUS_TEMPORARY_REDIRECT);
        if (consensus != nullptr)
        {
          NodeId primary_id = consensus->primary();
          auto tx = tables.create_tx();
          auto nodes_view = tx.get_view<Nodes>(Tables::NODES);
          auto info = nodes_view->get(primary_id);

          if (info)
          {
            ctx->set_response_header(
              http::headers::LOCATION,
              fmt::format("{}:{}", info->pubhost, info->rpcport));
          }
        }

        update_metrics(ctx, metrics);
        return ctx->serialise_response();
      }
    }

    void set_response_unauthorized(
      std::shared_ptr<enclave::RpcContext>& ctx,
      std::string&& msg = "Failed to verify client signature.") const
    {
      ctx->set_error(
        HTTP_STATUS_UNAUTHORIZED,
        ccf::errors::InvalidAuthenticationInfo,
        std::move(msg));
      ctx->set_response_header(
        http::headers::WWW_AUTHENTICATE,
        fmt::format(
          "Signature realm=\"Signed request access\", "
          "headers=\"{}\"",
          fmt::join(http::required_signature_headers, " ")));
    }

    void set_response_unauthorized_jwt(
      std::shared_ptr<enclave::RpcContext>& ctx, std::string&& msg) const
    {
      ctx->set_error(
        HTTP_STATUS_UNAUTHORIZED,
        ccf::errors::InvalidAuthenticationInfo,
        std::move(msg));
      ctx->set_response_header(
        http::headers::WWW_AUTHENTICATE,
        "Bearer realm=\"JWT bearer token access\", error=\"invalid_token\"");
    }

    std::optional<std::vector<uint8_t>> process_command(
      std::shared_ptr<enclave::RpcContext> ctx,
      kv::Tx& tx,
      const PreExec& pre_exec = {})
    {
      const auto endpoint = endpoints.find_endpoint(tx, *ctx);
      if (endpoint == nullptr)
      {
        const auto allowed_verbs = endpoints.get_allowed_verbs(*ctx);
        if (allowed_verbs.empty())
        {
          ctx->set_error(
            HTTP_STATUS_NOT_FOUND,
            ccf::errors::ResourceNotFound,
            fmt::format("Unknown path: {}.", ctx->get_method()));
          return ctx->serialise_response();
        }
        else
        {
          std::vector<char const*> allowed_verb_strs;
          for (auto verb : allowed_verbs)
          {
            allowed_verb_strs.push_back(verb.c_str());
          }
          const std::string allow_header_value =
            fmt::format("{}", fmt::join(allowed_verb_strs, ", "));
          // List allowed methods in 2 places:
          // - ALLOW header for standards compliance + machine parsing
          // - Body for visiblity + human readability
          ctx->set_response_header(http::headers::ALLOW, allow_header_value);
          ctx->set_error(
            HTTP_STATUS_METHOD_NOT_ALLOWED,
            ccf::errors::UnsupportedHttpVerb,
            fmt::format(
              "Allowed methods for '{}' are: {}.",
              ctx->get_method(),
              allow_header_value));
          return ctx->serialise_response();
        }
      }

      // Note: calls that could not be dispatched (cases handled above)
      // are not counted against any particular endpoint.
      auto& metrics = endpoints.get_metrics(endpoint);
      metrics.calls++;

      std::unique_ptr<AuthnIdentity> identity = nullptr;

      // If any auth policy was required, check that at least one is accepted
      if (!endpoint->authn_policies.empty())
      {
        std::string auth_error_reason;
        for (const auto& policy : endpoint->authn_policies)
        {
<<<<<<< HEAD
          identity = policy->authenticate(tx, ctx, auth_error_reason);
          if (identity != nullptr)
          {
            break;
=======
          ctx->set_error(
            HTTP_STATUS_FORBIDDEN,
            ccf::errors::AuthorizationFailed,
            invalid_caller_error_message());
          update_metrics(ctx, metrics);
          return ctx->serialise_response();
        }
      }

      bool is_primary = (consensus == nullptr) || consensus->is_primary() ||
        ctx->is_create_request;

      if (
        endpoint->properties.require_client_signature &&
        !signed_request.has_value())
      {
        set_response_unauthorized(
          ctx, fmt::format("'{}' RPC must be signed", ctx->get_method()));
        update_metrics(ctx, metrics);
        return ctx->serialise_response();
      }

      bool should_record_client_signature = false;
      if (signed_request.has_value())
      {
        // For forwarded requests (raft only), skip verification as it is
        // assumed that the verification was done by the forwarder node.
        if (
          (!ctx->is_create_request &&
           (!(consensus != nullptr &&
              consensus->type() == ConsensusType::CFT) ||
            !ctx->session->original_caller.has_value())) &&
          !verify_client_signature(
            ctx->session->caller_cert, caller_id, signed_request.value()))
        {
          set_response_unauthorized(ctx);
          update_metrics(ctx, metrics);
          return ctx->serialise_response();
        }

        // By default, signed requests are verified and recorded, even on
        // endpoints that do not require client signatures
        if (is_primary)
        {
          should_record_client_signature = true;
        }
      }

      std::optional<Jwt> jwt;
      if (endpoint->properties.require_jwt_authentication)
      {
        auto headers = ctx->get_request_headers();
        std::string error_reason;
        auto token = http::JwtVerifier::extract_token(headers, error_reason);
        auto keys_view = tx.get_view<JwtPublicSigningKeys>(
          ccf::Tables::JWT_PUBLIC_SIGNING_KEYS);
        auto key_issuer_view = tx.get_view<JwtPublicSigningKeyIssuer>(
          ccf::Tables::JWT_PUBLIC_SIGNING_KEY_ISSUER);
        std::string key_issuer;
        if (token.has_value())
        {
          auto key_id = token.value().header_typed.kid;
          auto token_key = keys_view->get(key_id);
          if (!token_key.has_value())
          {
            error_reason = "JWT signing key not found.";
          }
          else if (!http::JwtVerifier::validate_token_signature(
                     token.value(), token_key.value()))
          {
            error_reason = "JWT signature is invalid.";
          }
          else
          {
            key_issuer = key_issuer_view->get(key_id).value();
>>>>>>> 70092934
          }
        }

        if (identity == nullptr)
        {
          // If none were accepted, let the first set an error
          endpoint->authn_policies[0]->set_unauthenticated_error(
            ctx, std::move(auth_error_reason));
          update_metrics(ctx, metrics);
          return ctx->serialise_response();
        }
      }

      update_history();

      const bool is_primary = (consensus == nullptr) ||
        consensus->is_primary() || ctx->is_create_request;
      const bool forwardable = (consensus != nullptr) &&
        (consensus->type() == ConsensusType::CFT ||
         (consensus->type() != ConsensusType::CFT && !ctx->execute_on_node));

      if (!is_primary && forwardable)
      {
        switch (endpoint->properties.forwarding_required)
        {
          case ForwardingRequired::Never:
          {
            break;
          }

          case ForwardingRequired::Sometimes:
          {
            if (
              (ctx->session->is_forwarding &&
               consensus->type() == ConsensusType::CFT) ||
              (consensus->type() != ConsensusType::CFT &&
               !ctx->execute_on_node &&
               (endpoint == nullptr ||
                (endpoint != nullptr &&
                 !endpoint->properties.execute_locally))))
            {
              ctx->session->is_forwarding = true;
              return forward_or_redirect_json(ctx, endpoint);
            }
            break;
          }

          case ForwardingRequired::Always:
          {
            ctx->session->is_forwarding = true;
            return forward_or_redirect_json(ctx, endpoint);
          }
        }
      }

      auto args = EndpointContext(ctx, std::move(identity), tx);

      tx_count++;

      size_t attempts = 0;
      constexpr auto max_attempts = 30;

      while (attempts < max_attempts)
      {
        ++attempts;

        try
        {
          if (pre_exec)
          {
            pre_exec(tx, *ctx.get());
          }

          endpoints.execute_endpoint(endpoint, args);

          if (!ctx->should_apply_writes())
          {
            update_metrics(ctx, metrics);
            return ctx->serialise_response();
          }

          switch (tx.commit())
          {
            case kv::CommitSuccess::OK:
            {
              auto cv = tx.commit_version();
              if (cv == 0)
                cv = tx.get_read_version();
              if (consensus != nullptr)
              {
                if (cv != kv::NoVersion)
                {
                  ctx->set_seqno(cv);
                  ctx->set_view(tx.commit_term());
                }
                // Deprecated, this will be removed in future releases
                ctx->set_global_commit(consensus->get_committed_seqno());

                if (history != nullptr && consensus->is_primary())
                {
                  history->try_emit_signature();
                }
              }

              update_metrics(ctx, metrics);
              return ctx->serialise_response();
            }

            case kv::CommitSuccess::CONFLICT:
            {
              break;
            }

            case kv::CommitSuccess::NO_REPLICATE:
            {
              ctx->set_error(
                HTTP_STATUS_SERVICE_UNAVAILABLE,
                ccf::errors::TransactionReplicationFailed,
                "Transaction failed to replicate.");
              update_metrics(ctx, metrics);
              return ctx->serialise_response();
            }
          }
        }
        catch (const kv::CompactedVersionConflict& e)
        {
          // The executing transaction failed because of a conflicting
          // compaction. Reset and retry
          LOG_DEBUG_FMT(
            "Transaction execution conflicted with compaction: {}", e.what());
          tx.reset();
          continue;
        }
        catch (const RpcException& e)
        {
          ctx->set_response_status(e.status);
          ctx->set_response_body(e.what());
          update_metrics(ctx, metrics);
          return ctx->serialise_response();
        }
        catch (JsonParseError& e)
        {
          ctx->set_error(
            HTTP_STATUS_BAD_REQUEST,
            ccf::errors::InvalidInput,
            fmt::format("At {}: {}", e.pointer(), e.what()));
          update_metrics(ctx, metrics);
          return ctx->serialise_response();
        }
        catch (const kv::KvSerialiserException& e)
        {
          // If serialising the committed transaction fails, there is no way
          // to recover safely (https://github.com/microsoft/CCF/issues/338).
          // Better to abort.
          LOG_DEBUG_FMT("Failed to serialise: {}", e.what());
          LOG_FATAL_FMT("Failed to serialise");
          abort();
        }
        catch (const std::exception& e)
        {
          ctx->set_error(
            HTTP_STATUS_INTERNAL_SERVER_ERROR,
            ccf::errors::InternalError,
            e.what());
          update_metrics(ctx, metrics);
          return ctx->serialise_response();
        }
      }

      ctx->set_error(
        HTTP_STATUS_SERVICE_UNAVAILABLE,
        ccf::errors::TransactionCommitAttemptsExceedLimit,
        fmt::format(
          "Transaction continued to conflict after {} attempts. Retry later.",
          max_attempts));
      static constexpr size_t retry_after_seconds = 3;
      ctx->set_response_header(http::headers::RETRY_AFTER, retry_after_seconds);
      return ctx->serialise_response();
    }

  public:
    RpcFrontend(kv::Store& tables_, EndpointRegistry& handlers_) :
      tables(tables_),
      endpoints(handlers_),
      consensus(nullptr),
      history(nullptr)
    {}

    void set_sig_intervals(
      size_t sig_tx_interval_, size_t sig_ms_interval_) override
    {
      sig_tx_interval = sig_tx_interval_;
      sig_ms_interval = std::chrono::milliseconds(sig_ms_interval_);
      ms_to_sig = sig_ms_interval;
    }

    void set_cmd_forwarder(
      std::shared_ptr<enclave::AbstractForwarder> cmd_forwarder_) override
    {
      cmd_forwarder = cmd_forwarder_;
    }

    void open(std::optional<tls::Pem*> identity = std::nullopt) override
    {
      std::lock_guard<SpinLock> mguard(open_lock);
      // open() without an identity unconditionally opens the frontend.
      // If an identity is passed, the frontend must instead wait for
      // the KV to read that this is identity is present and open,
      // see is_open()
      if (identity.has_value())
      {
        service_identity = identity.value();
      }
      else
      {
        if (!is_open_)
        {
          is_open_ = true;
          endpoints.init_handlers(tables);
        }
      }
    }

    bool is_open(kv::Tx& tx) override
    {
      std::lock_guard<SpinLock> mguard(open_lock);
      if (!is_open_)
      {
        auto sv = tx.get_view<Service>(Tables::SERVICE);
        auto s = sv->get_globally_committed(0);
        if (
          s.has_value() && s.value().status == ServiceStatus::OPEN &&
          service_identity != nullptr && s.value().cert == *service_identity)
        {
          LOG_INFO_FMT(
            "Service state is OPEN, now accepting user transactions");
          is_open_ = true;
          endpoints.init_handlers(tables);
        }
      }
      return is_open_;
    }

    /** Process a serialised command with the associated RPC context
     *
     * If an RPC that requires writing to the kv store is processed on a
     * backup, the serialised RPC is forwarded to the current network primary.
     *
     * @param ctx Context for this RPC
     * @returns nullopt if the result is pending (to be forwarded, or still
     * to-be-executed by consensus), else the response (may contain error)
     */
    std::optional<std::vector<uint8_t>> process(
      std::shared_ptr<enclave::RpcContext> ctx) override
    {
      update_consensus();

      auto tx = tables.create_tx();
      if (!is_open(tx))
      {
        ctx->set_error(
          HTTP_STATUS_NOT_FOUND,
          ccf::errors::FrontendNotOpen,
          "Frontend is not open.");
        return ctx->serialise_response();
      }

      auto endpoint = endpoints.find_endpoint(tx, *ctx);

      const bool is_bft =
        consensus != nullptr && consensus->type() == ConsensusType::BFT;
      const bool is_local =
        endpoint != nullptr && endpoint->properties.execute_locally;
      const bool should_bft_distribute = is_bft && !is_local &&
        (ctx->execute_on_node || consensus->is_primary());

      // This decision is based on several things read from the KV
      // (request->is_local) which are true _now_ but may not
      // be true when this is actually received/executed. We should revisit this
      // once we have general KV-defined dispatch, to ensure this is safe. For
      // forwarding we will need to pass a digest of the endpoint definition,
      // and that should also work here
      if (should_bft_distribute)
      {
        update_history();
        if (history)
        {
          const kv::TxHistory::RequestID reqid = {
            ctx->session->client_session_id, ctx->get_request_index()};
          if (!history->add_request(
                reqid,
                ctx->session->caller_cert,
                ctx->get_serialised_request(),
                ctx->frame_format()))
          {
            LOG_FAIL_FMT("Adding request failed");
            LOG_DEBUG_FMT(
              "Adding request failed: {}, {}",
              std::get<0>(reqid),
<<<<<<< HEAD
              std::get<1>(reqid));
            ctx->set_response_status(HTTP_STATUS_INTERNAL_SERVER_ERROR);
            ctx->set_response_body("Could not process request.");
=======
              std::get<1>(reqid),
              std::get<2>(reqid));
            ctx->set_error(
              HTTP_STATUS_INTERNAL_SERVER_ERROR,
              ccf::errors::InternalError,
              "Could not process request.");
>>>>>>> 70092934
            return ctx->serialise_response();
          }
          tx.set_req_id(reqid);
          return std::nullopt;
        }
        else
        {
          ctx->set_error(
            HTTP_STATUS_INTERNAL_SERVER_ERROR,
            ccf::errors::InternalError,
            "Consensus is not yet ready.");
          return ctx->serialise_response();
        }
      }

      return process_command(ctx, tx);
    }

    /** Process a serialised command with the associated RPC context via BFT
     *
     * @param ctx Context for this RPC
     */
    ProcessBftResp process_bft(
      std::shared_ptr<enclave::RpcContext> ctx) override
    {
      auto tx = tables.create_tx();
      // Note: this can only happen if the primary is malicious,
      // and has executed a user transaction when the service wasn't
      // open. The backup should ideally trigger a view change here.
      if (!is_open(tx))
      {
        throw std::logic_error("Transaction failed");
      }

      kv::Version version = kv::NoVersion;

      update_consensus();

      PreExec fn = [](kv::Tx& tx, enclave::RpcContext& ctx) {
        auto req_view =
          tx.get_view<aft::RequestsMap>(ccf::Tables::AFT_REQUESTS);
        req_view->put(
          0,
          {tx.get_req_id(),
           ctx.session->caller_cert,
           ctx.get_serialised_request(),
           ctx.frame_format()});
      };

      auto rep = process_command(ctx, tx, fn);

      version = tx.get_version();
      return {std::move(rep.value()), version};
    }

    void update_merkle_tree() override
    {
      if (history != nullptr)
      {
        history->flush_pending();
      }
    }

    /** Process a serialised input forwarded from another node
     *
     * @param ctx Context for this forwarded RPC
     *
     * @return Serialised reply to send back to forwarder node
     */
    std::vector<uint8_t> process_forwarded(
      std::shared_ptr<enclave::RpcContext> ctx) override
    {
      if (!ctx->session->is_forwarded)
      {
        throw std::logic_error(
          "Processing forwarded command with unitialised forwarded context");
      }

      update_consensus();

      if (consensus->type() == ConsensusType::CFT)
      {
        auto tx = tables.create_tx();
        auto rep = process_command(ctx, tx);
        if (!rep.has_value())
        {
          // This should never be called when process_command is called with a
          // forwarded RPC context
          throw std::logic_error("Forwarded RPC cannot be forwarded");
        }

        return rep.value();
      }
      else
      {
        auto rep = process_bft(ctx);
        return rep.result;
      }
    }

    void tick(std::chrono::milliseconds elapsed) override
    {
      update_consensus();

      kv::Consensus::Statistics stats;

      if (consensus != nullptr)
      {
        stats = consensus->get_statistics();
      }
      stats.tx_count = tx_count;

      endpoints.tick(elapsed, stats);

      // reset tx_counter for next tick interval
      tx_count = 0;
    }
  };
}<|MERGE_RESOLUTION|>--- conflicted
+++ resolved
@@ -226,88 +226,10 @@
         std::string auth_error_reason;
         for (const auto& policy : endpoint->authn_policies)
         {
-<<<<<<< HEAD
           identity = policy->authenticate(tx, ctx, auth_error_reason);
           if (identity != nullptr)
           {
             break;
-=======
-          ctx->set_error(
-            HTTP_STATUS_FORBIDDEN,
-            ccf::errors::AuthorizationFailed,
-            invalid_caller_error_message());
-          update_metrics(ctx, metrics);
-          return ctx->serialise_response();
-        }
-      }
-
-      bool is_primary = (consensus == nullptr) || consensus->is_primary() ||
-        ctx->is_create_request;
-
-      if (
-        endpoint->properties.require_client_signature &&
-        !signed_request.has_value())
-      {
-        set_response_unauthorized(
-          ctx, fmt::format("'{}' RPC must be signed", ctx->get_method()));
-        update_metrics(ctx, metrics);
-        return ctx->serialise_response();
-      }
-
-      bool should_record_client_signature = false;
-      if (signed_request.has_value())
-      {
-        // For forwarded requests (raft only), skip verification as it is
-        // assumed that the verification was done by the forwarder node.
-        if (
-          (!ctx->is_create_request &&
-           (!(consensus != nullptr &&
-              consensus->type() == ConsensusType::CFT) ||
-            !ctx->session->original_caller.has_value())) &&
-          !verify_client_signature(
-            ctx->session->caller_cert, caller_id, signed_request.value()))
-        {
-          set_response_unauthorized(ctx);
-          update_metrics(ctx, metrics);
-          return ctx->serialise_response();
-        }
-
-        // By default, signed requests are verified and recorded, even on
-        // endpoints that do not require client signatures
-        if (is_primary)
-        {
-          should_record_client_signature = true;
-        }
-      }
-
-      std::optional<Jwt> jwt;
-      if (endpoint->properties.require_jwt_authentication)
-      {
-        auto headers = ctx->get_request_headers();
-        std::string error_reason;
-        auto token = http::JwtVerifier::extract_token(headers, error_reason);
-        auto keys_view = tx.get_view<JwtPublicSigningKeys>(
-          ccf::Tables::JWT_PUBLIC_SIGNING_KEYS);
-        auto key_issuer_view = tx.get_view<JwtPublicSigningKeyIssuer>(
-          ccf::Tables::JWT_PUBLIC_SIGNING_KEY_ISSUER);
-        std::string key_issuer;
-        if (token.has_value())
-        {
-          auto key_id = token.value().header_typed.kid;
-          auto token_key = keys_view->get(key_id);
-          if (!token_key.has_value())
-          {
-            error_reason = "JWT signing key not found.";
-          }
-          else if (!http::JwtVerifier::validate_token_signature(
-                     token.value(), token_key.value()))
-          {
-            error_reason = "JWT signature is invalid.";
-          }
-          else
-          {
-            key_issuer = key_issuer_view->get(key_id).value();
->>>>>>> 70092934
           }
         }
 
@@ -607,18 +529,11 @@
             LOG_DEBUG_FMT(
               "Adding request failed: {}, {}",
               std::get<0>(reqid),
-<<<<<<< HEAD
               std::get<1>(reqid));
-            ctx->set_response_status(HTTP_STATUS_INTERNAL_SERVER_ERROR);
-            ctx->set_response_body("Could not process request.");
-=======
-              std::get<1>(reqid),
-              std::get<2>(reqid));
             ctx->set_error(
               HTTP_STATUS_INTERNAL_SERVER_ERROR,
               ccf::errors::InternalError,
               "Could not process request.");
->>>>>>> 70092934
             return ctx->serialise_response();
           }
           tx.set_req_id(reqid);
