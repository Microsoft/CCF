// Copyright (c) Microsoft Corporation. All rights reserved.
// Licensed under the Apache 2.0 License.
#pragma once
#include "consts.h"
#include "ds/buffer.h"
<<<<<<< HEAD
#include "ds/histogram.h"
#include "ds/json_schema.h"
=======
>>>>>>> 75ecdf1b
#include "enclave/rpchandler.h"
#include "forwarder.h"
#include "jsonrpc.h"
#include "metrics.h"
#include "node/certs.h"
#include "node/clientsignatures.h"
#include "node/consensus.h"
#include "node/nodes.h"
#include "nodeinterface.h"
#include "rpcexception.h"
#include "serialization.h"

#include <utility>
#include <vector>

namespace ccf
{
  class RpcFrontend : public enclave::RpcHandler, public ForwardedRpcHandler
  {
  public:
    enum ReadWrite
    {
      Read,
      Write,
      MayWrite
    };

  protected:
    Store& tables;

    struct RequestArgs
    {
      Store::Tx& tx;
      CBuffer caller;
      CallerId caller_id;
      const std::string& method;
      const nlohmann::json& params;
    };

  private:
    using HandleFunction =
      std::function<std::pair<bool, nlohmann::json>(RequestArgs& args)>;

    using MinimalHandleFunction = std::function<std::pair<bool, nlohmann::json>(
      Store::Tx& tx, const nlohmann::json& params)>;

    using CallerKey = std::vector<uint8_t>;

    // TODO: replace with an lru map
    std::map<CallerId, std::shared_ptr<tls::Verifier>> verifiers;

    struct Handler
    {
      HandleFunction func;
      ReadWrite rw;
    };

    Nodes* nodes;
    ClientSignatures* client_signatures;
    Certs* certs;
    std::optional<Handler> default_handler;
    std::unordered_map<std::string, Handler> handlers;
<<<<<<< HEAD
    std::unordered_map<std::string, std::pair<nlohmann::json, nlohmann::json>>
      schemas;
    Consensus* raft;
    std::shared_ptr<NodeToNode> n2n_channels;
=======
    kv::Replicator* raft;
    std::shared_ptr<AbstractForwarder> cmd_forwarder;
>>>>>>> 75ecdf1b
    kv::TxHistory* history;
    size_t sig_max_tx = 1000;
    size_t tx_count = 0;
    std::chrono::milliseconds sig_max_ms = std::chrono::milliseconds(1000);
    std::chrono::milliseconds ms_to_sig = std::chrono::milliseconds(1000);
    bool request_storing_disabled = false;
    metrics::Metrics metrics;

    void update_raft()
    {
      if (raft != tables.get_replicator().get())
      {
        raft = tables.get_replicator().get();
      }
    }

    void update_history()
    {
      if (history == nullptr)
        history = tables.get_history().get();
    }

    std::pair<bool, nlohmann::json> unpack_json(
      const std::vector<uint8_t>& input, jsonrpc::Pack pack)
    {
      nlohmann::json rpc;
      try
      {
        rpc = jsonrpc::unpack(input, pack);
        if (!rpc.is_object())
          return {false,
                  jsonrpc::error_response(
                    jsonrpc::ErrorCodes::INVALID_REQUEST, "Non-object.")};
      }
      catch (const std::exception& e)
      {
        return {
          false,
          jsonrpc::error_response(
            jsonrpc::ErrorCodes::INVALID_REQUEST, "Exception during unpack.")};
      }

      return {true, rpc};
    }

    std::optional<CallerId> valid_caller(Store::Tx& tx, const CBuffer& caller)
    {
      if (certs == nullptr)
        return INVALID_ID;

      if (!caller.p)
        return {};

      auto certs_view = tx.get_view(*certs);
      auto caller_id = certs_view->get(std::vector<uint8_t>(caller));

      return caller_id;
    }

    std::optional<nlohmann::json> forward_or_redirect_json(
      jsonrpc::SeqNo id, bool is_forwarded = false)
    {
      if (cmd_forwarder && !is_forwarded)
      {
        return {};
      }
      else
      {
        // If this frontend is not allowed to forward or the command has already
        // been forwarded, redirect to the current leader
        if ((nodes != nullptr) && (raft != nullptr))
        {
          NodeId leader_id = raft->leader();
          Store::Tx tx;
          auto nodes_view = tx.get_view(*nodes);
          auto info = nodes_view->get(leader_id);

          if (info)
          {
            return jsonrpc::error_response(
              id,
              jsonrpc::ErrorCodes::TX_NOT_LEADER,
              info->pubhost + ":" + info->tlsport);
          }
        }
        return jsonrpc::error_response(
          id,
          jsonrpc::ErrorCodes::TX_NOT_LEADER,
          "Not leader, leader unknown.");
      }
    }

  protected:
    template <typename In, typename Out>
    void register_schema(const std::string& name)
    {
      if (schemas.find(name) != schemas.end())
      {
        throw std::logic_error("Already registered schema for " + name);
      }

      auto params_schema = nlohmann::json::object();
      if constexpr (!std::is_same_v<In, void>)
      {
        params_schema = build_schema<In>(name + "/params");
      }

      auto result_schema = nlohmann::json::object();
      if constexpr (!std::is_same_v<Out, void>)
      {
        result_schema = build_schema<Out>(name + "/result");
      }

      schemas[name] = std::make_pair(params_schema, result_schema);
    }

    template <typename T>
    void register_schema(const std::string& name)
    {
      register_schema<typename T::In, typename T::Out>(name);
    }

  public:
    RpcFrontend(Store& tables_) : RpcFrontend(tables_, nullptr, nullptr) {}

    RpcFrontend(Store& tables_, ClientSignatures* client_sigs_, Certs* certs_) :
      tables(tables_),
      nodes(tables.get<Nodes>(Tables::NODES)),
      client_signatures(client_sigs_),
      certs(certs_),
      raft(nullptr),
      history(nullptr)
    {
      register_schema<GetCommit>(GeneralProcs::GET_COMMIT);
      auto get_commit = [this](Store::Tx& tx, const nlohmann::json& params) {
        const auto in = params.get<GetCommit::In>();

        kv::Version commit = in.commit.value_or(tables.commit_version());

        update_raft();

        if (raft != nullptr)
        {
          auto term = raft->get_term(commit);
          return jsonrpc::success(GetCommit::Out{term, commit});
        }

        return jsonrpc::error(
          jsonrpc::ErrorCodes::INTERNAL_ERROR,
          "Failed to get commit info from Raft");
      };

<<<<<<< HEAD
      register_schema<void, GetTxHist::Out>(GeneralProcs::GET_TX_HIST);
      auto get_tx_hist = [this](Store::Tx& tx, const nlohmann::json& params) {
        GetTxHist::Out result;
        nlohmann::json hist;
        result.low = histogram.get_low();
        result.high = histogram.get_high();
        result.overflow = histogram.get_overflow();
        result.underflow = histogram.get_underflow();
        auto range_counts = histogram.get_range_count();
        for (auto const& [range, count] : range_counts)
        {
          hist[range] = count;
        }
        result.histogram = hist;
        return jsonrpc::success(result);
=======
      auto get_metrics = [this](Store::Tx& tx, const nlohmann::json& params) {
        auto result = metrics.get_metrics();
        return jsonrpc::success(GetMetrics::Out{result});
>>>>>>> 75ecdf1b
      };

      register_schema<void, void>(GeneralProcs::MK_SIGN);
      auto make_signature =
        [this](Store::Tx& tx, const nlohmann::json& params) {
          update_history();

          if (history != nullptr)
          {
            history->emit_signature();
            return jsonrpc::success();
          }

          return jsonrpc::error(
            jsonrpc::ErrorCodes::INTERNAL_ERROR, "Failed to trigger signature");
        };

      register_schema<void, GetLeaderInfo::Out>(GeneralProcs::GET_LEADER_INFO);
      auto get_leader_info =
        [this](Store::Tx& tx, const nlohmann::json& params) {
          if ((nodes != nullptr) && (raft != nullptr))
          {
            NodeId leader_id = raft->leader();

            auto nodes_view = tx.get_view(*nodes);
            auto info = nodes_view->get(leader_id);

            if (info)
            {
              GetLeaderInfo::Out out;
              out.leader_id = leader_id;
              out.leader_host = info->pubhost;
              out.leader_port = info->tlsport;
              return jsonrpc::success(out);
            }
          }

          return jsonrpc::error(
            jsonrpc::ErrorCodes::TX_LEADER_UNKNOWN, "Leader unknown.");
        };

      register_schema<void, ListMethods::Out>(GeneralProcs::LIST_METHODS);
      auto list_methods = [this](Store::Tx& tx, const nlohmann::json& params) {
        ListMethods::Out out;

        for (const auto& handler : handlers)
        {
          out.methods.push_back(handler.first);
        }

        std::sort(out.methods.begin(), out.methods.end());

        return jsonrpc::success(out);
      };

      register_schema<GetSchema>(GeneralProcs::GET_SCHEMA);
      auto get_schema = [this](Store::Tx& tx, const nlohmann::json& params) {
        const auto in = params.get<GetSchema::In>();

        if (handlers.find(in.method) == handlers.end())
        {
          return jsonrpc::error(
            jsonrpc::ErrorCodes::INVALID_PARAMS,
            "No method named " + in.method);
        }

        const auto it = schemas.find(in.method);
        if (it == schemas.end())
        {
          return jsonrpc::error(
            jsonrpc::ErrorCodes::INVALID_PARAMS,
            "No schema available for " + in.method);
        }

        const GetSchema::Out out{it->second.first, it->second.second};

        return jsonrpc::success(out);
      };

      install(GeneralProcs::GET_COMMIT, get_commit, Read);
      install(GeneralProcs::GET_METRICS, get_metrics, Read);
      install(GeneralProcs::MK_SIGN, make_signature, Write);
      install(GeneralProcs::GET_LEADER_INFO, get_leader_info, Read);
      install(GeneralProcs::LIST_METHODS, list_methods, Read);
      install(GeneralProcs::GET_SCHEMA, get_schema, Read);
    }

    void disable_request_storing()
    {
      request_storing_disabled = true;
    }

    void set_sig_intervals(size_t sig_max_tx_, size_t sig_max_ms_)
    {
      sig_max_tx = sig_max_tx_;
      sig_max_ms = std::chrono::milliseconds(sig_max_ms_);
      ms_to_sig = sig_max_ms;
    }

    void set_cmd_forwarder(std::shared_ptr<AbstractForwarder> cmd_forwarder_)
    {
      cmd_forwarder = cmd_forwarder_;
    }

    /** Install HandleFunction for method name
     *
     * If an implementation is already installed for that method, it will be
     * replaced.
     *
     * @param method Method name
     * @param f Method implementation
     * @param rw Flag if method will Read, Write, MayWrite
     */
    void install(const std::string& method, HandleFunction f, ReadWrite rw)
    {
      handlers[method] = {f, rw};
    }

    /** Install MinimalHandleFunction for method name
     *
     * For simple app methods which require minimal arguments, this creates a
     * wrapper to reduce handler complexity and repetition.
     *
     * @param method Method name
     * @param f Method implementation
     * @param rw Flag if method will Read, Write, MayWrite
     */
    void install(
      const std::string& method, MinimalHandleFunction f, ReadWrite rw)
    {
      handlers[method] = {
        [f](RequestArgs& args) { return f(args.tx, args.params); }, rw};
    }

    /** Set a default HandleFunction
     *
     * The default HandleFunction is only invoked if no specific HandleFunction
     * was found.
     *
     * @param f Method implementation
     * @param rw Flag if method will Read, Write, MayWrite
     */
    void set_default(HandleFunction f, ReadWrite rw)
    {
      default_handler = {f, rw};
    }

    std::optional<jsonrpc::Pack> detect_pack(const std::vector<uint8_t>& input)
    {
      if (input.size() == 0)
        return {};

      if (input[0] == '{')
        return jsonrpc::Pack::Text;
      else
        return jsonrpc::Pack::MsgPack;
    }

    /** Process a serialised command with the associated caller certificate
     *
     * If a RPC that requires writing to the kv store is processed on a
     * follower, the serialised RPC is forwarded to the current network leader.
     *
     * @param rpc_ctx Context for this RPC
     * @param input Serialised JSON RPC
     */
    std::vector<uint8_t> process(
      enclave::RpcContext& rpc_ctx, const std::vector<uint8_t>& input) override
    {
      Store::Tx tx;

      auto pack = detect_pack(input);
      if (!pack.has_value())
        return jsonrpc::pack(
          jsonrpc::error_response(
            0, jsonrpc::ErrorCodes::INVALID_REQUEST, "Empty request."),
          jsonrpc::Pack::Text);

      // Retrieve id of caller
      auto caller_id = valid_caller(tx, rpc_ctx.caller);
      if (!caller_id.has_value())
      {
        return jsonrpc::pack(
          jsonrpc::error_response(
            0,
            jsonrpc::ErrorCodes::INVALID_CALLER_ID,
            "No corresponding caller entry exists."),
          pack.value());
      }

      auto rpc = unpack_json(input, pack.value());
      if (!rpc.first)
        return jsonrpc::pack(rpc.second, pack.value());

      auto rep =
        process_json(tx, rpc_ctx.caller, caller_id.value(), rpc.second, false);

      // If necessary, forward the RPC to the current leader
      if (!rep.has_value())
      {
        if (raft != nullptr)
        {
          auto leader_id = raft->leader();
          auto local_id = raft->id();

          if (
            leader_id != NoNode &&
            cmd_forwarder->forward_command(
              rpc_ctx, local_id, leader_id, caller_id.value(), input))
          {
            // Indicate that the RPC has been forwarded to leader
            LOG_DEBUG << "RPC forwarded to leader " << leader_id << std::endl;
            rpc_ctx.is_forwarded = true;
            return {};
          }
        }
        return jsonrpc::pack(
          jsonrpc::error_response(
            0,
            jsonrpc::ErrorCodes::RPC_NOT_FORWARDED,
            "RPC could not be forwarded to leader."),
          pack.value());
      }

      return jsonrpc::pack(rep.value(), pack.value());
    }

    /** Process a serialised input that has been forwarded from another node
     *
     * This function assumes that fwd_ctx contains the caller_id as read by the
     * forwarding follower.
     *
     * @param fwd_ctx Context for this forwarded RPC
     * @param input Serialised JSON RPC
     *
     * @return Serialised reply to send back to forwarder node
     */
    std::vector<uint8_t> process_forwarded(
      FwdContext& fwd_ctx, const std::vector<uint8_t>& input) override
    {
      Store::Tx tx;

      // For forwarded command, caller is empty and caller_id should be used
      // instead.
      CBuffer caller;

      update_raft();
      fwd_ctx.leader_id = raft->id();

      auto pack = detect_pack(input);
      if (!pack.has_value())
        return jsonrpc::pack(
          jsonrpc::error_response(
            0,
            jsonrpc::ErrorCodes::INVALID_REQUEST,
            "Empty forwarded request."),
          jsonrpc::Pack::Text);

      // If the RPC was forwarded, assume that the caller has already been
      // verified
      if (certs && fwd_ctx.caller_id == INVALID_ID)
      {
        return jsonrpc::pack(
          jsonrpc::error_response(
            0,
            jsonrpc::ErrorCodes::INVALID_CALLER_ID,
            "No corresponding caller entry exists (forwarded)."),
          pack.value());
      }

      auto rpc = unpack_json(input, pack.value());
      if (!rpc.first)
        return jsonrpc::pack(rpc.second, pack.value());

      auto rep = process_json(tx, caller, fwd_ctx.caller_id, rpc.second, true);
      if (!rep.has_value())
      {
        // This should never be called when process_json is called with
        // is_forwarded = True
        throw std::logic_error("Forwarded RPC cannot be forwarded");
      }

      return jsonrpc::pack(rep.value(), pack.value());
    }

    std::optional<nlohmann::json> process_json(
      Store::Tx& tx,
      const CBuffer& caller,
      CallerId caller_id,
      const nlohmann::json& full_rpc,
      bool is_forwarded = false)
    {
      auto rpc_ = &full_rpc;
      if (full_rpc.find(jsonrpc::SIG) != full_rpc.end())
      {
        // TODO(#important): Signature should only be verified for a Write
        // RPC
        if (!verify_client_signature(
              tx, caller, caller_id, full_rpc, is_forwarded))
        {
          return jsonrpc::error_response(
            full_rpc[jsonrpc::REQ][jsonrpc::ID],
            jsonrpc::ErrorCodes::INVALID_CLIENT_SIGNATURE,
            "Failed to verify client signature.");
        }
        rpc_ = &full_rpc[jsonrpc::REQ];
      }
      auto& rpc = *rpc_;

      if (rpc[jsonrpc::JSON_RPC] != jsonrpc::RPC_VERSION)
        return jsonrpc::error_response(
          rpc[jsonrpc::ID],
          jsonrpc::ErrorCodes::INVALID_REQUEST,
          "Wrong JSON-RPC version.");

      std::string method = rpc[jsonrpc::METHOD];
      jsonrpc::SeqNo id = rpc[jsonrpc::ID];

      const nlohmann::json params = rpc[jsonrpc::PARAMS];
      if (!params.is_array() && !params.is_object() && !params.is_null())
        return jsonrpc::error_response(
          id, jsonrpc::ErrorCodes::INVALID_REQUEST, "Invalid params.");

      Handler* handler = nullptr;
      auto search = handlers.find(method);
      if (search != handlers.end())
        handler = &search->second;
      else if (default_handler)
        handler = &*default_handler;
      else
        return jsonrpc::error_response(
          id, jsonrpc::ErrorCodes::METHOD_NOT_FOUND, method);

      update_raft();
      update_history();

      bool is_leader = (raft == nullptr) || raft->is_leader();

      if (!is_leader)
      {
        switch (handler->rw)
        {
          case Read:
            break;

          case Write:
            return forward_or_redirect_json(id, is_forwarded);
            break;

          case MayWrite:
            bool readonly = rpc.value(jsonrpc::READONLY, true);
            if (!readonly)
              return forward_or_redirect_json(id, is_forwarded);
            break;
        }
      }

      auto func = handler->func;
      auto args = RequestArgs{tx, caller, caller_id, method, params};

      tx_count++;

      while (true)
      {
        try
        {
          auto tx_result = func(args);

          if (!tx_result.first)
            return jsonrpc::error_response(id, tx_result.second);

          switch (tx.commit())
          {
            case kv::CommitSuccess::OK:
            {
              nlohmann::json result =
                jsonrpc::result_response(id, tx_result.second);

              auto cv = tx.commit_version();
              if (cv == 0)
                cv = tx.get_read_version();
              if (cv == kv::NoVersion)
                cv = tables.current_version();
              result[COMMIT] = cv;
              if (raft != nullptr)
              {
                result[TERM] = raft->get_term();
                result[GLOBAL_COMMIT] = raft->get_commit_idx();

                if (
                  history && raft->is_leader() &&
                  (cv % sig_max_tx == sig_max_tx / 2))
                  history->emit_signature();
              }

              return result;
            }

            case kv::CommitSuccess::CONFLICT:
              break;

            case kv::CommitSuccess::NO_REPLICATE:
              return jsonrpc::error_response(
                id,
                jsonrpc::ErrorCodes::TX_FAILED_TO_REPLICATE,
                "Transaction failed to replicate.");
              break;
          }
        }
        catch (const RpcException& e)
        {
          return jsonrpc::error_response(id, e.error_id, e.msg);
        }
        catch (const std::exception& e)
        {
          return jsonrpc::error_response(
            id, jsonrpc::ErrorCodes::INTERNAL_ERROR, e.what());
        }
      }
    }

    bool verify_client_signature(
      Store::Tx& tx,
      const CBuffer& caller,
      const CallerId& caller_id,
      const nlohmann::json& full_rpc,
      bool is_forwarded)
    {
      if (!client_signatures)
        return false;

      SignedReq signed_request(full_rpc);

#ifndef DISABLE_CLIENT_SIGNATURE_VERIFICATION
      // If the RPC is forwarded, assume that the signature has already been
      // verified by the follower
      if (!is_forwarded)
      {
        auto v = verifiers.find(caller_id);
        if (v == verifiers.end())
        {
          CallerKey key(caller);
          verifiers.emplace(
            std::make_pair(caller_id, std::make_shared<tls::Verifier>(key)));
        }
        if (!verifiers[caller_id]->verify(
              signed_request.req, signed_request.sig))
          return false;
      }
#endif

      // TODO(#important): Request should only be stored on the leader
      if (request_storing_disabled)
      {
        signed_request.req.clear();
      }
      auto client_sig_view = tx.get_view(*client_signatures);
      client_sig_view->put(caller_id, signed_request);
      return true;
    }

    std::optional<SignedReq> get_signed_req(const CallerId& caller_id)
    {
      Store::Tx tx;
      auto client_sig_view = tx.get_view(*client_signatures);
      return client_sig_view->get(caller_id);
    }

    void tick(std::chrono::milliseconds elapsed) override
    {
      metrics.track_tx_rates(elapsed, tx_count);
      // reset tx_counter for next tick interval
      tx_count = 0;
      // TODO(#refactoring): move this to NodeState::tick
      update_raft();
      if ((raft != nullptr) && raft->is_leader())
      {
        if (elapsed < ms_to_sig)
        {
          ms_to_sig -= elapsed;
          return;
        }

        ms_to_sig = sig_max_ms;
        if (history && tables.commit_gap() > 0)
          history->emit_signature();
      }
    }
  };
}<|MERGE_RESOLUTION|>--- conflicted
+++ resolved
@@ -3,11 +3,8 @@
 #pragma once
 #include "consts.h"
 #include "ds/buffer.h"
-<<<<<<< HEAD
 #include "ds/histogram.h"
 #include "ds/json_schema.h"
-=======
->>>>>>> 75ecdf1b
 #include "enclave/rpchandler.h"
 #include "forwarder.h"
 #include "jsonrpc.h"
@@ -70,15 +67,10 @@
     Certs* certs;
     std::optional<Handler> default_handler;
     std::unordered_map<std::string, Handler> handlers;
-<<<<<<< HEAD
     std::unordered_map<std::string, std::pair<nlohmann::json, nlohmann::json>>
       schemas;
-    Consensus* raft;
-    std::shared_ptr<NodeToNode> n2n_channels;
-=======
     kv::Replicator* raft;
     std::shared_ptr<AbstractForwarder> cmd_forwarder;
->>>>>>> 75ecdf1b
     kv::TxHistory* history;
     size_t sig_max_tx = 1000;
     size_t tx_count = 0;
@@ -231,27 +223,10 @@
           "Failed to get commit info from Raft");
       };
 
-<<<<<<< HEAD
-      register_schema<void, GetTxHist::Out>(GeneralProcs::GET_TX_HIST);
-      auto get_tx_hist = [this](Store::Tx& tx, const nlohmann::json& params) {
-        GetTxHist::Out result;
-        nlohmann::json hist;
-        result.low = histogram.get_low();
-        result.high = histogram.get_high();
-        result.overflow = histogram.get_overflow();
-        result.underflow = histogram.get_underflow();
-        auto range_counts = histogram.get_range_count();
-        for (auto const& [range, count] : range_counts)
-        {
-          hist[range] = count;
-        }
-        result.histogram = hist;
-        return jsonrpc::success(result);
-=======
+      register_schema<void, GetMetrics::Out>(GeneralProcs::GET_METRICS);
       auto get_metrics = [this](Store::Tx& tx, const nlohmann::json& params) {
         auto result = metrics.get_metrics();
-        return jsonrpc::success(GetMetrics::Out{result});
->>>>>>> 75ecdf1b
+        return jsonrpc::success(result);
       };
 
       register_schema<void, void>(GeneralProcs::MK_SIGN);
