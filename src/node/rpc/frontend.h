--- conflicted
+++ resolved
@@ -167,254 +167,7 @@
         tables.get<pbft::RequestsMap>(pbft::Tables::PBFT_REQUESTS)),
       consensus(nullptr),
       history(nullptr)
-<<<<<<< HEAD
-    {
-      auto get_commit = [this](Store::Tx& tx, const nlohmann::json& params) {
-        const auto in = params.get<GetCommit::In>();
-
-        kv::Version commit = in.commit.value_or(tables.commit_version());
-
-        update_consensus();
-
-        if (consensus != nullptr)
-        {
-          auto term = consensus->get_view(commit);
-          return jsonrpc::success(GetCommit::Out{term, commit});
-        }
-
-        return jsonrpc::error(
-          jsonrpc::StandardErrorCodes::INTERNAL_ERROR,
-          "Failed to get commit info from Consensus");
-      };
-
-      auto get_metrics = [this](Store::Tx& tx, const nlohmann::json& params) {
-        auto result = metrics.get_metrics();
-        return jsonrpc::success(result);
-      };
-
-      auto make_signature =
-        [this](Store::Tx& tx, const nlohmann::json& params) {
-          update_consensus();
-
-          if (consensus != nullptr)
-          {
-            if (consensus->type() == ConsensusType::Raft)
-            {
-              update_history();
-
-              if (history != nullptr)
-              {
-                history->emit_signature();
-                return jsonrpc::success(true);
-              }
-            }
-            else if (consensus->type() == ConsensusType::Pbft)
-            {
-              consensus->emit_signature();
-              return jsonrpc::success(true);
-            }
-          }
-
-          return jsonrpc::error(
-            jsonrpc::StandardErrorCodes::INTERNAL_ERROR,
-            "Failed to trigger signature");
-        };
-
-      auto get_primary_info =
-        [this](Store::Tx& tx, const nlohmann::json& params) {
-          if ((nodes != nullptr) && (consensus != nullptr))
-          {
-            NodeId primary_id = consensus->primary();
-
-            auto nodes_view = tx.get_view(*nodes);
-            auto info = nodes_view->get(primary_id);
-
-            if (info)
-            {
-              GetPrimaryInfo::Out out;
-              out.primary_id = primary_id;
-              out.primary_host = info->pubhost;
-              out.primary_port = info->rpcport;
-              return jsonrpc::success(out);
-            }
-          }
-
-          LOG_INFO_FMT("TX PRIMARY UNKNOWN");
-          return jsonrpc::error(
-            jsonrpc::CCFErrorCodes::TX_PRIMARY_UNKNOWN, "Primary unknown.");
-        };
-
-      auto get_network_info =
-        [this](Store::Tx& tx, const nlohmann::json& params) {
-          GetNetworkInfo::Out out;
-          if (consensus != nullptr)
-          {
-            out.primary_id = consensus->primary();
-          }
-
-          auto nodes_view = tx.get_view(*nodes);
-          nodes_view->foreach([&out](const NodeId& nid, const NodeInfo& ni) {
-            if (ni.status == ccf::NodeStatus::TRUSTED)
-            {
-              out.nodes.push_back({nid, ni.pubhost, ni.rpcport});
-            }
-            return true;
-          });
-
-          return jsonrpc::success(out);
-        };
-
-      auto who_am_i = [this](const RequestArgs& args) {
-        if (certs == nullptr)
-        {
-          return jsonrpc::error(
-            jsonrpc::StandardErrorCodes::INTERNAL_ERROR,
-            fmt::format(
-              "This frontend does not support {}", GeneralProcs::WHO_AM_I));
-        }
-
-        return jsonrpc::success(WhoAmI::Out{args.caller_id});
-      };
-
-      auto who_is = [this](Store::Tx& tx, const nlohmann::json& params) {
-        const WhoIs::In in = params;
-
-        if (certs == nullptr)
-        {
-          return jsonrpc::error(
-            jsonrpc::StandardErrorCodes::INTERNAL_ERROR,
-            fmt::format(
-              "This frontend does not support {}", GeneralProcs::WHO_IS));
-        }
-        auto certs_view = tx.get_view(*certs);
-        auto caller_id = certs_view->get(in.cert);
-
-        if (!caller_id.has_value())
-        {
-          return jsonrpc::error(
-            jsonrpc::StandardErrorCodes::INVALID_PARAMS,
-            "Certificate not recognised");
-        }
-
-        return jsonrpc::success(WhoIs::Out{caller_id.value()});
-      };
-
-      auto list_methods_fn =
-        [this](Store::Tx& tx, const nlohmann::json& params) {
-          ListMethods::Out out;
-
-          list_methods(tx, out);
-
-          std::sort(out.methods.begin(), out.methods.end());
-
-          return jsonrpc::success(out);
-        };
-
-      auto get_schema = [this](Store::Tx& tx, const nlohmann::json& params) {
-        const auto in = params.get<GetSchema::In>();
-
-        const auto it = handlers.find(in.method);
-        if (it == handlers.end())
-        {
-          return jsonrpc::error(
-            jsonrpc::StandardErrorCodes::INVALID_PARAMS,
-            fmt::format("Method {} not recognised", in.method));
-        }
-
-        const GetSchema::Out out{it->second.params_schema,
-                                 it->second.result_schema};
-
-        return jsonrpc::success(out);
-      };
-
-      auto get_receipt = [this](Store::Tx& tx, const nlohmann::json& params) {
-        const auto in = params.get<GetReceipt::In>();
-
-        update_history();
-
-        if (history != nullptr)
-        {
-          try
-          {
-            auto p = history->get_receipt(in.commit);
-            const GetReceipt::Out out{p};
-
-            return jsonrpc::success(out);
-          }
-          catch (const std::exception& e)
-          {
-            return jsonrpc::error(
-              jsonrpc::StandardErrorCodes::INTERNAL_ERROR,
-              fmt::format(
-                "Unable to produce receipt for commit {} : {}",
-                in.commit,
-                e.what()));
-          }
-        }
-
-        return jsonrpc::error(
-          jsonrpc::StandardErrorCodes::INTERNAL_ERROR,
-          "Unable to produce receipt");
-      };
-
-      auto verify_receipt =
-        [this](Store::Tx& tx, const nlohmann::json& params) {
-          const auto in = params.get<VerifyReceipt::In>();
-
-          update_history();
-
-          if (history != nullptr)
-          {
-            try
-            {
-              bool v = history->verify_receipt(in.receipt);
-              const VerifyReceipt::Out out{v};
-
-              return jsonrpc::success(out);
-            }
-            catch (const std::exception& e)
-            {
-              return jsonrpc::error(
-                jsonrpc::StandardErrorCodes::INTERNAL_ERROR,
-                fmt::format("Unable to verify receipt: {}", e.what()));
-            }
-          }
-
-          return jsonrpc::error(
-            jsonrpc::StandardErrorCodes::INTERNAL_ERROR,
-            "Unable to verify receipt");
-        };
-
-      install_with_auto_schema<GetCommit>(
-        GeneralProcs::GET_COMMIT, get_commit, Read);
-      install_with_auto_schema<void, GetMetrics::Out>(
-        GeneralProcs::GET_METRICS,
-        get_metrics,
-        Read,
-        Forwardable::CanForward,
-        true);
-      install_with_auto_schema<void, bool>(
-        GeneralProcs::MK_SIGN, make_signature, Write);
-      install_with_auto_schema<void, GetPrimaryInfo::Out>(
-        GeneralProcs::GET_PRIMARY_INFO, get_primary_info, Read);
-      install_with_auto_schema<void, GetNetworkInfo::Out>(
-        GeneralProcs::GET_NETWORK_INFO, get_network_info, Read);
-      install_with_auto_schema<void, WhoAmI::Out>(
-        GeneralProcs::WHO_AM_I, who_am_i, Read);
-      install_with_auto_schema<WhoIs::In, WhoIs::Out>(
-        GeneralProcs::WHO_IS, who_is, Read);
-      install_with_auto_schema<void, ListMethods::Out>(
-        GeneralProcs::LIST_METHODS, list_methods_fn, Read);
-      install_with_auto_schema<GetSchema>(
-        GeneralProcs::GET_SCHEMA, get_schema, Read);
-      install_with_auto_schema<GetReceipt>(
-        GeneralProcs::GET_RECEIPT, get_receipt, Read);
-      install_with_auto_schema<VerifyReceipt>(
-        GeneralProcs::VERIFY_RECEIPT, verify_receipt, Read);
-    }
-=======
     {}
->>>>>>> 0d5fd0e9
 
     void set_sig_intervals(size_t sig_max_tx_, size_t sig_max_ms_) override
     {
@@ -588,7 +341,9 @@
     }
 
     ProcessPbftResp process_pbft(
-      enclave::RPCContext& ctx, Store::Tx& tx, bool playback) override
+      std::shared_ptr<enclave::RpcContext> ctx,
+      Store::Tx& tx,
+      bool playback) override
     {
       // TODO(#PBFT): Refactor this with process_forwarded().
       crypto::Sha256Hash full_state_merkle_root;
@@ -621,27 +376,17 @@
 
       history->register_on_result(cb);
 
-<<<<<<< HEAD
       if (!playback)
       {
         auto req_view = tx.get_view(*pbft_requests_map);
         req_view->put(
           0,
-          {ctx.actor,
-           ctx.session.fwd.value().caller_id,
-           ctx.session.caller_cert,
-           ctx.raw,
-           ctx.pbft_raw});
-      }
-=======
-      auto req_view = tx.get_view(*pbft_requests_map);
-      req_view->put(
-        0,
-        {(size_t)ctx->actor,
-         ctx->session.fwd.value().caller_id,
-         ctx->session.caller_cert,
-         ctx->raw});
->>>>>>> 0d5fd0e9
+          {(size_t)ctx->actor,
+           ctx->session.fwd.value().caller_id,
+           ctx->session.caller_cert,
+           ctx->raw,
+           ctx->pbft_raw});
+      }
 
       auto rep = process_command(ctx, tx, ctx->session.fwd->caller_id);
 
