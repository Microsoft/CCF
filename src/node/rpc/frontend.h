--- conflicted
+++ resolved
@@ -72,11 +72,6 @@
     size_t tx_count = 0;
     std::chrono::milliseconds sig_max_ms = std::chrono::milliseconds(1000);
     std::chrono::milliseconds ms_to_sig = std::chrono::milliseconds(1000);
-<<<<<<< HEAD
-    bool can_forward;
-=======
-
->>>>>>> b10b931e
     bool request_storing_disabled = false;
     metrics::Metrics metrics;
 
