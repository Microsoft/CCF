// Copyright (c) Microsoft Corporation. All rights reserved.
// Licensed under the Apache 2.0 License.
#pragma once
#include "consts.h"
#include "ds/buffer.h"
#include "ds/histogram.h"
#include "enclave/rpchandler.h"
#include "jsonrpc.h"
#include "node/certs.h"
#include "node/clientsignatures.h"
#include "node/consensus.h"
#include "node/nodes.h"
#include "nodeinterface.h"
#include "rpcexception.h"
#include "serialization.h"

#include <utility>
#include <vector>

#define HIST_MAX (1 << 17)
#define HIST_MIN 1
#define HIST_BUCKET_GRANULARITY 5
#define TX_RATES 1000

namespace ccf
{
  class RpcFrontend : public enclave::RpcHandler
  {
  public:
    enum ReadWrite
    {
      Read,
      Write,
      MayWrite
    };

  protected:
    Store& tables;

    struct RequestArgs
    {
      Store::Tx& tx;
      CBuffer caller;
      CallerId caller_id;
      const std::string& method;
      const nlohmann::json& params;
    };

  private:
    using HandleFunction =
      std::function<std::pair<bool, nlohmann::json>(RequestArgs& args)>;

    using MinimalHandleFunction = std::function<std::pair<bool, nlohmann::json>(
      Store::Tx& tx, const nlohmann::json& params)>;

    using CallerKey = std::vector<uint8_t>;

    // TODO: replace with an lru map
    std::map<CallerId, std::shared_ptr<tls::Verifier>> verifiers;

    struct Handler
    {
      HandleFunction func;
      ReadWrite rw;
    };

    Nodes* nodes;
    ClientSignatures* client_signatures;
    Certs* certs;
    std::optional<Handler> default_handler;
    std::unordered_map<std::string, Handler> handlers;
    Consensus* raft;
    std::shared_ptr<NodeToNode> n2n_channels;
    kv::TxHistory* history;
    size_t sig_max_tx = 1000;
    size_t tx_count = 0;
    size_t tick_count = 0;
    double tx_time_passed[TX_RATES] = {};
    int tx_rates[TX_RATES] = {};
    std::chrono::milliseconds rate_time_elapsed = std::chrono::milliseconds(0);
    using Hist =
      histogram::Histogram<int, HIST_MIN, HIST_MAX, HIST_BUCKET_GRANULARITY>;
    histogram::Global<Hist> global =
      histogram::Global<Hist>("histogram", __FILE__, __LINE__);
    Hist histogram = Hist(global);
    std::chrono::milliseconds sig_max_ms = std::chrono::milliseconds(1000);
    std::chrono::milliseconds ms_to_sig = std::chrono::milliseconds(1000);
    bool can_forward;

    bool request_storing_disabled = false;

    void update_raft()
    {
      if (raft == nullptr)
      {
        auto replicator = tables.get_replicator();
        raft = dynamic_cast<Consensus*>(replicator.get());
      }
    }

    void update_history()
    {
      if (history == nullptr)
        history = tables.get_history().get();
    }

    std::pair<bool, nlohmann::json> unpack_json(
      const std::vector<uint8_t>& input, jsonrpc::Pack pack)
    {
      nlohmann::json rpc;
      try
      {
        rpc = jsonrpc::unpack(input, pack);
        if (!rpc.is_object())
          return {false,
                  jsonrpc::error_response(
                    jsonrpc::ErrorCodes::INVALID_REQUEST, "Non-object.")};
      }
      catch (const std::exception& e)
      {
        return {
          false,
          jsonrpc::error_response(
            jsonrpc::ErrorCodes::INVALID_REQUEST, "Exception during unpack.")};
      }

      return {true, rpc};
    }

    std::optional<CallerId> valid_caller(Store::Tx& tx, const CBuffer& caller)
    {
      if (certs == nullptr)
        return INVALID_ID;

      if (!caller.p)
        return {};

      auto certs_view = tx.get_view(*certs);
      auto caller_id = certs_view->get(std::vector<uint8_t>(caller));

      return caller_id;
    }

    nlohmann::json redirect_json(jsonrpc::SeqNo id, bool is_forwarded = false)
    {
#ifndef RPC_FORWARD_TO_LEADER
      if ((nodes != nullptr) && (raft != nullptr))
      {
        NodeId leader_id = raft->leader();
        Store::Tx tx;
        auto nodes_view = tx.get_view(*nodes);
        auto info = nodes_view->get(leader_id);

        if (info)
        {
          return jsonrpc::error_response(
            id,
            jsonrpc::ErrorCodes::TX_NOT_LEADER,
            info->pubhost + ":" + info->tlsport);
        }
      }

      return jsonrpc::error_response(
        id, jsonrpc::ErrorCodes::TX_NOT_LEADER, "Not leader, leader unknown.");
#else
      if (!is_forwarded && can_forward)
      {
        // If the RPC has not already been forwarded and the frontend is
        // allowed to forward, redirect it to the current leader
        return jsonrpc::error_response(
          id, jsonrpc::RPC_FORWARDED, "RPC forwarded to leader");
      }

      return jsonrpc::error_response(
        id,
        jsonrpc::ErrorCodes::RPC_NOT_FORWARDED,
        "RPC could not be forwarded to leader.");
#endif
    }

  public:
    RpcFrontend(Store& tables_, bool can_forward_) :
      RpcFrontend(tables_, nullptr, nullptr, can_forward_)
    {}

    RpcFrontend(
      Store& tables_,
      ClientSignatures* client_sigs_,
      Certs* certs_,
      bool can_forward_) :
      tables(tables_),
      nodes(tables.get<Nodes>(Tables::NODES)),
      client_signatures(client_sigs_),
      certs(certs_),
      raft(nullptr),
      history(nullptr),
      can_forward(can_forward_)
    {
      auto get_commit = [this](Store::Tx& tx, const nlohmann::json& params) {
        kv::Version commit;

        if (
          params.is_array() && (params.size() > 0) &&
          params[0].is_number_unsigned())
        {
          commit = params[0];
        }
        else
        {
          commit = tables.commit_version();
        }

        update_raft();

        if (raft != nullptr)
        {
          auto term = raft->get_term(commit);
          return jsonrpc::success(GetCommit::Out{term, commit});
        }

        return jsonrpc::error(
          jsonrpc::ErrorCodes::INTERNAL_ERROR,
          "Failed to get commit info from Raft");
      };

      auto get_tx_hist = [this](Store::Tx& tx, const nlohmann::json& params) {
        nlohmann::json result;
        nlohmann::json hist;
        result["low"] = histogram.get_low();
        result["high"] = histogram.get_high();
        result["overflow"] = histogram.get_overflow();
        result["underflow"] = histogram.get_underflow();
        auto range_counts = histogram.get_range_count();
        for (auto const& [range, count] : range_counts)
        {
          hist[range] = count;
        }
        result["histogram"] = hist;
        return jsonrpc::success(GetTxHist::Out{result});
      };

      auto get_tx_rates = [this](Store::Tx& tx, const nlohmann::json& params) {
        nlohmann::json result;
        LOG_INFO << "Rates that are not zero: " << tick_count << std::endl;
        for (int i = 0; i < TX_RATES; ++i)
        {
          if (tx_rates[i] > 0)
          {
            result[std::to_string(i)]["rate"] = tx_rates[i];
            result[std::to_string(i)]["duration"] = tx_time_passed[i];
          }
        }
        return jsonrpc::success(GetTxRates::Out{result});
      };

      auto make_signature =
        [this](Store::Tx& tx, const nlohmann::json& params) {
          update_history();

          if (history != nullptr)
          {
            history->emit_signature();
            return jsonrpc::success();
          }

          return jsonrpc::error(
            jsonrpc::ErrorCodes::INTERNAL_ERROR, "Failed to trigger signature");
        };

      auto get_leader_info =
        [this](Store::Tx& tx, const nlohmann::json& params) {
          if ((nodes != nullptr) && (raft != nullptr))
          {
            NodeId leader_id = raft->leader();
            nlohmann::json result;

            auto nodes_view = tx.get_view(*nodes);
            auto info = nodes_view->get(leader_id);

            if (info)
            {
              result["leader_id"] = leader_id;
              result["leader_host"] = info->pubhost;
              result["leader_port"] = info->tlsport;
              return jsonrpc::success(result);
            }
          }

          return jsonrpc::error(
            jsonrpc::ErrorCodes::TX_LEADER_UNKNOWN, "Leader unknown.");
        };

      install(GeneralProcs::GET_COMMIT, get_commit, Read);
      install(GeneralProcs::GET_TX_HIST, get_tx_hist, Read);
      install(GeneralProcs::GET_TX_RATES, get_tx_rates, Read);
      install(GeneralProcs::MK_SIGN, make_signature, Write);
      install(GeneralProcs::GET_LEADER_INFO, get_leader_info, Read);
    }

    void disable_request_storing()
    {
      request_storing_disabled = true;
    }

    void set_sig_intervals(size_t sig_max_tx_, size_t sig_max_ms_)
    {
      sig_max_tx = sig_max_tx_;
      sig_max_ms = std::chrono::milliseconds(sig_max_ms_);
      ms_to_sig = sig_max_ms;
    }

    void set_n2n_channels(std::shared_ptr<NodeToNode> n2n_channels_)
    {
      n2n_channels = n2n_channels_;
    }

    /** Install HandleFunction for method name
     *
     * If an implementation is already installed for that method, it will be
     * replaced.
     *
     * @param method Method name
     * @param f Method implementation
     * @param rw Flag if method will Read, Write, MayWrite
     */
    void install(const std::string& method, HandleFunction f, ReadWrite rw)
    {
      handlers[method] = {f, rw};
    }

    /** Install MinimalHandleFunction for method name
     *
     * For simple app methods which require minimal arguments, this creates a
     * wrapper to reduce handler complexity and repetition.
     *
     * @param method Method name
     * @param f Method implementation
     * @param rw Flag if method will Read, Write, MayWrite
     */
    void install(
      const std::string& method, MinimalHandleFunction f, ReadWrite rw)
    {
      handlers[method] = {
        [f](RequestArgs& args) { return f(args.tx, args.params); }, rw};
    }

    /** Set a default HandleFunction
     *
     * The default HandleFunction is only invoked if no specific HandleFunction
     * was found.
     *
     * @param f Method implementation
     * @param rw Flag if method will Read, Write, MayWrite
     */
    void set_default(HandleFunction f, ReadWrite rw)
    {
      default_handler = {f, rw};
    }

    std::optional<jsonrpc::Pack> detect_pack(const std::vector<uint8_t>& input)
    {
      if (input.size() == 0)
        return {};

      if (input[0] == '{')
        return jsonrpc::Pack::Text;
      else
        return jsonrpc::Pack::MsgPack;
    }

    /** Process a serialised input with the associated caller certificate
     *
     * If a RPC that requires writing to the kv store is processed on a
     * follower, the serialised RPC is forwarded to the current network leader.
     *
     * @param caller Caller certificate
     * @param input Serialised JSON RPC
     */
    std::vector<uint8_t> process(
      CBuffer caller, const std::vector<uint8_t>& input) override
    {
      Store::Tx tx;

      auto pack = detect_pack(input);
      if (!pack.has_value())
        return jsonrpc::pack(
          jsonrpc::error_response(
            0, jsonrpc::ErrorCodes::INVALID_REQUEST, "Empty request."),
          jsonrpc::Pack::Text);

      // Retrieve id of caller
      auto caller_id = valid_caller(tx, caller);
      if (!caller_id.has_value())
      {
        return jsonrpc::pack(
          jsonrpc::error_response(
            0,
            jsonrpc::ErrorCodes::INVALID_CALLER_ID,
            "No corresponding caller entry exists."),
          pack.value());
      }

      auto rpc = unpack_json(input, pack.value());
      if (!rpc.first)
        return jsonrpc::pack(rpc.second, pack.value());

      auto rep = process_json(tx, caller, caller_id.value(), rpc.second, false);

      // If necessary, redirect the RPC to the leader
      if (
        rep.find(jsonrpc::ERR) != rep.end() &&
        rep[jsonrpc::ERR][jsonrpc::CODE] == jsonrpc::RPC_FORWARDED)
      {
        // TODO(#important): If the RPC has been redirected, wait for the
        // reply from the leader before replying to the client
        auto leader_id = raft->leader();
        LOG_DEBUG << "RPC forwarded to leader " << leader_id << std::endl;

        if (
          leader_id != NoNode &&
          !n2n_channels->forward(leader_id, caller_id.value(), input))
        {
          return jsonrpc::pack(
            jsonrpc::error_response(
              rep[jsonrpc::ID],
              jsonrpc::ErrorCodes::RPC_NOT_FORWARDED,
              "RPC could not be forwarded to leader."),
            pack.value());
        }
      }

      return jsonrpc::pack(rep, pack.value());
    }

    /** Process a serialised input that has been forwarded from another node
     *
     * This function assumes that the forwarded message contains the caller id.
     *
     * @param data Pointer to forwarded serialised JSON RPC
     * @param size Size of forwarded serialised JSON RPC
     *
     * @return Serialised reply to send back to forwarder node
     */
    std::vector<uint8_t> process_forwarded(
      const uint8_t* data, size_t size) override
    {
      Store::Tx tx;

      // If the RPC was forwarded by another node, assume that the caller has
      // already been verified
      CBuffer caller;

      std::pair<CallerId, std::vector<uint8_t>> fwd;
      try
      {
        fwd = n2n_channels->recv_forwarded(data, size);
      }
      catch (const std::exception& e)
      {
        return jsonrpc::pack(
          jsonrpc::error_response(
            0,
            jsonrpc::ErrorCodes::INTERNAL_ERROR,
            "Forwarded RPC is malformed."),
          jsonrpc::Pack::Text);
      }

      if (fwd.first == INVALID_ID)
      {
        return jsonrpc::pack(
          jsonrpc::error_response(
            0,
            jsonrpc::ErrorCodes::INVALID_CALLER_ID,
            "No corresponding caller entry exists."),
          jsonrpc::Pack::Text);
      }

      auto pack = detect_pack(fwd.second);
      if (!pack.has_value())
        return jsonrpc::pack(
          jsonrpc::error_response(
            0, jsonrpc::ErrorCodes::INVALID_REQUEST, "Empty request."),
          jsonrpc::Pack::Text);

      auto rpc = unpack_json(fwd.second, pack.value());
      if (!rpc.first)
        return jsonrpc::pack(rpc.second, pack.value());

      // TODO(#important): For now, the return value of this function is
      // ignored. The JSON RPC result of the transaction execution
      // should be returned to the node that forwarded the RPC.
      auto rep = process_json(tx, caller, fwd.first, rpc.second, true);
      return jsonrpc::pack(rep, pack.value());
    }

    nlohmann::json process_json(
      Store::Tx& tx,
      const CBuffer& caller,
      CallerId caller_id,
      const nlohmann::json& full_rpc,
      bool is_forwarded = false)
    {
      auto rpc_ = &full_rpc;
      if (full_rpc.find(jsonrpc::SIG) != full_rpc.end())
      {
        // TODO(#important): Signature should only be verified for a Write
        // RPC
        if (!verify_client_signature(
              tx, caller, caller_id, full_rpc, is_forwarded))
        {
          return jsonrpc::error_response(
            full_rpc[jsonrpc::REQ][jsonrpc::ID],
            jsonrpc::ErrorCodes::INVALID_CLIENT_SIGNATURE,
            "Failed to verify client signature.");
        }
        rpc_ = &full_rpc[jsonrpc::REQ];
      }
      auto& rpc = *rpc_;

      if (rpc[jsonrpc::JSON_RPC] != jsonrpc::RPC_VERSION)
        return jsonrpc::error_response(
          rpc[jsonrpc::ID],
          jsonrpc::ErrorCodes::INVALID_REQUEST,
          "Wrong JSON-RPC version.");

      std::string method = rpc[jsonrpc::METHOD];
      jsonrpc::SeqNo id = rpc[jsonrpc::ID];

      const nlohmann::json params = rpc[jsonrpc::PARAMS];
      if (!params.is_array() && !params.is_object() && !params.is_null())
        return jsonrpc::error_response(
          id, jsonrpc::ErrorCodes::INVALID_REQUEST, "Invalid params.");

      Handler* handler = nullptr;
      auto search = handlers.find(method);
      if (search != handlers.end())
        handler = &search->second;
      else if (default_handler)
        handler = &*default_handler;
      else
        return jsonrpc::error_response(
          id, jsonrpc::ErrorCodes::METHOD_NOT_FOUND, method);

      update_raft();
      update_history();

      bool is_leader = (raft == nullptr) || raft->is_leader();

      if (!is_leader)
      {
        switch (handler->rw)
        {
          case Read:
            break;

          case Write:
            return redirect_json(id, is_forwarded);
            break;

          case MayWrite:
            bool readonly = rpc.value(jsonrpc::READONLY, true);
            if (!readonly)
              return redirect_json(id, is_forwarded);
            break;
        }
      }

      auto func = handler->func;
      auto args = RequestArgs{tx, caller, caller_id, method, params};

      tx_count++;

      while (true)
      {
        try
        {
          auto tx_result = func(args);

          if (!tx_result.first)
            return jsonrpc::error_response(id, tx_result.second);

          switch (tx.commit())
          {
            case kv::CommitSuccess::OK:
            {
              nlohmann::json result =
                jsonrpc::result_response(id, tx_result.second);

              auto cv = tx.commit_version();
              if (cv == 0)
                cv = tx.get_read_version();
              if (cv == kv::NoVersion)
                cv = tables.current_version();
              result[COMMIT] = cv;
              if (raft != nullptr)
              {
                result[TERM] = raft->get_term();
                result[GLOBAL_COMMIT] = raft->get_commit_idx();

                if (
                  history && raft->is_leader() &&
                  (cv % sig_max_tx == sig_max_tx / 2))
                  history->emit_signature();
              }

              return result;
            }

            case kv::CommitSuccess::CONFLICT:
              break;

            case kv::CommitSuccess::NO_REPLICATE:
              return jsonrpc::error_response(
                id,
                jsonrpc::ErrorCodes::TX_FAILED_TO_REPLICATE,
                "Transaction failed to replicate.");
              break;
          }
        }
        catch (const RpcException& e)
        {
          return jsonrpc::error_response(id, e.error_id, e.msg);
        }
        catch (const std::exception& e)
        {
          return jsonrpc::error_response(
            id, jsonrpc::ErrorCodes::INTERNAL_ERROR, e.what());
        }
      }
    }

    bool verify_client_signature(
      Store::Tx& tx,
      const CBuffer& caller,
      const CallerId& caller_id,
      const nlohmann::json& full_rpc,
      bool is_forwarded)
    {
      if (!client_signatures)
        return false;

      SignedReq signed_request(full_rpc);

#ifndef DISABLE_CLIENT_SIGNATURE_VERIFICATION
      // If the RPC is forwarded, assume that the signature has already been
      // verified by the follower
      if (!is_forwarded)
      {
        auto v = verifiers.find(caller_id);
        if (v == verifiers.end())
        {
          CallerKey key(caller);
          verifiers.emplace(
            std::make_pair(caller_id, std::make_shared<tls::Verifier>(key)));
        }
        if (!verifiers[caller_id]->verify(
              signed_request.req, signed_request.sig))
          return false;
      }
#endif

      // TODO(#important): Request should only be stored on the leader
      if (request_storing_disabled)
      {
        signed_request.req.clear();
      }
      auto client_sig_view = tx.get_view(*client_signatures);
      client_sig_view->put(caller_id, signed_request);
      return true;
    }

    std::optional<SignedReq> get_signed_req(const CallerId& caller_id)
    {
      Store::Tx tx;
      auto client_sig_view = tx.get_view(*client_signatures);
      return client_sig_view->get(caller_id);
    }

    void tick(std::chrono::milliseconds elapsed) override
    {
<<<<<<< HEAD
      track_tx_rates(elapsed);
=======
      // calculate how many tx/sec we have processed in this tick
      auto duration = elapsed.count() / 1000.0;
      auto tx_rate = tx_count / duration;
      // reset tx_counter for next tick interval
      tx_count = 0;
      histogram.record(tx_rate);

>>>>>>> ef92e77e
      // TODO(#refactoring): move this to NodeState::tick
      if ((raft != nullptr) && raft->is_leader())
      {
        if (elapsed < ms_to_sig)
        {
          ms_to_sig -= elapsed;
          return;
        }

        ms_to_sig = sig_max_ms;
        if (history && tables.commit_gap() > 0)
          history->emit_signature();
      }
    }

    inline void track_tx_rates(const std::chrono::milliseconds& elapsed)
    {
      // calculate how many tx/sec we have processed in this tick
      auto duration =
        std::chrono::duration_cast<std::chrono::milliseconds>(elapsed).count() /
        1000.0;
      auto tx_rate = tx_count / duration;
      histogram.record(tx_rate);
      // keep time since beginning
      rate_time_elapsed += elapsed;
      if (tx_rate > 0)
      {
        auto rate_duration =
          std::chrono::duration_cast<std::chrono::milliseconds>(
            rate_time_elapsed)
            .count() /
          1000.0;
        if (tick_count < TX_RATES)
        {
          tx_rates[tick_count] = tx_rate;
          tx_time_passed[tick_count] = rate_duration;
        }
        tick_count++;
      }
      // reset tx_counter for next tick interval
      tx_count = 0;
    }
  };
}<|MERGE_RESOLUTION|>--- conflicted
+++ resolved
@@ -678,9 +678,6 @@
 
     void tick(std::chrono::milliseconds elapsed) override
     {
-<<<<<<< HEAD
-      track_tx_rates(elapsed);
-=======
       // calculate how many tx/sec we have processed in this tick
       auto duration = elapsed.count() / 1000.0;
       auto tx_rate = tx_count / duration;
@@ -688,7 +685,6 @@
       tx_count = 0;
       histogram.record(tx_rate);
 
->>>>>>> ef92e77e
       // TODO(#refactoring): move this to NodeState::tick
       if ((raft != nullptr) && raft->is_leader())
       {
