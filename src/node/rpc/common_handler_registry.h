--- conflicted
+++ resolved
@@ -48,7 +48,19 @@
           "Failed to get commit info from Consensus");
       };
 
-<<<<<<< HEAD
+      auto get_local_commit = [this](Store::Tx& tx, nlohmann::json&& params) {
+        if (consensus != nullptr)
+        {
+          kv::Version commit = tables->commit_version();
+          auto term = consensus->get_view(commit);
+          return make_success(GetCommit::Out{term, commit});
+        }
+
+        return make_error(
+          HTTP_STATUS_INTERNAL_SERVER_ERROR,
+          "Failed to get local commit info from Consensus");
+      };
+
       auto get_tx_status = [this](Store::Tx& tx, nlohmann::json&& params) {
         const auto in = params.get<GetTxStatus::In>();
 
@@ -108,19 +120,6 @@
 
         return make_error(
           HTTP_STATUS_INTERNAL_SERVER_ERROR, "Consensus is not yet configured");
-=======
-      auto get_local_commit = [this](Store::Tx& tx, nlohmann::json&& params) {
-        if (consensus != nullptr)
-        {
-          kv::Version commit = tables->commit_version();
-          auto term = consensus->get_view(commit);
-          return make_success(GetCommit::Out{term, commit});
-        }
-
-        return make_error(
-          HTTP_STATUS_INTERNAL_SERVER_ERROR,
-          "Failed to get local commit info from Consensus");
->>>>>>> 2346336e
       };
 
       auto get_metrics = [this](Store::Tx& tx, nlohmann::json&& params) {
@@ -305,19 +304,15 @@
       };
 
       install(GeneralProcs::GET_COMMIT, json_adapter(get_commit), Read)
-<<<<<<< HEAD
         .set_auto_schema<void, GetCommit::Out>();
-      install(GeneralProcs::GET_TX_STATUS, json_adapter(get_tx_status), Read)
-        .set_auto_schema<GetTxStatus>()
-        .set_execute_locally(true)
-        .set_http_get_only();
-=======
-        .set_auto_schema<GetCommit>();
       install(
         GeneralProcs::GET_LOCAL_COMMIT, json_adapter(get_local_commit), Read)
         .set_auto_schema<void, GetCommit::Out>()
         .set_execute_locally(true);
->>>>>>> 2346336e
+      install(GeneralProcs::GET_TX_STATUS, json_adapter(get_tx_status), Read)
+        .set_auto_schema<GetTxStatus>()
+        .set_execute_locally(true)
+        .set_http_get_only();
       install(GeneralProcs::GET_METRICS, json_adapter(get_metrics), Read)
         .set_auto_schema<void, GetMetrics::Out>()
         .set_execute_locally(true)
