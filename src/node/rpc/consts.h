--- conflicted
+++ resolved
@@ -8,11 +8,8 @@
   struct GeneralProcs
   {
     static constexpr auto GET_COMMIT = "getCommit";
-<<<<<<< HEAD
+    static constexpr auto GET_LOCAL_COMMIT = "getLocalCommit";
     static constexpr auto GET_TX_STATUS = "getTxStatus";
-=======
-    static constexpr auto GET_LOCAL_COMMIT = "getLocalCommit";
->>>>>>> 2346336e
     static constexpr auto GET_METRICS = "getMetrics";
     static constexpr auto MK_SIGN = "mkSign";
     static constexpr auto GET_PRIMARY_INFO = "getPrimaryInfo";
