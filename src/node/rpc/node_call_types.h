--- conflicted
+++ resolved
@@ -47,11 +47,8 @@
     {
       std::vector<MemberPubInfo> members_info;
       std::string gov_script;
-<<<<<<< HEAD
       std::string constitution;
-=======
       NodeId node_id;
->>>>>>> 3f6c436d
       crypto::Pem node_cert;
       crypto::Pem network_cert;
       QuoteInfo quote_info;
