// Copyright (c) Microsoft Corporation. All rights reserved.
// Licensed under the Apache 2.0 License.
#pragma once

#ifdef GET_QUOTE

#  include "code_id.h"
#  include "enclave/oe_shim.h"
#  include "entities.h"
#  include "network_tables.h"

#  include <openenclave/attestation/attester.h>
#  include <openenclave/attestation/sgx/evidence.h>
// #  include <openenclave/bits/report.h>
// #  include <openenclave/bits/result.h>
#  include <optional>
#  include <vector>

namespace ccf
{
  inline CodeDigest get_digest_from_parsed_quote(
    const oe_report_t& parsed_quote)
  {
    CodeDigest ret;
    std::copy(
      std::begin(parsed_quote.identity.unique_id),
      std::end(parsed_quote.identity.unique_id),
      ret.begin());

    auto raw_digest = std::vector<uint8_t>(ret.begin(), ret.end());
    return ret;
  }

  class QuoteGenerator
  {
  private:
    static constexpr oe_uuid_t sgx_remote_uuid = {
      OE_FORMAT_UUID_LEGACY_REPORT_REMOTE};

  public:
    static std::optional<CodeDigest> get_code_id(
      const std::vector<uint8_t>& raw_quote)
    {
      oe_report_t parsed_quote;

      auto rc =
        oe_parse_report(raw_quote.data(), raw_quote.size(), &parsed_quote);
      if (rc != OE_OK)
      {
        LOG_FAIL_FMT("Failed to parse quote: {}", oe_result_str(rc));
        return std::nullopt;
      }

      return get_digest_from_parsed_quote(parsed_quote);
    }

    static std::optional<std::vector<uint8_t>> get_quote(const tls::Pem& cert)
    {
      std::vector<uint8_t> raw_quote;
<<<<<<< HEAD
      crypto::Sha256Hash h{cert.raw()};
=======
      crypto::Sha256Hash h{cert.contents()};
      uint8_t* quote;
      size_t quote_len = 0;
>>>>>>> 38769b13

      auto rc = oe_attester_initialize();
      if (rc != OE_OK)
      {
        LOG_FAIL_FMT(
          "Failed to initialise attester format: {}", oe_result_str(rc));
        return std::nullopt;
      }

      uint8_t* evidence = NULL;
      size_t evidence_size = 0;
      uint8_t* endorsements = NULL;
      size_t endorsements_size = 0;

      LOG_FAIL_FMT("Get quote");

      // TODO: Add custom claims!!

      rc = oe_get_evidence(
        &sgx_remote_uuid,
        0,
        nullptr,
        0,
        nullptr,
        0,
        &evidence,
        &evidence_size,
        &endorsements,
        &endorsements_size);
      if (rc != OE_OK)
      {
        LOG_FAIL_FMT("Failed to get evidence: {}", oe_result_str(rc));

        // TODO: Do we actually need to free this???
        oe_free_evidence(evidence);
        oe_free_endorsements(endorsements);
        return std::nullopt;
      }

      raw_quote.assign(evidence, evidence + evidence_size);
      oe_free_report(evidence);
      oe_free_endorsements(endorsements);

      return raw_quote;
    }
  };

  enum QuoteVerificationResult : uint32_t
  {
    VERIFIED = 0,
    FAIL_VERIFY_OE,
    FAIL_VERIFY_CODE_ID_RETIRED,
    FAIL_VERIFY_CODE_ID_NOT_FOUND,
    FAIL_VERIFY_INVALID_QUOTED_CERT,
  };

  class QuoteVerifier
  {
  private:
    static QuoteVerificationResult verify_oe_quote(
      const std::vector<uint8_t>& quote, oe_report_t& parsed_quote)
    {
      oe_result_t result =
        oe_verify_report(quote.data(), quote.size(), &parsed_quote);

      if (result != OE_OK)
      {
        LOG_FAIL_FMT("Quote verification failed: {}", oe_result_str(result));
        return QuoteVerificationResult::FAIL_VERIFY_OE;
      }
      return QuoteVerificationResult::VERIFIED;
    }

    static QuoteVerificationResult verify_enclave_measurement_against_store(
      kv::Tx& tx, CodeIDs& code_ids_table, const oe_report_t& parsed_quote)
    {
      auto code_digest = get_digest_from_parsed_quote(parsed_quote);

      auto code_ids = tx.ro(code_ids_table);
      auto code_id_status = code_ids->get(code_digest);
      if (!code_id_status.has_value())
      {
        // TODO: Revert
        // return QuoteVerificationResult::FAIL_VERIFY_CODE_ID_NOT_FOUND;
      }

      if (code_id_status.value() != CodeStatus::ALLOWED_TO_JOIN)
      {
        // TODO: Revert
        // return QuoteVerificationResult::FAIL_VERIFY_CODE_ID_RETIRED;
      }

      return QuoteVerificationResult::VERIFIED;
    }

    static QuoteVerificationResult verify_quoted_certificate(
      const tls::Pem& cert, const oe_report_t& parsed_quote)
    {
      crypto::Sha256Hash hash{cert.contents()};

      if (
        parsed_quote.report_data_size != OE_REPORT_DATA_SIZE ||
        memcmp(
          hash.h.data(), parsed_quote.report_data, crypto::Sha256Hash::SIZE) !=
          0)
      {
        return QuoteVerificationResult::FAIL_VERIFY_INVALID_QUOTED_CERT;
      }

      return QuoteVerificationResult::VERIFIED;
    }

  public:
    static QuoteVerificationResult verify_quote_against_store(
      kv::Tx& tx,
      CodeIDs& code_ids,
      const std::vector<uint8_t>& raw_quote,
      const tls::Pem& cert)
    {
      oe_report_t parsed_quote;

      auto rc = verify_oe_quote(raw_quote, parsed_quote);
      if (rc != QuoteVerificationResult::VERIFIED)
      {
        return rc;
      }

      rc = verify_enclave_measurement_against_store(tx, code_ids, parsed_quote);
      if (rc != QuoteVerificationResult::VERIFIED)
      {
        return rc;
      }

      rc = verify_quoted_certificate(cert, parsed_quote);
      if (rc != QuoteVerificationResult::VERIFIED)
      {
        return rc;
      }

      return QuoteVerificationResult::VERIFIED;
    }

    static std::pair<http_status, std::string> quote_verification_error(
      QuoteVerificationResult result)
    {
      switch (result)
      {
        case FAIL_VERIFY_OE:
          return std::make_pair(
            HTTP_STATUS_INTERNAL_SERVER_ERROR, "Quote could not be verified");
        case FAIL_VERIFY_CODE_ID_RETIRED:
          return std::make_pair(
            HTTP_STATUS_INTERNAL_SERVER_ERROR,
            "CODE_ID_RETIRED: Quote does not contain valid enclave "
            "measurement");
        case FAIL_VERIFY_CODE_ID_NOT_FOUND:
          return std::make_pair(
            HTTP_STATUS_INTERNAL_SERVER_ERROR,
            "CODE_ID_NOT_FOUND: Quote does not contain known enclave "
            "measurement");
        case FAIL_VERIFY_INVALID_QUOTED_CERT:
          return std::make_pair(
            HTTP_STATUS_INTERNAL_SERVER_ERROR,
            "Quote report data does not contain correct certificate hash");
        default:
          return std::make_pair(
            HTTP_STATUS_INTERNAL_SERVER_ERROR, "Unknown error");
      }
    }
  };

}
#endif<|MERGE_RESOLUTION|>--- conflicted
+++ resolved
@@ -34,8 +34,7 @@
   class QuoteGenerator
   {
   private:
-    static constexpr oe_uuid_t sgx_remote_uuid = {
-      OE_FORMAT_UUID_LEGACY_REPORT_REMOTE};
+    static constexpr oe_uuid_t sgx_remote_uuid = {OE_FORMAT_UUID_SGX_ECDSA};
 
   public:
     static std::optional<CodeDigest> get_code_id(
@@ -57,13 +56,7 @@
     static std::optional<std::vector<uint8_t>> get_quote(const tls::Pem& cert)
     {
       std::vector<uint8_t> raw_quote;
-<<<<<<< HEAD
-      crypto::Sha256Hash h{cert.raw()};
-=======
       crypto::Sha256Hash h{cert.contents()};
-      uint8_t* quote;
-      size_t quote_len = 0;
->>>>>>> 38769b13
 
       auto rc = oe_attester_initialize();
       if (rc != OE_OK)
@@ -103,7 +96,11 @@
         return std::nullopt;
       }
 
+      LOG_FAIL_FMT("Evidence size: {}", evidence_size);
+
       raw_quote.assign(evidence, evidence + evidence_size);
+
+      LOG_FAIL_FMT("Raw quote size: {}", raw_quote.size());
       oe_free_report(evidence);
       oe_free_endorsements(endorsements);
 
