--- conflicted
+++ resolved
@@ -54,12 +54,8 @@
   DECLARE_JSON_TYPE_WITH_BASE_AND_OPTIONAL_FIELDS(NodeInfo, NodeInfoNetwork);
   DECLARE_JSON_REQUIRED_FIELDS(
     NodeInfo, cert, quote_info, encryption_pub_key, status);
-<<<<<<< HEAD
   DECLARE_JSON_OPTIONAL_FIELDS(
-    NodeInfo, ledger_secret_seqno, reconfiguration_id);
-=======
-  DECLARE_JSON_OPTIONAL_FIELDS(NodeInfo, ledger_secret_seqno, code_digest);
->>>>>>> d2f37ed7
+    NodeInfo, ledger_secret_seqno, reconfiguration_id, code_digest);
 
   using Nodes = ServiceMap<NodeId, NodeInfo>;
 }
