--- conflicted
+++ resolved
@@ -443,15 +443,6 @@
       codeid->put(node_code_id, CodeStatus::ALLOWED_TO_JOIN);
     }
 
-<<<<<<< HEAD
-=======
-    void add_key_share_info(const RecoverySharesInfo& key_share_info)
-    {
-      auto shares = tx.rw(tables.shares);
-      shares->put(0, key_share_info);
-    }
-
->>>>>>> 97aba026
     bool set_recovery_threshold(size_t threshold, bool allow_zero = false)
     {
       auto config = tx.rw(tables.config);
