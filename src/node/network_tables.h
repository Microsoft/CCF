--- conflicted
+++ resolved
@@ -109,51 +109,6 @@
             aft::replicate_type_raft, aft::replicated_tables_raft) :
           std::make_shared<kv::Store>(
             aft::replicate_type_bft, aft::replicated_tables_bft)),
-<<<<<<< HEAD
-      members(tables->create<Members>(Tables::MEMBERS)),
-      member_certs(tables->create<CertDERs>(Tables::MEMBER_CERT_DERS)),
-      gov_scripts(tables->create<Scripts>(Tables::GOV_SCRIPTS)),
-      modules(tables->create<Modules>(Tables::MODULES)),
-      proposals(tables->create<Proposals>(Tables::PROPOSALS)),
-      whitelists(tables->create<Whitelists>(Tables::WHITELISTS)),
-      node_code_ids(tables->create<CodeIDs>(Tables::NODE_CODE_IDS)),
-      member_acks(tables->create<MemberAcks>(Tables::MEMBER_ACKS)),
-      governance_history(
-        tables->create<GovernanceHistory>(Tables::GOV_HISTORY)),
-      member_client_signatures(
-        tables->create<ClientSignatures>(Tables::MEMBER_CLIENT_SIGNATURES)),
-      shares(tables->create<Shares>(Tables::SHARES)),
-      submitted_shares(
-        tables->create<SubmittedShares>(Tables::SUBMITTED_SHARES)),
-      config(tables->create<Configuration>(Tables::CONFIGURATION)),
-      ca_certs(tables->create<CACertDERs>(Tables::CA_CERT_DERS)),
-      jwt_issuers(tables->create<JwtIssuers>(Tables::JWT_ISSUERS)),
-      jwt_issuer_key_ids(
-        tables->create<JwtIssuerKeyIds>(Tables::JWT_ISSUER_KEY_IDS)),
-      jwt_public_signing_keys(
-        tables->create<JwtPublicSigningKeys>(Tables::JWT_PUBLIC_SIGNING_KEYS)),
-      jwt_public_signing_keys_validate_issuer(
-        tables->create<JwtPublicSigningKeysValidateIssuer>(
-          Tables::JWT_PUBLIC_SIGNING_KEYS_VALIDATE_ISSUER)),
-      users(tables->create<Users>(Tables::USERS)),
-      user_certs(tables->create<CertDERs>(Tables::USER_CERT_DERS)),
-      user_client_signatures(
-        tables->create<ClientSignatures>(Tables::USER_CLIENT_SIGNATURES)),
-      nodes(tables->create<Nodes>(Tables::NODES)),
-      app_scripts(tables->create<Scripts>(Tables::APP_SCRIPTS)),
-      service(tables->create<Service>(Tables::SERVICE)),
-      values(tables->create<Values>(Tables::VALUES)),
-      secrets(tables->create<Secrets>(Tables::SECRETS)),
-      signatures(tables->create<Signatures>(Tables::SIGNATURES)),
-      consensus(tables->create<ConsensusTable>(Tables::CONSENSUS)),
-      snapshot_evidence(
-        tables->create<SnapshotEvidence>(Tables::SNAPSHOT_EVIDENCE)),
-      bft_requests_map(tables->create<aft::RequestsMap>(Tables::AFT_REQUESTS)),
-      backup_signatures_map(
-        tables->create<BackupSignaturesMap>(Tables::BACKUP_SIGNATURES)),
-      revealed_nonces_map(
-        tables->create<aft::RevealedNoncesMap>(Tables::NONCES))
-=======
       members(Tables::MEMBERS),
       member_certs(Tables::MEMBER_CERT_DERS),
       gov_scripts(Tables::GOV_SCRIPTS),
@@ -168,6 +123,10 @@
       submitted_shares(Tables::SUBMITTED_SHARES),
       config(Tables::CONFIGURATION),
       ca_certs(Tables::CA_CERT_DERS),
+      jwt_issuers(Tables::JWT_ISSUERS),
+      jwt_issuer_key_ids(Tables::JWT_ISSUER_KEY_IDS),
+      jwt_public_signing_keys(Tables::JWT_PUBLIC_SIGNING_KEYS),
+      jwt_public_signing_keys_validate_issuer(Tables::JWT_PUBLIC_SIGNING_KEYS_VALIDATE_ISSUER),
       users(Tables::USERS),
       user_certs(Tables::USER_CERT_DERS),
       user_client_signatures(Tables::USER_CLIENT_SIGNATURES),
@@ -182,7 +141,6 @@
       bft_requests_map(Tables::AFT_REQUESTS),
       backup_signatures_map(Tables::BACKUP_SIGNATURES),
       revealed_nonces_map(Tables::NONCES)
->>>>>>> f8bcc23a
     {}
 
     /** Returns a tuple of all tables that are possibly accessible from scripts
