// Copyright (c) Microsoft Corporation. All rights reserved.
// Licensed under the Apache 2.0 License.
#pragma once
#include "consensus/consensus_types.h"
#include "kv/kv.h"
#include "kv/kv_serialiser.h"

#include <limits>
#include <map>
#include <stdint.h>
#include <vector>

namespace ccf
{
  constexpr ObjectId INVALID_ID = (std::numeric_limits<ObjectId>::max)();

  using MemberId = ObjectId;
  using UserId = ObjectId;
  using CallerId = ObjectId;
  using Cert = std::vector<uint8_t>;

  // SGX MRENCLAVE is SHA256 digest
  static constexpr size_t CODE_DIGEST_BYTES = 256 / 8;
  using CodeDigest = std::array<uint8_t, CODE_DIGEST_BYTES>;

  struct Actors
  {
    static constexpr auto MEMBERS = "members";
    static constexpr auto USERS = "users";
    static constexpr auto NODES = "nodes";
  };

  enum class ActorsType : uint64_t
  {
    members = 0,
    users,
    nodes,
    // not to be used
    unknown
  };

  struct Tables
  {
    static constexpr auto MEMBERS = "ccf.members";
    static constexpr auto MEMBER_ACKS = "ccf.member_acks";
    static constexpr auto MEMBER_CERTS = "ccf.member_certs";
    static constexpr auto USERS = "ccf.users";
    static constexpr auto USER_CERTS = "ccf.user_certs";
    static constexpr auto NODES = "ccf.nodes";
    static constexpr auto VALUES = "ccf.values";
    static constexpr auto SIGNATURES = "ccf.signatures";
    static constexpr auto CONSENSUS = "ccf.consensus";
    static constexpr auto USER_CLIENT_SIGNATURES = "ccf.user_client_signatures";
    static constexpr auto MEMBER_CLIENT_SIGNATURES =
      "ccf.member_client_signatures";
    static constexpr auto WHITELISTS = "ccf.whitelists";
    static constexpr auto PROPOSALS = "ccf.proposals";
    static constexpr auto GOV_SCRIPTS = "ccf.governance.scripts";
    static constexpr auto APP_SCRIPTS = "ccf.app_scripts";
    static constexpr auto SECRETS = "ccf.secrets";
    static constexpr auto NODE_CODE_IDS = "ccf.nodes.code_ids";
    static constexpr auto GOV_HISTORY = "ccf.governance.history";
    static constexpr auto SERVICE = "ccf.service";
    static constexpr auto SHARES = "ccf.shares";
    static constexpr auto USER_CODE_IDS = "ccf.users.code_ids";
    static constexpr auto CONFIGURATION = "ccf.config";
  };

  using StoreSerialiser = kv::KvStoreSerialiser;
  using StoreDeserialiser = kv::KvStoreDeserialiser;
  using Store = kv::Store<StoreSerialiser, StoreDeserialiser>;
<<<<<<< HEAD
}

namespace enclave
{
  enum FrameFormat : uint8_t
  {
    http = 0,
    ws
  };
=======
  using Tx = kv::Tx<StoreSerialiser, StoreDeserialiser>;
>>>>>>> 17653600
}<|MERGE_RESOLUTION|>--- conflicted
+++ resolved
@@ -69,7 +69,7 @@
   using StoreSerialiser = kv::KvStoreSerialiser;
   using StoreDeserialiser = kv::KvStoreDeserialiser;
   using Store = kv::Store<StoreSerialiser, StoreDeserialiser>;
-<<<<<<< HEAD
+  using Tx = kv::Tx<StoreSerialiser, StoreDeserialiser>;
 }
 
 namespace enclave
@@ -79,7 +79,4 @@
     http = 0,
     ws
   };
-=======
-  using Tx = kv::Tx<StoreSerialiser, StoreDeserialiser>;
->>>>>>> 17653600
 }