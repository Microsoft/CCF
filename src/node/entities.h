--- conflicted
+++ resolved
@@ -81,7 +81,6 @@
     // Nodes identities and allowed code ids
     static constexpr auto NODES = "public:ccf.gov.nodes.info";
     static constexpr auto NODE_CODE_IDS = "public:ccf.gov.nodes.code_ids";
-<<<<<<< HEAD
 
     // Service information
     static constexpr auto SERVICE = "public:ccf.gov.service.info";
@@ -101,26 +100,15 @@
     // JWT issuers
     static constexpr auto CA_CERT_DERS = "public:ccf.gov.jwt.ca_certs_der";
     static constexpr auto JWT_ISSUERS = "public:ccf.gov.jwt.issuers";
-=======
-    static constexpr auto GOV_HISTORY = "public:ccf.gov.governance.history";
-    static constexpr auto SERVICE = "public:ccf.gov.service";
-    static constexpr auto SHARES = "public:ccf.gov.shares";
-    static constexpr auto ENCRYPTED_LEDGER_SECRETS =
-      "public:ccf.internal.encrypted_ledger_secrets";
-    static constexpr auto CONFIGURATION = "public:ccf.gov.config";
-    static constexpr auto SUBMITTED_SHARES = "public:ccf.gov.submitted_shares";
-    static constexpr auto SNAPSHOT_EVIDENCE =
-      "public:ccf.gov.snapshot_evidence";
-    static constexpr auto CA_CERT_DERS = "public:ccf.gov.ca_cert_ders";
-    static constexpr auto JWT_ISSUERS = "public:ccf.gov.jwt_issuers";
->>>>>>> 4987c0ad
     static constexpr auto JWT_PUBLIC_SIGNING_KEYS =
       "public:ccf.gov.jwt.public_signing_keys";
     static constexpr auto JWT_PUBLIC_SIGNING_KEY_ISSUER =
       "public:ccf.gov.jwt.public_signing_key_issuer";
 
     // Internal only
-    static constexpr auto SECRETS =
+    static constexpr auto ENCRYPTED_PAST_LEDGER_SECRET =
+      "public:ccf.internal.historical_encrypted_ledger_secret";
+    static constexpr auto ENCRYPTED_LEDGER_SECRETS =
       "public:ccf.internal.encrypted_ledger_secrets";
     static constexpr auto SHARES = "public:ccf.internal.recovery_shares";
     static constexpr auto SUBMITTED_SHARES =
