// Copyright (c) Microsoft Corporation. All rights reserved.
// Licensed under the Apache 2.0 License.
#pragma once

#include "calltypes.h"
#include "consensus/ledgerenclave.h"
#include "consensus/pbft/pbft.h"
#include "consensus/raft/raftconsensus.h"
#include "crypto/cryptobox.h"
#include "ds/logger.h"
#include "enclave/rpcsessions.h"
#include "encryptor.h"
#include "entities.h"
#include "genesisgen.h"
#include "history.h"
#include "networkstate.h"
#include "node/rpc/jsonrpc.h"
#include "nodetonode.h"
#include "notifier.h"
#include "rpc/consts.h"
#include "rpc/frontend.h"
#include "rpc/memberfrontend.h"
#include "rpc/serialization.h"
#include "seal.h"
#include "secretshare.h"
#include "timer.h"
#include "tls/25519.h"
#include "tls/client.h"
#include "tls/entropy.h"

#ifndef VIRTUAL_ENCLAVE
#  include <ccf_t.h>
#endif

#include <atomic>
#include <chrono>
#include <fmt/format_header_only.h>
#include <nlohmann/json.hpp>
#include <stdexcept>
#include <unordered_set>
#include <vector>

extern "C"
{
#include <evercrypt/EverCrypt_AutoConfig2.h>
}

namespace ccf
{
  enum class State
  {
    uninitialized,
    initialized,
    pending,
    partOfPublicNetwork,
    partOfNetwork,
    readingPublicLedger,
    readingPrivateLedger
  };
}

// Used by fmtlib to render ccf::State
namespace std
{
  std::ostream& operator<<(std::ostream& os, ccf::State s)
  {
    switch (s)
    {
      case ccf::State::uninitialized:
        return os << "uninitialized";
      case ccf::State::initialized:
        return os << "initialized";
      case ccf::State::pending:
        return os << "pending";
      case ccf::State::partOfPublicNetwork:
        return os << "partOfPublicNetwork";
      case ccf::State::partOfNetwork:
        return os << "partOfNetwork";
      case ccf::State::readingPublicLedger:
        return os << "readingPublicLedger";
      case ccf::State::readingPrivateLedger:
        return os << "readingPrivateLedger";
      default:
        return os << "unknown value";
    }
  }
}

namespace ccf
{
  using RaftConsensusType =
    raft::RaftConsensus<consensus::LedgerEnclave, NodeToNode>;
  using RaftType = raft::Raft<consensus::LedgerEnclave, NodeToNode>;
  using PbftConsensusType = pbft::Pbft<consensus::LedgerEnclave, NodeToNode>;

  template <typename T>
  class StateMachine
  {
    std::atomic<T> s;

  public:
    StateMachine(T s) : s(s) {}
    void expect(T s) const
    {
      auto state = this->s.load();
      if (s != state)
      {
        throw std::logic_error(
          fmt::format("State is {}, but expected {}", state, s));
      }
    }

    bool check(T s) const
    {
      return s == this->s.load();
    }

    void advance(T s)
    {
      LOG_DEBUG_FMT("Advancing to state {} (from {})", s, this->s.load());
      this->s.store(s);
    }
  };

  class NodeState : public ccf::AbstractNodeState
  {
  private:
    template <typename T>
    using Result = std::pair<T, bool>;

    template <typename T>
    static Result<T> Success(T&& v)
    {
      return {std::forward<T>(v), true};
    }

    template <typename T>
    static Result<T> Fail()
    {
      return {{}, false};
    }

    template <typename T>
    static Result<T> Fail(const char* s)
    {
      LOG_DEBUG_FMT(s);
      return {{}, false};
    }

    //
    // this node's core state
    //
    StateMachine<State> sm;
    SpinLock lock;

    NodeId self;
    tls::KeyPairPtr node_sign_kp;
    tls::KeyPairPtr node_encrypt_kp;
    std::vector<uint8_t> node_cert;
    std::vector<uint8_t> quote;
    CodeDigest node_code_id;

    //
    // kv store, replication, and I/O
    //
    ringbuffer::AbstractWriterFactory& writer_factory;
    ringbuffer::WriterPtr to_host;
    raft::Config raft_config;

    NetworkState& network;

    std::shared_ptr<kv::Consensus> consensus;
    std::shared_ptr<enclave::RPCMap> rpc_map;
    std::shared_ptr<NodeToNode> n2n_channels;
    std::shared_ptr<Forwarder<NodeToNode>> cmd_forwarder;
    std::shared_ptr<enclave::RPCSessions> rpcsessions;
    ccf::Notifier& notifier;
    Timers& timers;

    std::shared_ptr<kv::TxHistory> history;
    std::shared_ptr<kv::AbstractTxEncryptor> encryptor;

    std::shared_ptr<Seal> seal;

    //
    // join protocol
    //
    std::shared_ptr<Timer> join_timer;

    //
    // recovery
    //
    NodeInfoNetwork node_info_network;
    std::shared_ptr<Store> recovery_store;
    std::shared_ptr<kv::TxHistory> recovery_history;
    std::shared_ptr<kv::AbstractTxEncryptor> recovery_encryptor;
    kv::Version recovery_v;
    crypto::Sha256Hash recovery_root;
    std::vector<kv::Version> term_history;
    kv::Version last_recovered_commit_idx = 1;

    consensus::Index ledger_idx = 0;

  public:
    NodeState(
      ringbuffer::AbstractWriterFactory& writer_factory,
      NetworkState& network,
      std::shared_ptr<enclave::RPCSessions> rpcsessions,
      ccf::Notifier& notifier,
      Timers& timers) :
      sm(State::uninitialized),
      self(INVALID_ID),
      node_sign_kp(tls::make_key_pair()),
      node_encrypt_kp(tls::make_key_pair()),
      writer_factory(writer_factory),
      to_host(writer_factory.create_writer_to_outside()),
      network(network),
      rpcsessions(rpcsessions),
      notifier(notifier),
      timers(timers),
      seal(std::make_shared<Seal>(writer_factory))
    {
      ::EverCrypt_AutoConfig2_init();
    }

    //
    // funcs in state "uninitialized"
    //
    void initialize(
      const raft::Config& raft_config_,
      std::shared_ptr<NodeToNode> n2n_channels_,
      std::shared_ptr<enclave::RPCMap> rpc_map_,
      std::shared_ptr<Forwarder<NodeToNode>> cmd_forwarder_)
    {
      std::lock_guard<SpinLock> guard(lock);
      sm.expect(State::uninitialized);

      raft_config = raft_config_;
      n2n_channels = n2n_channels_;
      // Capture rpc_map to pass to pbft for frontend execution
      rpc_map = rpc_map_;
      cmd_forwarder = cmd_forwarder_;
      sm.advance(State::initialized);
    }

    //
    // funcs in state "initialized"
    //
    auto create(const CreateNew::In& args)
    {
      std::lock_guard<SpinLock> guard(lock);
      sm.expect(State::initialized);

      create_node_cert(args.config);
      open_node_frontend();

#ifdef GET_QUOTE
      auto quote_opt = get_quote();
      if (!quote_opt.has_value())
        return Fail<CreateNew::Out>("Quote could not be retrieved");
      quote = quote_opt.value();
#endif

      switch (args.start_type)
      {
        case StartType::New:
        {
          network.identity =
            std::make_unique<NetworkIdentity>("CN=CCF Network");
          network.ledger_secrets = std::make_shared<LedgerSecrets>(seal);
          network.encryption_key = std::make_unique<NetworkEncryptionKey>(true);

          std::cout << tls::b64_from_raw(
                         network.ledger_secrets->get_secret(1)->master)
                    << std::endl;

          self = 0; // The first node id is always 0

          setup_consensus(args.consensus_type, args.config);
          setup_history();
          setup_encryptor(args.consensus_type);

          // Become the primary and force replication
          consensus->force_become_primary();

          // Open member frontend for members to configure and open the
          // network
          open_member_frontend();

          if (!create_and_send_request(args, quote))
          {
            return Fail<CreateNew::Out>(
              "Genesis transaction could not be committed");
          }

          accept_network_tls_connections(args.config);

          reset_quote();
          sm.advance(State::partOfNetwork);

          return Success<CreateNew::Out>(
            {node_cert,
             network.identity->cert,
             network.encryption_key->get_public_pem()});
        }
        case StartType::Join:
        {
          // TLS connections are not endorsed by the network until the node has
          // joined
          accept_node_tls_connections();

          sm.advance(State::pending);

          return Success<CreateNew::Out>({node_cert});
        }
        case StartType::Recover:
        {
          node_info_network = args.config.node_info_network;

          network.identity =
            std::make_unique<NetworkIdentity>("CN=CCF Network");
          // Create temporary network secrets but do not seal yet
          network.ledger_secrets = std::make_shared<LedgerSecrets>(seal, false);
          network.encryption_key = std::make_unique<NetworkEncryptionKey>(true);

          setup_history();
          setup_encryptor(args.consensus_type);

          // Accept members connections for members to finish recovery once the
          // public ledger has been read
          open_member_frontend();

          accept_network_tls_connections(args.config);

          sm.advance(State::readingPublicLedger);

          return Success<CreateNew::Out>(
            {node_cert,
             network.identity->cert,
             network.encryption_key->get_public_pem()});
        }
        default:
        {
          throw std::logic_error(fmt::format(
            "Node was started in unknown mode {}", args.start_type));
        }
      }
    }

    //
    // funcs in state "pending"
    //
    void initiate_join(const Join::In& args)
    {
      auto network_ca =
        std::make_shared<tls::CA>(args.config.joining.network_cert);
      auto join_client_cert = std::make_unique<tls::Cert>(
        network_ca, node_cert, node_sign_kp->private_key_pem());

      // Create RPC client and connect to remote node
      auto join_client =
        rpcsessions->create_client(std::move(join_client_cert));

      join_client->connect(
        args.config.joining.target_host,
        args.config.joining.target_port,
        [this, args](
          http_status status,
          http::HeaderMap&& headers,
          std::vector<uint8_t>&& data) {
          std::lock_guard<SpinLock> guard(lock);
          if (!sm.check(State::pending))
          {
            return false;
          }

          if (status != HTTP_STATUS_OK)
          {
            LOG_FAIL_FMT(
              "An error occurred while joining the network: {} {}{}",
              status,
              http_status_str(status),
              data.empty() ?
                "" :
                fmt::format("  '{}'", std::string(data.begin(), data.end())));
            return false;
          }

          auto j = jsonrpc::unpack(data, jsonrpc::Pack::Text);

          JoinNetworkNodeToNode::Out resp;
          try
          {
            resp = j.get<JoinNetworkNodeToNode::Out>();
          }
          catch (const std::exception& e)
          {
            LOG_FAIL_FMT(
              "An error occurred while parsing the join network response: {}",
              j.dump());
            return false;
          }

          // Set network secrets, node id and become part of network.
          if (resp.node_status == NodeStatus::TRUSTED)
          {
            network.identity =
              std::make_unique<NetworkIdentity>(resp.network_info.identity);
            network.ledger_secrets = std::make_shared<LedgerSecrets>(
<<<<<<< HEAD
              std::move(resp->network_info.ledger_secrets), seal);
            network.encryption_key = std::make_unique<NetworkEncryptionKey>(
              resp->network_info.encryption_key);
=======
              std::move(resp.network_info.ledger_secrets), seal);
            network.encryption_priv_key = resp.network_info.encryption_priv_key;
>>>>>>> 5eaf260f

            self = resp.node_id;

            setup_consensus(args.consensus_type, args.config, resp.public_only);
            setup_history();
            setup_encryptor(args.consensus_type);

            open_member_frontend();

            accept_network_tls_connections(args.config);

            if (resp.public_only)
            {
              sm.advance(State::partOfPublicNetwork);
            }
            else
            {
              reset_quote();
              sm.advance(State::partOfNetwork);
            }

            join_timer.reset();

            LOG_INFO_FMT(
              "Node has now joined the network as node {}: {}",
              self,
              (resp.public_only ? "public only" : "all domains"));
          }
          else if (resp.node_status == NodeStatus::PENDING)
          {
            LOG_INFO_FMT(
              "Node {} is waiting for votes of members to be trusted",
              resp.node_id);
          }

          return true;
        });

      // Send RPC request to remote node to join the network.
      JoinNetworkNodeToNode::In join_params;

      join_params.node_info_network = args.config.node_info_network;
      join_params.public_encryption_key =
        node_encrypt_kp->public_key_pem().raw();
      join_params.quote = quote;

      LOG_DEBUG_FMT(
        "Sending join request to {}:{}",
        args.config.joining.target_host,
        args.config.joining.target_port);

      const auto body = jsonrpc::pack(join_params, jsonrpc::Pack::Text);

      http::Request r(
        fmt::format("/{}/{}", ccf::Actors::NODES, ccf::NodeProcs::JOIN));
      r.set_header(
        http::headers::CONTENT_TYPE, http::headervalues::contenttype::JSON);
      r.set_body(&body);

      join_client->send_request(r.build_request());
    }

    void join(const Join::In& args)
    {
      std::lock_guard<SpinLock> guard(lock);
      sm.expect(State::pending);

      initiate_join(args);

      join_timer = timers.new_timer(
        std::chrono::milliseconds(args.config.joining.join_timer),
        [this, args]() {
          if (sm.check(State::pending))
          {
            initiate_join(args);
            return true;
          }
          return false;
        });
      join_timer->start();
    }

    //
    // funcs in state "readingPublicLedger"
    //
    void start_ledger_recovery()
    {
      std::lock_guard<SpinLock> guard(lock);
      sm.expect(State::readingPublicLedger);
      LOG_INFO_FMT("Start public recovery");
      read_ledger_idx(++ledger_idx);
    }

    void recover_public_ledger_entry(const std::vector<uint8_t>& ledger_entry)
    {
      std::lock_guard<SpinLock> guard(lock);
      sm.expect(State::readingPublicLedger);

      LOG_DEBUG_FMT(
        "Deserialising public ledger entry ({})", ledger_entry.size());

      // When reading the public ledger, deserialise in the real store
      auto result = network.tables->deserialise(ledger_entry, true);
      if (result == kv::DeserialiseSuccess::FAILED)
      {
        LOG_FAIL_FMT("Failed to deserialise entry in public ledger");
        network.tables->rollback(ledger_idx - 1);
        recover_public_ledger_end_unsafe();
        return;
      }

      // If the ledger entry is a signature, it is safe to compact the store
      if (result == kv::DeserialiseSuccess::PASS_SIGNATURE)
      {
        network.tables->compact(ledger_idx);
        Store::Tx tx;
        GenesisGenerator g(network, tx);
        auto last_sig = g.get_last_signature();
        if (last_sig.has_value())
        {
          LOG_DEBUG_FMT(
            "Read signature at {} for term {}", ledger_idx, last_sig->term);
          for (auto i = term_history.size(); i <= last_sig->term; ++i)
          {
            term_history.push_back(last_recovered_commit_idx + 1);
          }
          last_recovered_commit_idx = ledger_idx;
        }
        else
        {
          throw std::logic_error("Invalid signature");
        }
      }

      read_ledger_idx(++ledger_idx);
    }

    void recover_public_ledger_end_unsafe()
    {
      sm.expect(State::readingPublicLedger);

      // When reaching the end of the public ledger, truncate to last signed
      // index and promote network secrets to this index
      Store::Tx tx;
      GenesisGenerator g(network, tx);

      auto last_sig = g.get_last_signature();
      kv::Version last_index = 0;
      if (last_sig.has_value())
        last_index = last_sig->index;

      network.tables->rollback(last_index);
      ledger_truncate(last_index);
      LOG_INFO_FMT("Truncating ledger to last signed index: {}", last_index);

      network.ledger_secrets->promote_secret(1, last_index + 1);

      g.create_service(network.identity->cert, last_index + 1);

      g.retire_active_nodes();

      self = g.add_node({node_info_network,
                         node_cert,
                         quote,
                         node_encrypt_kp->public_key_pem().raw(),
                         NodeStatus::PENDING});

      LOG_INFO_FMT("Deleted previous nodes and added self as {}", self);

      kv::Version index = 0;
      kv::Term term = 0;
      kv::Version global_commit = 0;

      auto ls = g.get_last_signature();
      if (ls.has_value())
      {
        auto s = ls.value();
        index = s.index;
        term = s.term;
        global_commit = s.commit;
      }

      auto h = dynamic_cast<MerkleTxHistory*>(history.get());
      if (h)
        h->set_node_id(self);

      setup_raft(true);

      LOG_DEBUG_FMT(
        "Restarting Raft at index: {} term: {} commit_idx {}",
        index,
        term,
        global_commit);
      consensus->force_become_primary(index, term, term_history, index);

      // Sets itself as trusted
      g.trust_node(self);

#ifdef GET_QUOTE
      g.trust_code_id(node_code_id);
#endif

      if (g.finalize() != kv::CommitSuccess::OK)
        throw std::logic_error(
          "Could not commit transaction when starting recovered public "
          "network");

      LOG_INFO_FMT("Restarted network");

      sm.advance(State::partOfPublicNetwork);
    }

    //
    // funcs in state "readingPrivateLedger"
    //
    void recover_private_ledger_entry(const std::vector<uint8_t>& ledger_entry)
    {
      std::lock_guard<SpinLock> guard(lock);
      sm.expect(State::readingPrivateLedger);

      LOG_INFO_FMT(
        "Deserialising private ledger entry ({})", ledger_entry.size());

      // When reading the private ledger, deserialise in the recovery store
      auto result = recovery_store->deserialise(ledger_entry);
      if (result == kv::DeserialiseSuccess::FAILED)
      {
        LOG_FAIL_FMT("Failed to deserialise entry in private ledger");
        recovery_store->rollback(ledger_idx - 1);
        recover_private_ledger_end_unsafe();
        return;
      }

      if (result == kv::DeserialiseSuccess::PASS_SIGNATURE)
        recovery_store->compact(ledger_idx);

      if (recovery_store->current_version() == recovery_v)
      {
        LOG_INFO_FMT("Reached recovery final version at {}", recovery_v);
        recover_private_ledger_end_unsafe();
      }
      else
      {
        read_ledger_idx(++ledger_idx);
      }
    }

    void recover_private_ledger_end_unsafe()
    {
      sm.expect(State::readingPrivateLedger);

      // When reaching the end of the private ledger, make sure the same
      // ledger has been read and swap in private state
      auto h = dynamic_cast<MerkleTxHistory*>(recovery_history.get());
      if (h->get_replicated_state_root() != recovery_root)
      {
        throw std::logic_error(
          "Root of public store does not match root of private store");
      }

      network.tables->swap_private_maps(*recovery_store.get());
      recovery_store.reset();

      // Raft should deserialise all security domains when network is opened
      consensus->enable_all_domains();

      // On backups, resume replication
      if (!consensus->is_primary())
      {
        consensus->resume_replication();
      }

      // Seal all known network secrets
      network.ledger_secrets->seal_all();

      // Open the service
      if (consensus->is_primary())
      {
        Store::Tx tx;
        GenesisGenerator g(network, tx);
        if (!g.open_service())
        {
          throw std::logic_error("Service could not be opened");
        }

        if (g.finalize() != kv::CommitSuccess::OK)
        {
          throw std::logic_error(
            "Could not commit transaction when finishing network recovery");
        }
      }

      reset_quote();
      sm.advance(State::partOfNetwork);
    }

    //
    // funcs in state "readingPublicLedger" or "readingPrivateLedger"
    //
    void recover_ledger_end()
    {
      std::lock_guard<SpinLock> guard(lock);

      if (is_reading_public_ledger())
      {
        recover_public_ledger_end_unsafe();
      }
      else if (is_reading_private_ledger())
      {
        recover_private_ledger_end_unsafe();
      }
      else
      {
        throw std::logic_error(
          "Cannot end ledger recovery if not reading public or private "
          "ledger");
      }
    }

    //
    // funcs in state "partOfPublicNetwork"
    //
    void setup_private_recovery_store()
    {
      // Setup recovery store by cloning tables of store
      recovery_store = std::make_shared<Store>();
      recovery_store->clone_schema(*network.tables);
      Signatures* recovery_signature_map =
        recovery_store->get<Signatures>(Tables::SIGNATURES);
      Nodes* recovery_nodes_map = recovery_store->get<Nodes>(Tables::NODES);

      recovery_history = std::make_shared<MerkleTxHistory>(
        *recovery_store.get(),
        self,
        *node_sign_kp,
        *recovery_signature_map,
        *recovery_nodes_map);

#ifdef USE_NULL_ENCRYPTOR
      recovery_encryptor = std::make_shared<NullTxEncryptor>();
#else
      // Recovery encryptor should not seal ledger secrets on compaction.
      // Since private ledger recovery is done in a temporary store, ledger
      // secrets are only sealed once the recovery is successful.

      if (consensus->type() == ConsensusType::Pbft)
      {
        // for now do not encrypt the ledger as the current implementation does
        // not work for PBFT
        recovery_encryptor = std::make_shared<NullTxEncryptor>();
      }
      else
      {
        recovery_encryptor =
          std::make_shared<TxEncryptor>(self, network.ledger_secrets, true);
      }
#endif

      recovery_store->set_history(recovery_history);
      recovery_store->set_encryptor(recovery_encryptor);

      // Record real store version and root
      recovery_v = network.tables->current_version();
      auto h = dynamic_cast<MerkleTxHistory*>(history.get());
      recovery_root = h->get_replicated_state_root();

      LOG_DEBUG_FMT("Recovery store successfully setup: {}", recovery_v);
    }

    bool finish_recovery(
      Store::Tx& tx, const nlohmann::json& sealed_secrets) override
    {
      std::lock_guard<SpinLock> guard(lock);
      sm.expect(State::partOfPublicNetwork);

      LOG_INFO_FMT("Initiating end of recovery (primary)");

      // Unseal past network secrets
      auto past_secrets_idx = network.ledger_secrets->restore(sealed_secrets);

      // Emit signature to certify transactions that happened on public
      // network
      history->emit_signature();

      // For all nodes in the new network, write all past network secrets to
      // the secrets table, encrypted with the respective public keys
      for (auto const& secret_idx : past_secrets_idx)
      {
        auto secret = network.ledger_secrets->get_secret(secret_idx);
        if (!secret.has_value())
        {
          LOG_FAIL_FMT("Ledger secrets have not been restored: {}", secret_idx);
          return false;
        }

        // Do not broadcast the ledger secrets to self since they were already
        // restored from sealed file
        broadcast_ledger_secret(tx, secret.value(), secret_idx, true);
      }

      // Setup new temporary store and record current version/root
      setup_private_recovery_store();

      // Start reading private security domain of ledger
      ledger_idx = 0;
      read_ledger_idx(++ledger_idx);

      sm.advance(State::readingPrivateLedger);
      return true;
    }

    //
    // funcs in state "partOfNetwork" or "partOfPublicNetwork"
    //
    void tick(std::chrono::milliseconds elapsed)
    {
      if (
        !sm.check(State::partOfNetwork) &&
        !sm.check(State::partOfPublicNetwork))
        return;

      consensus->periodic(elapsed);
    }

    void node_msg(const std::vector<uint8_t>& data)
    {
      // Only process messages once part of network
      if (
        !sm.check(State::partOfNetwork) &&
        !sm.check(State::partOfPublicNetwork))
      {
        return;
      }

      auto p = data.data();
      auto psize = data.size();
      Header header;
      NodeMsgType msg_type = serialized::overlay<NodeMsgType>(p, psize);

      switch (msg_type)
      {
        case channel_msg:
          n2n_channels->recv_message(p, psize);
          break;
        case consensus_msg:
          consensus->recv_message(p, psize);
          break;

        default:
        {}
      }
    }

    //
    // always available
    //
    bool is_primary() const override
    {
      return (
        (sm.check(State::partOfNetwork) ||
         sm.check(State::partOfPublicNetwork)) &&
        consensus->is_primary());
    }

    bool is_part_of_network() const override
    {
      return sm.check(State::partOfNetwork);
    }

    bool is_reading_public_ledger() const override
    {
      return sm.check(State::readingPublicLedger);
    }

    bool is_reading_private_ledger() const override
    {
      return sm.check(State::readingPrivateLedger);
    }

    bool is_part_of_public_network() const override
    {
      return sm.check(State::partOfPublicNetwork);
    }

    std::optional<std::vector<uint8_t>> get_quote()
    {
      std::vector<uint8_t> q;

#ifdef GET_QUOTE
      // Quote is over the DER-encoded node certificate
      crypto::Sha256Hash h{node_cert};
      uint8_t* report;
      size_t report_len = 0;

      oe_result_t res = oe_get_report(
        OE_REPORT_FLAGS_REMOTE_ATTESTATION,
        h.h.data(),
        h.SIZE,
        nullptr,
        0,
        &report,
        &report_len);

      if (res != OE_OK)
      {
        LOG_FAIL_FMT("Failed to get quote: {}", oe_result_str(res));
        return {};
      }

      q.assign(report, report + report_len);
      oe_free_report(report);

      // Set own code version
      oe_report_t parsed_quote = {0};
      res = oe_parse_report(q.data(), q.size(), &parsed_quote);
      if (res != OE_OK)
      {
        LOG_FAIL_FMT("Failed to parse quote: {}", oe_result_str(res));
        return {};
      }

      std::copy(
        std::begin(parsed_quote.identity.unique_id),
        std::end(parsed_quote.identity.unique_id),
        std::begin(node_code_id));
#else
      throw std::logic_error("Quote retrieval is not yet implemented");
#endif
      return q;
    }

    bool open_network(Store::Tx& tx) override
    {
      GenesisGenerator g(network, tx);
      return g.open_service();
    }

    bool rekey_ledger(Store::Tx& tx) override
    {
      std::lock_guard<SpinLock> guard(lock);
      sm.expect(State::partOfNetwork);

      // Effects of ledger rekey are only observed from the next transaction,
      // once the local hook on the secrets table has been triggered. The
      // corresponding new ledger secret is only sealed on global hook.

      auto new_ledger_secret = LedgerSecret(true);
      broadcast_ledger_secret(tx, new_ledger_secret);

      return true;
    }

    void node_quotes(
      Store::Tx& tx,
      GetQuotes::Out& result,
      const std::optional<std::set<NodeId>>& filter) override
    {
      auto nodes_view = tx.get_view(network.nodes);

      nodes_view->foreach([&result,
                           &filter](const NodeId& nid, const NodeInfo& ni) {
        if (!filter.has_value() || (filter->find(nid) != filter->end()))
        {
          if (ni.status == ccf::NodeStatus::TRUSTED)
          {
            GetQuotes::Quote q;
            q.node_id = nid;
            q.raw = ni.quote;

#ifdef GET_QUOTE
            oe_report_t parsed_quote = {0};
            auto res =
              oe_parse_report(ni.quote.data(), ni.quote.size(), &parsed_quote);
            if (res != OE_OK)
            {
              q.error =
                fmt::format("Failed to parse quote: {}", oe_result_str(res));
            }
            else
            {
              q.mrenclave = fmt::format(
                "{:02x}", fmt::join(parsed_quote.identity.unique_id, ""));
            }
#endif
            result.quotes.push_back(q);
          }
        }
        return true;
      });
    };

    void split_ledger_secrets(Store::Tx& tx) override
    {
      auto share_wrapping_key_raw =
        tls::create_entropy()->random(crypto::GCM_SIZE_KEY);
      auto share_wrapping_key = crypto::KeyAesGcm(share_wrapping_key_raw);

      LOG_FAIL_FMT("k_z: {}", tls::b64_from_raw(share_wrapping_key_raw));

      // Once sealing is completely removed, this can be called from the
      // LedgerSecrets class directly
      crypto::GcmCipher encrypted_ls(LedgerSecret::MASTER_KEY_SIZE);
      share_wrapping_key.encrypt(
        encrypted_ls.hdr.get_iv(), // iv is always 0 here as the share wrapping
                                   // key is never re-used for encryption
        network.ledger_secrets->get_secret(1)->master,
        nullb,
        encrypted_ls.cipher.data(),
        encrypted_ls.hdr.tag);

      GenesisGenerator g(network, tx);
      auto active_members = g.get_active_members_keyshare();

      SecretSharing::SplitSecret secret_to_split = {};
      std::copy_n(
        share_wrapping_key_raw.begin(),
        share_wrapping_key_raw.size(),
        secret_to_split.begin());

      // For now, the secret sharing threshold is set to the number of initial
      // members
      size_t threshold = active_members.size();
      auto shares =
        SecretSharing::split(secret_to_split, active_members.size(), threshold);

      EncryptedSharesMap encrypted_shares;
      auto nonce = tls::create_entropy()->random(crypto::Box::NONCE_SIZE);

      size_t share_index = 0;
      for (auto const& [member_id, enc_pub_key] : active_members)
      {
        auto share_raw = std::vector<uint8_t>(
          shares[share_index].begin(), shares[share_index].end());

        LOG_FAIL_FMT("Share: {}", tls::b64_from_raw(share_raw));

        auto enc_pub_key_raw = tls::PublicX25519::parse(tls::Pem(enc_pub_key));
        auto encrypted_share = crypto::Box::create(
          share_raw,
          nonce,
          enc_pub_key_raw,
          network.encryption_key->private_raw);

        encrypted_shares[member_id] = {nonce, encrypted_share};
        share_index++;
      }

      g.add_key_share_info({encrypted_ls.serialise(), encrypted_shares});
    }

    NodeId get_node_id() const override
    {
      return self;
    }

  private:
    tls::SubjectAltName get_subject_alt_name(const CCFConfig& config)
    {
      // If a domain is passed at node creation, record domain in SAN for node
      // hostname authentication over TLS. Otherwise, record IP in SAN.
      bool san_is_ip = config.domain.empty();
      return {san_is_ip ? config.node_info_network.rpchost : config.domain,
              san_is_ip};
    }

    void create_node_cert(const CCFConfig& config)
    {
      node_cert =
        node_sign_kp->self_sign("CN=CCF node", get_subject_alt_name(config));
    }

    void accept_node_tls_connections()
    {
      // Accept TLS connections, presenting self-signed (i.e. non-endorsed) node
      // certificate. Once the node is part of the network, this certificate
      // should be replaced with network-endorsed counterpart
      rpcsessions->set_cert(node_cert, node_sign_kp->private_key_pem());
      LOG_INFO_FMT("Node TLS connections now accepted");
    }

    void accept_network_tls_connections(const CCFConfig& config)
    {
      // Accept TLS connections, presenting node certificate signed by network
      // certificate
      auto nw = tls::make_key_pair({network.identity->priv_key});

      auto endorsed_node_cert = nw->sign_csr(
        node_sign_kp->create_csr(fmt::format("CN=CCF node {}", self)),
        fmt::format("CN={}", "CCF Network"),
        get_subject_alt_name(config));

      rpcsessions->set_cert(
        endorsed_node_cert, node_sign_kp->private_key_pem());
      LOG_INFO_FMT("Network TLS connections now accepted");
    }

    void open_frontend(ccf::ActorsType actor)
    {
      auto fe = rpc_map->find(actor);
      if (!fe.has_value())
      {
        throw std::logic_error(
          fmt::format("Cannot open {} frontend", (int)actor));
      }
      fe.value()->open();
    }

    void open_node_frontend()
    {
      open_frontend(ActorsType::nodes);
    }

    void open_member_frontend()
    {
      open_frontend(ActorsType::members);
    }

    void open_user_frontend()
    {
      open_frontend(ActorsType::users);
    }

    void broadcast_ledger_secret(
      Store::Tx& tx,
      const LedgerSecret& secret,
      kv::Version version = kv::NoVersion,
      bool exclude_self = false)
    {
      GenesisGenerator g(network, tx);
      auto secrets_view = tx.get_view(network.secrets);

      auto trusted_nodes = g.get_trusted_nodes(
        exclude_self ? std::make_optional(self) : std::nullopt);

      ccf::EncryptedLedgerSecrets secret_set;
      secret_set.primary_public_encryption_key =
        node_encrypt_kp->public_key_pem().raw();

      for (auto [nid, ni] : trusted_nodes)
      {
        ccf::EncryptedLedgerSecret secret_for_node;
        secret_for_node.node_id = nid;

        // Encrypt secrets with a shared secret derived from backup public
        // key
        auto backup_pubk = tls::make_public_key(ni.encryption_pub_key);
        crypto::KeyAesGcm backup_shared_secret(
          tls::KeyExchangeContext(node_encrypt_kp, backup_pubk)
            .compute_shared_secret());

        crypto::GcmCipher gcmcipher(secret.master.size());
        auto iv = tls::create_entropy()->random(gcmcipher.hdr.get_iv().n);
        std::copy(iv.begin(), iv.end(), gcmcipher.hdr.iv);

        backup_shared_secret.encrypt(
          iv, secret.master, nullb, gcmcipher.cipher.data(), gcmcipher.hdr.tag);

        secret_for_node.encrypted_secret = gcmcipher.serialise();
        secret_set.secrets.emplace_back(std::move(secret_for_node));
      }

      secrets_view->put(version, secret_set);
    }

    std::vector<uint8_t> serialize_create_request(
      const CreateNew::In& args, const std::vector<uint8_t>& quote)
    {
      CreateNetworkNodeToNode::In create_params;

      for (auto& m_info : args.config.genesis.members_info)
      {
        create_params.members_info.push_back(m_info);
      }

      create_params.gov_script = args.config.genesis.gov_script;
      create_params.node_cert = node_cert;
      create_params.network_cert = network.identity->cert;
      create_params.quote = quote;
      create_params.public_encryption_key =
        node_encrypt_kp->public_key_pem().raw();
      create_params.code_digest =
        std::vector<uint8_t>(std::begin(node_code_id), std::end(node_code_id));
      create_params.node_info_network = args.config.node_info_network;

      const auto body = jsonrpc::pack(create_params, jsonrpc::Pack::Text);

      http::Request request(
        fmt::format("/{}/{}", ccf::Actors::MEMBERS, ccf::MemberProcs::CREATE));
      request.set_header(
        http::headers::CONTENT_TYPE, http::headervalues::contenttype::JSON);

      request.set_body(&body);
      http::sign_request(request, node_sign_kp);

      return request.build_request();
    }

    bool parse_create_response(const std::vector<uint8_t>& response)
    {
      http::SimpleResponseProcessor processor;
      http::ResponseParser parser(processor);

      const auto parsed_count =
        parser.execute(response.data(), response.size());
      if (parsed_count != response.size())
      {
        LOG_FAIL_FMT(
          "Tried to parse {} response bytes, actually parsed {}",
          response.size(),
          parsed_count);
        return false;
      }

      if (processor.received.size() != 1)
      {
        LOG_FAIL_FMT(
          "Expected single message, found {}", processor.received.size());
        return false;
      }

      const auto& r = processor.received.front();

      if (r.status != HTTP_STATUS_OK)
      {
        LOG_FAIL_FMT(
          "Create response is error: {} {}",
          r.status,
          http_status_str(r.status));
        return false;
      }

      const auto body = jsonrpc::unpack(r.body, jsonrpc::Pack::Text);
      if (!body.is_boolean())
      {
        LOG_FAIL_FMT(
          "Expected boolean body in create response: {}", body.dump());
        return false;
      }

      return body;
    }

    bool send_create_request(const std::vector<uint8_t>& packed)
    {
      auto node_session = std::make_shared<enclave::SessionContext>(
        enclave::InvalidSessionId, node_cert);
      auto ctx = enclave::make_rpc_context(node_session, packed);

      ctx->is_create_request = true;

      const auto actor_opt = http::extract_actor(*ctx);
      if (!actor_opt.has_value())
      {
        throw std::logic_error("Unable to get actor for create request");
      }

      const auto actor = rpc_map->resolve(actor_opt.value());
      auto handler = this->rpc_map->find(actor);
      if (!handler.has_value())
      {
        throw std::logic_error("Handler has no value");
      }
      auto frontend = handler.value();

      const auto response = frontend->process(ctx);
      if (!response.has_value())
      {
        return false;
      }

      return parse_create_response(response.value());
    }

    bool create_and_send_request(
      const CreateNew::In& args, const std::vector<uint8_t>& quote)
    {
      const auto create_success =
        send_create_request(serialize_create_request(args, quote));
      if (args.consensus_type == ConsensusType::Pbft)
      {
        return true;
      }
      else
      {
        return create_success;
      }
    }

    void reset_quote()
    {
      quote.clear();
      quote.shrink_to_fit();
    }

    void backup_finish_recovery()
    {
      if (!consensus->is_backup())
        return;

      sm.expect(State::partOfPublicNetwork);

      LOG_INFO_FMT("Initiating end of recovery (backup)");

      // Setup new temporary store and record current version/root
      setup_private_recovery_store();

      // Suspend consensus replication at recovery_v + 1 since this is called
      // from commit hook
      consensus->suspend_replication(recovery_v + 1);

      // Start reading private security domain of ledger
      ledger_idx = 0;
      read_ledger_idx(++ledger_idx);

      sm.advance(State::readingPrivateLedger);
    }

    void setup_basic_hooks()
    {
      // When a transaction that changes the configuration commits globally,
      // inform the host of any nodes that no longer need to be tracked.
      network.nodes.set_global_hook(
        [this](
          kv::Version version, const Nodes::State& s, const Nodes::Write& w) {
          for (auto& [node_id, ni] : w)
          {
            if (ni.value.status == NodeStatus::RETIRED)
              remove_node(node_id);
          }
        });

      network.service.set_global_hook([this](
                                        kv::Version version,
                                        const Service::State& s,
                                        const Service::Write& w) {
        if (w.at(0).value.status == ServiceStatus::OPEN)
        {
          this->consensus->set_f(1);
          open_user_frontend();
          LOG_INFO_FMT("Network is OPEN, now accepting user transactions");
        }
      });

      network.secrets.set_local_hook([this](
                                       kv::Version version,
                                       const Secrets::State& s,
                                       const Secrets::Write& w) {
        bool has_secrets = false;

        for (auto& [v, secret_set] : w)
        {
          for (auto& encrypted_secret_for_node : secret_set.value.secrets)
          {
            if (encrypted_secret_for_node.node_id == self)
            {
              crypto::GcmCipher gcmcipher;
              gcmcipher.deserialise(encrypted_secret_for_node.encrypted_secret);
              std::vector<uint8_t> plain_secret(gcmcipher.cipher.size());

              auto primary_pubk = tls::make_public_key(
                secret_set.value.primary_public_encryption_key);

              crypto::KeyAesGcm primary_shared_key(
                tls::KeyExchangeContext(node_encrypt_kp, primary_pubk)
                  .compute_shared_secret());

              if (!primary_shared_key.decrypt(
                    gcmcipher.hdr.get_iv(),
                    gcmcipher.hdr.tag,
                    gcmcipher.cipher,
                    nullb,
                    plain_secret.data()))
              {
                throw std::logic_error(
                  "Decryption of past network secrets failed");
              }

              has_secrets = true;

              // If the version key is NoVersion, we are rekeying. Use the
              // version passed to the hook instead. For recovery, the version
              // of the past secrets is passed as the key.
              kv::Version secret_version = (v == kv::NoVersion) ? version : v;

              if (is_part_of_public_network())
              {
                // When recovering, set the past secret as a ledger secret to
                // be sealed at the end of the recovery
                if (!network.ledger_secrets->set_secret(
                      secret_version, plain_secret))
                {
                  throw std::logic_error(
                    "Cannot set ledger secrets because they already exist");
                }
              }
              else
              {
                // When rekeying, set the encryption key for the next version
                // onward (for the backups to deserialise this transaction
                // with the old key). The encryptor is in charge of updating
                // the ledger secrets on global commit.
                encryptor->update_encryption_key(
                  secret_version + 1, plain_secret);
              }
            }
          }
        }

        // When recovering, trigger end of recovery protocol
        if (has_secrets && is_part_of_public_network())
        {
          backup_finish_recovery();
        }
      });
    }

    void setup_n2n_channels()
    {
      n2n_channels->initialize(self, {network.identity->priv_key});
    }

    void setup_cmd_forwarder()
    {
      cmd_forwarder->initialize(self);
    }

    void setup_raft(bool public_only = false)
    {
      setup_n2n_channels();
      setup_cmd_forwarder();

      auto raft = std::make_unique<RaftType>(
        std::make_unique<raft::Adaptor<Store, kv::DeserialiseSuccess>>(
          network.tables),
        std::make_unique<consensus::LedgerEnclave>(writer_factory),
        n2n_channels,
        self,
        std::chrono::milliseconds(raft_config.request_timeout),
        std::chrono::milliseconds(raft_config.election_timeout),
        public_only);

      consensus = std::make_shared<RaftConsensusType>(std::move(raft));

      network.tables->set_consensus(consensus);

      notifier.set_consensus(consensus);

      // When a node is added, even locally, inform the host so that it can
      // map the node id to a hostname and service and inform raft so that it
      // can add a new active configuration.
      network.nodes.set_local_hook(
        [this](
          kv::Version version, const Nodes::State& s, const Nodes::Write& w) {
          auto configure = false;
          std::unordered_set<NodeId> configuration;

          for (auto& [node_id, ni] : w)
          {
            switch (ni.value.status)
            {
              case NodeStatus::PENDING:
              {
                // Pending nodes are not added to consensus until they are
                // trusted
                break;
              }
              case NodeStatus::TRUSTED:
              {
                add_node(node_id, ni.value.nodehost, ni.value.nodeport);
                configure = true;
                break;
              }
              case NodeStatus::RETIRED:
              {
                configure = true;
                break;
              }
              default:
              {}
            }
          }

          if (configure)
          {
            s.foreach([&](NodeId node_id, const Nodes::VersionV& v) {
              if (v.value.status == NodeStatus::TRUSTED)
                configuration.insert(node_id);
              return true;
            });
            consensus->add_configuration(version, move(configuration));
          }
        });

      setup_basic_hooks();
    }

    void setup_history()
    {
      // This function can be called once the node has started up and before
      // it has joined the service.
      history = std::make_shared<MerkleTxHistory>(
        *network.tables.get(),
        self,
        *node_sign_kp,
        network.signatures,
        network.nodes);

      network.tables->set_history(history);
    }

    void setup_encryptor(ConsensusType consensus_type)
    {
      // This function makes use of network secrets and should be called once
      // the node has joined the service (either via start_network() or
      // join_network())
#ifdef USE_NULL_ENCRYPTOR
      encryptor = std::make_shared<NullTxEncryptor>();
#else

      if (consensus_type == ConsensusType::Pbft)
      {
        // for now do not encrypt the ledger as the current implementation does
        // not work for PBFT
        encryptor = std::make_shared<NullTxEncryptor>();
      }
      else
      {
        encryptor = std::make_shared<TxEncryptor>(self, network.ledger_secrets);
      }
#endif

      network.tables->set_encryptor(encryptor);
    }

    void setup_consensus(
      ConsensusType consensus_type,
      const CCFConfig& config,
      bool public_only = false)
    {
      if (consensus_type == ConsensusType::Pbft)
      {
        setup_pbft(config);
      }
      else if (consensus_type == ConsensusType::Raft)
      {
        setup_raft(public_only);
      }
      else
      {
        throw std::logic_error(
          "Unknown consensus type " + std::to_string(consensus_type));
      }
    }

    void add_node(
      NodeId node, const std::string& hostname, const std::string& service)
    {
      if (node != self)
      {
        RINGBUFFER_WRITE_MESSAGE(
          ccf::add_node, to_host, node, hostname, service);
      }
    }

    void remove_node(NodeId node)
    {
      if (node != self)
      {
        RINGBUFFER_WRITE_MESSAGE(ccf::remove_node, to_host, node);
      }
    }

    void read_ledger_idx(consensus::Index idx)
    {
      RINGBUFFER_WRITE_MESSAGE(consensus::ledger_get, to_host, idx);
    }

    void ledger_truncate(consensus::Index idx)
    {
      RINGBUFFER_WRITE_MESSAGE(consensus::ledger_truncate, to_host, idx);
    }

    void setup_pbft(const CCFConfig& config)
    {
      setup_n2n_channels();

      consensus = std::make_shared<PbftConsensusType>(
        std::make_unique<pbft::Adaptor<Store, kv::DeserialiseSuccess>>(
          network.tables),
        n2n_channels,
        self,
        config.signature_intervals.sig_max_tx,
        std::make_unique<consensus::LedgerEnclave>(writer_factory),
        rpc_map,
        rpcsessions,
        *network.tables->get<pbft::RequestsMap>(pbft::Tables::PBFT_REQUESTS),
        *network.tables->get<pbft::PrePreparesMap>(
          pbft::Tables::PBFT_PRE_PREPARES),
        node_sign_kp->private_key_pem().str(),
        node_cert);

      network.tables->set_consensus(consensus);

      notifier.set_consensus(consensus);

      // When a node is added, even locally, inform the host so that it can
      // map the node id to a hostname and service and inform pbft
      network.nodes.set_local_hook(
        [this](
          kv::Version version, const Nodes::State& s, const Nodes::Write& w) {
          std::unordered_set<NodeId> configuration;
          for (auto& [node_id, ni] : w)
          {
            add_node(node_id, ni.value.nodehost, ni.value.nodeport);

            consensus->add_configuration(
              version,
              configuration,
              {node_id, ni.value.nodehost, ni.value.nodeport, ni.value.cert});
          }
        });

      setup_basic_hooks();
    }
  };
}<|MERGE_RESOLUTION|>--- conflicted
+++ resolved
@@ -407,14 +407,9 @@
             network.identity =
               std::make_unique<NetworkIdentity>(resp.network_info.identity);
             network.ledger_secrets = std::make_shared<LedgerSecrets>(
-<<<<<<< HEAD
-              std::move(resp->network_info.ledger_secrets), seal);
+              std::move(resp.network_info.ledger_secrets), seal);
             network.encryption_key = std::make_unique<NetworkEncryptionKey>(
-              resp->network_info.encryption_key);
-=======
-              std::move(resp.network_info.ledger_secrets), seal);
-            network.encryption_priv_key = resp.network_info.encryption_priv_key;
->>>>>>> 5eaf260f
+              resp.network_info.encryption_key);
 
             self = resp.node_id;
 
