--- conflicted
+++ resolved
@@ -1171,16 +1171,9 @@
       create_params.quote = quote;
       create_params.public_encryption_key =
         node_encrypt_kp->public_key_pem().raw();
-<<<<<<< HEAD
       create_params.code_digest =
         std::vector<uint8_t>(std::begin(node_code_id), std::end(node_code_id));
       create_params.node_info_network = args.config.node_info_network;
-      create_params.genesis_key_share_info = genesis_key_share_info;
-=======
-      create_rpc.params.code_digest =
-        std::vector<uint8_t>(node_code_id.begin(), node_code_id.end());
-      create_rpc.params.node_info_network = args.config.node_info_network;
->>>>>>> 86c057b2
 
       const auto body = jsonrpc::pack(create_params, jsonrpc::Pack::Text);
 
@@ -1264,14 +1257,10 @@
     bool create_and_send_request(
       const CreateNew::In& args, const std::vector<uint8_t>& quote)
     {
-<<<<<<< HEAD
-      const auto create_success = send_create_request(
-        serialize_create_request(args, quote, genesis_key_share_info));
+      const auto create_success =
+        send_create_request(serialize_create_request(args, quote));
 
 #ifdef PBFT
-=======
-      send_create_request(serialize_create_request(args, quote));
->>>>>>> 86c057b2
       return true;
 #else
       return create_success;
