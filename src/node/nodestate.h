// Copyright (c) Microsoft Corporation. All rights reserved.
// Licensed under the Apache 2.0 License.
#pragma once

#include "calltypes.h"
#include "consensustypes.h"
#include "ds/logger.h"
#include "enclave/rpcclient.h"
#include "enclave/rpcsessions.h"
#include "encryptor.h"
#include "entities.h"
#include "genesisgen.h"
#include "history.h"
#include "networkstate.h"
#include "nodetonode.h"
#include "rpc/consts.h"
#include "rpc/frontend.h"
#include "rpc/serialization.h"
#include "seal.h"
#include "tls/client.h"
#include "tls/entropy.h"

#include <atomic>
#include <ccf_t.h>
#include <chrono>
#include <fmt/format_header_only.h>
#include <nlohmann/json.hpp>
#include <stdexcept>
#include <unordered_set>
#include <vector>

extern "C"
{
#include <evercrypt/EverCrypt_AutoConfig2.h>
}

namespace ccf
{
  template <typename T>
  class StateMachine
  {
    std::atomic<T> s;

  public:
    StateMachine(T s) : s(s) {}
    void expect(T s) const
    {
      if (s != this->s.load())
        throw std::logic_error("Unexpected state");
    }

    bool check(T s) const
    {
      return s == this->s.load();
    }

    void advance(T s)
    {
      this->s.store(s);
    }
  };

  class NodeState : public ccf::AbstractNodeState
  {
  private:
    template <typename T>
    using Result = std::pair<T, bool>;

    template <typename T>
    static Result<T> Success(T&& v)
    {
      return {std::forward<T>(v), true};
    }

    template <typename T>
    static Result<T> Fail()
    {
      return {{}, false};
    }

    template <typename T>
    static Result<T> Fail(const char* s)
    {
      LOG_DEBUG_FMT(s);
      return {{}, false};
    }

    enum class State
    {
      uninitialized,
      initialized,
      pending,
      partOfPublicNetwork,
      partOfNetwork,
      readingPublicLedger,
      readingPrivateLedger
    };

    //
    // this node's core state
    //
    StateMachine<State> sm;
    SpinLock lock;

    NodeId self;
    tls::KeyPairPtr node_kp;
    std::vector<uint8_t> node_cert;
    CodeDigest node_code_id;

    //
    // kv store, replication, and I/O
    //
    ringbuffer::AbstractWriterFactory& writer_factory;
    std::unique_ptr<ringbuffer::AbstractWriter> to_host;
    raft::Config raft_config;

    NetworkState& network;

    std::shared_ptr<kv::Consensus> consensus;
    std::shared_ptr<enclave::RpcMap> rpc_map;
    std::shared_ptr<NodeToNode> n2n_channels;
    enclave::RPCSessions& rpcsessions;
    std::shared_ptr<kv::TxHistory> history;
    std::shared_ptr<kv::AbstractTxEncryptor> encryptor;

    //
    // join protocol
    //
    std::vector<uint8_t> raw_fresh_key;
    std::map<NodeId, std::vector<uint8_t>> joiners_fresh_keys;

    //
    // recovery
    //
    NodeInfoNetwork node_info_network;
    std::shared_ptr<Store> recovery_store;
    std::shared_ptr<kv::TxHistory> recovery_history;
    std::shared_ptr<kv::AbstractTxEncryptor> recovery_encryptor;
    kv::Version recovery_v;
    crypto::Sha256Hash recovery_root;
    std::vector<kv::Version> term_history;
    kv::Version last_recovered_commit_idx = 1;

    consensus::Index ledger_idx = 0;

  public:
    NodeState(
      ringbuffer::AbstractWriterFactory& writer_factory,
      NetworkState& network,
      enclave::RPCSessions& rpcsessions) :
      sm(State::uninitialized),
      self(INVALID_ID),
      node_kp(tls::make_key_pair()),
      writer_factory(writer_factory),
      to_host(writer_factory.create_writer_to_outside()),
      network(network),
      rpcsessions(rpcsessions)
    {
      ::EverCrypt_AutoConfig2_init();
    }

    //
    // funcs in state "uninitialized"
    //
    void initialize(
      const raft::Config& raft_config_,
      std::shared_ptr<NodeToNode> n2n_channels_,
      std::shared_ptr<enclave::RpcMap> rpc_map_)
    {
      std::lock_guard<SpinLock> guard(lock);
      sm.expect(State::uninitialized);

      raft_config = raft_config_;
      n2n_channels = n2n_channels_;
      // Capture rpc_map to pass to pbft for frontend execution
      rpc_map = rpc_map_;
      sm.advance(State::initialized);
    }

    //
    // funcs in state "initialized"
    //
    auto create_new(const CreateNew::In& args)
    {
      std::lock_guard<SpinLock> guard(lock);
      sm.expect(State::initialized);

      // Generate node key pair
      std::stringstream name;
      name << "CN=" << Actors::MANAGEMENT;
      node_cert = node_kp->self_sign(name.str());

      // The node's self-signed certificate is used by clients to connect to the
      // management frontend
      rpcsessions.add_cert(
        Actors::MANAGEMENT, nullb, node_cert, node_kp->private_key_pem());

      // Generate quote over node certificate
      // TODO: https://github.com/microsoft/CCF/issues/59
      std::vector<uint8_t> quote{1};

#ifdef GET_QUOTE
      auto quote_opt = get_quote();
      if (!quote_opt.has_value())
        return Fail<CreateNew::Out>("Quote could not be retrieved");
      quote = quote_opt.value();
#endif

      switch (args.start_type)
      {
        case StartType::Start:
        {
          GenesisGenerator g(network);
          g.init_values();

          for (auto& cert : args.config.genesis.member_certs)
            g.add_member(cert);

          for (auto& cert : args.config.genesis.user_certs)
            g.add_user(cert);

          // Add self as TRUSTED
          self = g.add_node({args.config.node_info_network,
                             node_cert,
                             quote,
                             NodeStatus::TRUSTED});

<<<<<<< HEAD
#ifdef GET_QUOTE
          // Trust own code id
          g.trust_code_id(node_code_id);
#endif

          // set access whitelists
          // TODO(#feature): this should be configurable
          for (const auto& wl : default_whitelists)
            g.set_whitelist(wl.first, wl.second);
=======
#ifdef PBFT
      // TODO(#PBFT): For now, node id set when the node is created and used
      // to create PBFT
      self = 0;
      setup_pbft();
      setup_history();
      consensus->force_become_primary();
#endif
      return Success<CreateNew::Out>({node_cert, quote});
    }
>>>>>>> 3fc5f77b

          g.set_gov_scripts(lua::Interpreter().invoke<nlohmann::json>(
            args.config.genesis.gov_script));

          if (!args.config.genesis.app_script.empty())
            g.set_app_scripts(lua::Interpreter().invoke<nlohmann::json>(
              args.config.genesis.app_script));

<<<<<<< HEAD
          network.secrets = std::make_unique<NetworkSecrets>(
            "CN=The CA", std::make_unique<Seal>(writer_factory));

#ifdef PBFT
          setup_pbft();
=======
      accept_all_connections();
      self = args.id;

#ifndef PBFT
      setup_raft();
      // In the case of PBFT, the history was already setup when the node was
      // created.
      // TODO(#PBFT): When/if we stop using the history to register PBFT
      // callbacks, we should be able to initialise the history as late as here.
      setup_history();
#else
      // n2n channels not set up yet if we are in PBFT mode
      setup_n2n_channels();
>>>>>>> 3fc5f77b
#endif
          setup_history();
          setup_raft();
          setup_encryptor();

          // Become the raft leader and force replication
          raft->force_become_leader();

          if (g.finalize() != kv::CommitSuccess::OK)
            return Fail<CreateNew::Out>(
              "Genesis transaction could not be committed");

<<<<<<< HEAD
          // Accept node connections for other nodes to join
          accept_node_connections();
          accept_member_connections();
=======
      // Become the primary and force replication.
      consensus->force_become_primary();
      consensus->replicate({{1, protected_tx0, true}});
>>>>>>> 3fc5f77b

          // TODO: User connections should not be accepted until the network
          // is open by the consortium.
          // https://github.com/microsoft/CCF/issues/293
          accept_user_connections();

<<<<<<< HEAD
          sm.advance(State::partOfNetwork);
=======
      // Sets itself as trusted.
      auto nodes_view = tx.get_view(network.nodes);
      auto primary_info = nodes_view->get(self).value();
      primary_info.status = NodeStatus::TRUSTED;
      nodes_view->put(self, primary_info);
>>>>>>> 3fc5f77b

          return Success<CreateNew::Out>(
            {node_cert, quote, network.secrets->get_current().cert});
        }
        case StartType::Join:
        {
          sm.advance(State::pending);
          return Success<CreateNew::Out>({node_cert, quote});
        }
        case StartType::Recover:
        {
          node_info_network = args.config.node_info_network;

          // Create temporary network secrets but do not seal yet
          network.secrets = std::make_unique<NetworkSecrets>(
            "CN=The CA", std::make_unique<Seal>(writer_factory), false);
          setup_history();
          setup_encryptor();

          accept_member_connections();
          sm.advance(State::readingPublicLedger);

          return Success<CreateNew::Out>(
            {node_cert, quote, network.secrets->get_current().cert});
        }
        default:
        {
          throw std::logic_error("Node was not started in known mode");
        }
      }
    }

    //
    // funcs in state "pending"
    //
    void initiate_join(const InitiateJoin::In& args)
    {
      std::lock_guard<SpinLock> guard(lock);
      sm.expect(State::pending);

      // Peer certificate needs to be signed by specified network certificate
      auto tls_ca = std::make_shared<tls::CA>(args.config.joining.network_cert);
      auto join_client_cert = std::make_unique<tls::Cert>(
        Actors::NODES, tls_ca, node_cert, node_kp->private_key_pem(), nullb);

      // TODO: The join protocol no longer needs to be synchronous
      enclave::RPCContext rpc_ctx;

      // Create RPC client and connect to remote node
      auto join_client =
        rpcsessions.create_client(rpc_ctx, std::move(join_client_cert));

<<<<<<< HEAD
=======
      // Only reply to the client when the primary has responded
      rpc_ctx.is_pending = true;

>>>>>>> 3fc5f77b
      join_client->connect(
        args.config.joining.target_host,
        args.config.joining.target_port,
        [this](const std::vector<uint8_t>& data) {
          std::lock_guard<SpinLock> guard(lock);
          sm.expect(State::pending);

          auto j = jsonrpc::unpack(data, jsonrpc::Pack::MsgPack);

          std::cout << j.dump() << std::endl;

          // Check that the response is valid.
          try
          {
            auto resp = jsonrpc::Response<JoinNetworkNodeToNode::Out>(j);
          }
          catch (const std::exception& e)
          {
<<<<<<< HEAD
            LOG_FAIL_FMT(
              "An error occurred while joining the network {}", j.dump());
            return false;
=======
            return std::make_pair(
              rpc_ctx.is_pending,
              jsonrpc::pack(
                jsonrpc::error_response(
                  rpc_ctx.req.seq_no,
                  jsonrpc::StandardErrorCodes::INTERNAL_ERROR,
                  "An error occurred while joining the network"),
                rpc_ctx.pack.value()));
>>>>>>> 3fc5f77b
          }

          // Set network secrets, node id and become part of network.
          auto res = j.at(jsonrpc::RESULT).get<JoinNetworkNodeToNode::Out>();

          // If the current network secrets do not apply since the genesis,
          // the joining node can only join the public network
          bool public_only = (res.version != 0);

          // In a private network, seal secrets immediately.
          network.secrets = std::make_unique<NetworkSecrets>(
            res.version,
            res.network_secrets,
            std::make_unique<Seal>(writer_factory),
            !public_only);

          self = res.id;
          // Do not accept user connections if the network is public only
          if (!public_only)
          {
<<<<<<< HEAD
            accept_user_connections();
=======
            // If the joining node was started in recovery, truncate the ledger
            // and reset the store as we will receive the entirety of the ledger
            // from the primary
            LOG_INFO_FMT("Truncating entire ledger");
            ledger_truncate(0);
            network.tables->clear();
          }
          else
          {
            // If the node was started normally, accept all connections
            accept_all_connections();
>>>>>>> 3fc5f77b
          }
#ifndef PBFT
          setup_raft(public_only);
          setup_history();
#endif
          setup_encryptor();

          accept_node_connections();
          accept_member_connections();

          if (public_only)
            sm.advance(State::partOfPublicNetwork);
          else
            sm.advance(State::partOfNetwork);

          LOG_INFO_FMT(
            "Node has now joined the network as node {}: {}",
            self,
            (public_only ? "public only" : "all domains"));

          return true;
        });

      // Generate fresh key to encrypt/decrypt historical network secrets sent
      // by the primary via the kv store
      raw_fresh_key = tls::create_entropy()->random(crypto::GCM_SIZE_KEY);

      // Send RPC request to remote node to join the network.
      jsonrpc::ProcedureCall<JoinNetworkNodeToNode::In> join_rpc;
      join_rpc.id = 1;
      join_rpc.method = ccf::NodeProcs::JOIN;
      join_rpc.params.raw_fresh_key = raw_fresh_key;
      join_rpc.params.node_info_network = args.config.node_info_network;

      // TODO: For now, regenerate the quote from when the node started. This is
      // okay since the quote generation will change as part of
      // https://github.com/microsoft/CCF/issues/59
      std::vector<uint8_t> quote{1};

#ifdef GET_QUOTE
      auto quote_opt = get_quote();
      if (!quote_opt.has_value())
        LOG_FATAL_FMT("Quote could not be retrieved");
      quote = quote_opt.value();
#endif
      join_rpc.params.quote = quote;

      auto join_req =
        jsonrpc::pack(nlohmann::json(join_rpc), jsonrpc::Pack::MsgPack);

      LOG_INFO_FMT("Sending join request");

      join_client->send(join_req);
    }

    //
    // funcs in state "readingPublicLedger"
    //
    void start_ledger_recovery()
    {
      std::lock_guard<SpinLock> guard(lock);
      sm.expect(State::readingPublicLedger);
      LOG_INFO_FMT("Start public recovery");
      read_ledger_idx(++ledger_idx);
    }

    void recover_public_ledger_entry(std::vector<uint8_t>& ledger_entry)
    {
      std::lock_guard<SpinLock> guard(lock);
      sm.expect(State::readingPublicLedger);

      LOG_DEBUG_FMT(
        "Deserialising public ledger entry ({})", ledger_entry.size());

      // When reading the public ledger, deserialise in the real store
      auto result = network.tables->deserialise(ledger_entry, true);
      if (result == kv::DeserialiseSuccess::FAILED)
      {
        LOG_FAIL_FMT("Failed to deserialise entry in public ledger");
        network.tables->rollback(ledger_idx - 1);
        recover_public_ledger_end_unsafe();
        return;
      }

      // If the ledger entry is a signature, it is safe to compact the store
      if (result == kv::DeserialiseSuccess::PASS_SIGNATURE)
      {
        network.tables->compact(ledger_idx);
        GenesisGenerator g(network);
        auto last_sig = g.last_signature();
        if (last_sig.has_value())
        {
          LOG_DEBUG_FMT(
            "Read signature at {} for term {}", ledger_idx, last_sig->term);
          for (auto i = term_history.size(); i <= last_sig->term; ++i)
          {
            term_history.push_back(last_recovered_commit_idx + 1);
          }
          last_recovered_commit_idx = ledger_idx;
        }
        else
        {
          throw std::logic_error("Invalid signature");
        }
      }

      read_ledger_idx(++ledger_idx);
    }

    void recover_public_ledger_end_unsafe()
    {
      sm.expect(State::readingPublicLedger);

      // When reaching the end of the public ledger, truncate to last signed
      // index and promote network secrets to this index
<<<<<<< HEAD
      GenesisGenerator g(network);
=======
      auto ls_idx = last_signed_index(tx);
      network.tables->rollback(ls_idx);
      ledger_truncate(ls_idx);
      LOG_INFO_FMT("Truncating ledger to last signed index: {}", ls_idx);
>>>>>>> 3fc5f77b

      auto last_sig = g.last_signature();
      kv::Version last_index = 0;
      if (last_sig.has_value())
        last_index = last_sig->index;

      network.tables->rollback(last_index);
      log_truncate(last_index);
      LOG_INFO_FMT("Truncating ledger to last signed index: {}", last_index);

      network.secrets->promote_secrets(0, last_index + 1);

      g.delete_active_nodes();

      // Quotes should be initialised and non-empty
      std::vector<uint8_t> quote{1};

#ifdef GET_QUOTE
      auto quote_opt = get_quote();
      if (!quote_opt.has_value())
        LOG_FATAL_FMT("Quote could not be retrieved");
      quote = quote_opt.value();
#endif

      self =
        g.add_node({node_info_network, node_cert, quote, NodeStatus::PENDING});

      LOG_INFO_FMT("Deleted previous nodes and added self as {}", self);

      kv::Version index = 0;
      kv::Term term = 0;
      kv::Version global_commit = 0;

      auto ls = g.get_last_signature();
      if (ls.has_value())
      {
        auto s = ls.value();
        index = s.index;
        term = s.term;
        global_commit = s.commit;
      }

      auto h = dynamic_cast<MerkleTxHistory*>(history.get());
      if (h)
        h->set_node_id(self);

      setup_raft(true);

      LOG_DEBUG_FMT(
        "Restarting Raft at index: {} term: {} commit_idx {}",
        index,
        term,
        global_commit);
      raft->force_become_leader(index, term, term_history, index);

      // Sets itself as trusted
      g.trust_node(self);

#ifdef GET_QUOTE
      g.trust_code_id(node_code_id);
#endif

      if (g.finalize() != kv::CommitSuccess::OK)
        throw std::logic_error(
          "Could not commit transaction when starting recovered public "
          "network");

      accept_node_connections();

      LOG_INFO_FMT("Restarted network");

      sm.advance(State::partOfPublicNetwork);
    }

    //
    // funcs in state "readingPrivateLedger"
    //
    void recover_private_ledger_entry(std::vector<uint8_t> ledger_entry)
    {
      std::lock_guard<SpinLock> guard(lock);
      sm.expect(State::readingPrivateLedger);

      LOG_INFO_FMT(
        "Deserialising private ledger entry ({})", ledger_entry.size());

      // When reading the private ledger, deserialise in the recovery store
      auto result = recovery_store->deserialise(ledger_entry);
      if (result == kv::DeserialiseSuccess::FAILED)
      {
        LOG_FAIL_FMT("Failed to deserialise entry in private ledger");
        recovery_store->rollback(ledger_idx - 1);
        recover_private_ledger_end_unsafe();
        return;
      }

      if (result == kv::DeserialiseSuccess::PASS_SIGNATURE)
        recovery_store->compact(ledger_idx);

      if (recovery_store->current_version() == recovery_v)
      {
        LOG_INFO_FMT("Reached recovery final version at {}", recovery_v);
        recover_private_ledger_end_unsafe();
      }
      else
      {
        read_ledger_idx(++ledger_idx);
      }
    }

    void recover_private_ledger_end_unsafe()
    {
      sm.expect(State::readingPrivateLedger);

      // When reaching the end of the private ledger, make sure the same
      // ledger has been read and swap in private state
      auto h = dynamic_cast<MerkleTxHistory*>(recovery_history.get());
      if (h->get_root() != recovery_root)
      {
        LOG_FATAL_FMT(
          "Root of public store does not match root of private store");
      }

      network.tables->swap_private_maps(*recovery_store.get());
      recovery_store.reset();

      // Raft should deserialise all security domains when network is opened
      consensus->enable_all_domains();

      // On backups, resume replication
      if (!consensus->is_primary())
        consensus->resume_replication();

      // Seal all known network secrets
      network.secrets->seal_all();

      accept_user_connections();
      if (consensus->is_backup())
        accept_node_connections();

      LOG_INFO_FMT("Now part of network");
      sm.advance(State::partOfNetwork);
    }

    //
    // funcs in state "readingPublicLedger" or "readingPrivateLedger"
    //
    void recover_ledger_end()
    {
      std::lock_guard<SpinLock> guard(lock);

      if (is_reading_public_ledger())
      {
        recover_public_ledger_end_unsafe();
      }
      else if (is_reading_private_ledger())
      {
        recover_private_ledger_end_unsafe();
      }
      else
      {
        throw std::logic_error(
          "Cannot end ledger recovery if not reading public or private "
          "ledger");
      }
    }

<<<<<<< HEAD
=======
    void node_quotes(Store::Tx& tx, GetQuotes::Out& result)
    {
      auto nodes_view = tx.get_view(network.nodes);

      nodes_view->foreach([&result](const NodeId& nid, const NodeInfo& ni) {
        if (ni.status == ccf::NodeStatus::TRUSTED)
        {
          GetQuotes::Quote quote;
          quote.node_id = nid;
          quote.raw = std::string(ni.quote.begin(), ni.quote.end());

#ifdef GET_QUOTE
          oe_report_t parsed_quote = {0};
          auto res =
            oe_parse_report(ni.quote.data(), ni.quote.size(), &parsed_quote);
          if (res != OE_OK)
          {
            quote.error =
              fmt::format("Failed to parse quote: {}", oe_result_str(res));
          }
          else
          {
            quote.mrenclave = fmt::format(
              "{:02x}", fmt::join(parsed_quote.identity.unique_id, ""));
          }
#endif
          result.quotes.push_back(quote);
        }
        return true;
      });
    };

    //
    // funcs in state "awaitingRecoveryTx"
    //
    std::string replace_nodes(
      Store::Tx& tx, const std::vector<ccf::NodeInfo>& new_nodes)
    {
      std::lock_guard<SpinLock> guard(lock);
      sm.expect(State::awaitingRecoveryTx);

      auto [nodes_view, values_view, certs_view, sigs_view] = tx.get_view(
        network.nodes, network.values, network.node_certs, network.signatures);
      std::map<NodeId, NodeInfo> nodes_to_delete;
      nodes_view->foreach(
        [&nodes_to_delete](const NodeId& nid, const NodeInfo& ni) {
          // Only retire nodes that have not already been retired
          if (ni.status != ccf::NodeStatus::RETIRED)
            nodes_to_delete[nid] = ni;
          return true;
        });
      for (auto [nid, ni] : nodes_to_delete)
      {
        ni.status = ccf::NodeStatus::RETIRED;
        nodes_view->put(nid, ni);
      }

      std::vector<Cert> certs_to_delete;
      certs_view->foreach(
        [&certs_to_delete](const Cert& cstr, const NodeId& _) {
          certs_to_delete.push_back(cstr);
          return true;
        });
      for (Cert& cstr : certs_to_delete)
      {
        certs_view->remove(cstr);
      }

      for (const auto& ni : new_nodes)
      {
        auto nid = get_next_id(values_view, ccf::ValueIds::NEXT_NODE_ID);
        LOG_INFO_FMT("Adding node {}", nid);
        nodes_view->put(nid, ni);
        if (node_cert == ni.cert)
        {
          self = nid;
          LOG_INFO_FMT("Setting self to {}", self);
        }
        auto verifier = tls::make_verifier(ni.cert);
        certs_view->put(verifier->raw_cert_data(), nid);
      }

      LOG_INFO_FMT("Replaced nodes");

      kv::Version index = 0;
      kv::Term term = 0;
      kv::Version global_commit = 0;
      auto ls = sigs_view->get(0);
      if (ls.has_value())
      {
        auto s = ls.value();
        index = s.index;
        term = s.term;
        global_commit = s.commit;
      }

      auto h = dynamic_cast<MerkleTxHistory*>(history.get());
      if (h)
        h->set_node_id(self);
#ifndef PBFT
      setup_raft(true);
#endif
      LOG_DEBUG_FMT(
        "Restarting Raft at index: {} term: {} commit_idx {}",
        index,
        term,
        global_commit);
      consensus->force_become_primary(index, term, term_history, index);

      // Sets itself as trusted
      auto primary_info = nodes_view->get(self).value();
      primary_info.status = NodeStatus::TRUSTED;
      nodes_view->put(self, primary_info);

#ifdef GET_QUOTE
      if (!trust_own_code_id(tx, self))
        throw std::logic_error("Parsing node of first recovery node failed");
#endif

      accept_node_connections();

      LOG_INFO_FMT("Restarted network");

      sm.advance(State::partOfPublicNetwork);

      return std::string(
        network.secrets->get_current().cert.data(),
        network.secrets->get_current().cert.data() +
          network.secrets->get_current().cert.size());
    }

>>>>>>> 3fc5f77b
    //
    // funcs in state "partOfPublicNetwork"
    //
    void setup_private_recovery_store()
    {
      // Setup recovery store by cloning tables of store
      recovery_store = std::make_shared<Store>();
      recovery_store->clone_schema(*network.tables);
      Signatures* recovery_signature_map =
        recovery_store->get<Signatures>("signatures");
      Nodes* recovery_nodes_map = recovery_store->get<Nodes>("nodes");

      recovery_history = std::make_shared<MerkleTxHistory>(
        *recovery_store.get(),
        self,
        *node_kp,
        *recovery_signature_map,
        *recovery_nodes_map);

      recovery_encryptor =
#ifdef USE_NULL_ENCRYPTOR
        std::make_shared<NullTxEncryptor>();
#else
        std::make_shared<TxEncryptor>(self, *network.secrets);
#endif

      recovery_store->set_history(recovery_history);
      recovery_store->set_encryptor(recovery_encryptor);

      // Record real store version and root
      recovery_v = network.tables->current_version();
      auto h = dynamic_cast<MerkleTxHistory*>(history.get());
      recovery_root = h->get_root();

      LOG_DEBUG_FMT("Recovery store successfully setup: {}", recovery_v);
    }

    bool finish_recovery(
      Store::Tx& tx, const nlohmann::json& sealed_secrets) override
    {
      std::lock_guard<SpinLock> guard(lock);
      sm.expect(State::partOfPublicNetwork);

      LOG_INFO_FMT("Initiating end of recovery (primary)");

      // Unseal past network secrets
      auto past_secrets_idx = network.secrets->restore(sealed_secrets);

      // Emit signature to certify transactions that happened on public
      // network
      history->emit_signature();

      // Write past network secrets to backups via secrets table
      auto [nodes_view, secrets_view] =
        tx.get_view(network.nodes, network.secrets_table);
      std::map<NodeId, NodeInfo> new_backups;
      nodes_view->foreach(
        [&new_backups, this](const NodeId& nid, const NodeInfo& ni) {
          if (ni.status != ccf::NodeStatus::RETIRED && nid != self)
            new_backups[nid] = ni;
          return true;
        });

      // For all nodes in the new network, write all past network secrets to the
      // secrets table, encrypted with the respective ephemeral keys
      for (auto const& ns_idx : past_secrets_idx)
      {
        ccf::PastNetworkSecrets past_secrets;
        for (auto [nid, ni] : new_backups)
        {
          ccf::SerialisedNetworkSecrets ns;
          ns.node_id = nid;

          auto serial = network.secrets->get_serialised_secret(ns_idx);
          if (serial.has_value())
          {
            LOG_DEBUG_FMT(
              "Writing network secret {} of size {} to backup {} in secrets "
              "table",
              ns_idx,
              serial.value().size(),
              nid);

            // Encrypt network secrets with joiner's fresh key
            auto search = joiners_fresh_keys.find(nid);
            if (search == joiners_fresh_keys.end())
            {
              LOG_FAIL_FMT("No fresh key for joiner {}", nid);
              continue;
            }

            crypto::KeyAesGcm joiner_key(
              CBuffer(search->second.data(), search->second.size()));
            crypto::GcmCipher gcmcipher(serial.value().size());

            // Get random IV
            auto iv = tls::create_entropy()->random(gcmcipher.hdr.getIv().n);
            std::copy(iv.begin(), iv.end(), gcmcipher.hdr.iv);

            joiner_key.encrypt(
              iv,
              CBuffer(serial.value().data(), serial.value().size()),
              CBuffer(),
              gcmcipher.cipher.data(),
              gcmcipher.hdr.tag);

            ns.serial_ns = gcmcipher.serialise();
            past_secrets.secrets.emplace_back(std::move(ns));
          }
          else
          {
            LOG_FAIL_FMT("Network secrets have not been restored: {}", ns_idx);
            return false;
          }
        }
        secrets_view->put(ns_idx, past_secrets);
      }

      // Setup new temporary store and record current version/root
      setup_private_recovery_store();

      // Start reading private security domain of ledger
      ledger_idx = 0;
      read_ledger_idx(++ledger_idx);

      sm.advance(State::readingPrivateLedger);
      return true;
    }

    //
    // funcs in state "partOfNetwork" or "partOfPublicNetwork"
    //
    void tick(std::chrono::milliseconds elapsed)
    {
      if (
        !sm.check(State::partOfNetwork) &&
        !sm.check(State::partOfPublicNetwork))
        return;

      consensus->periodic(elapsed);
    }

    void node_msg(const std::vector<uint8_t>& data)
    {
      // Only process messages once part of network
      if (
        !sm.check(State::partOfNetwork) &&
        !sm.check(State::partOfPublicNetwork))
      {
        return;
      }

      auto p = data.data();
      auto psize = data.size();
      Header header;
      NodeMsgType msg_type = serialized::overlay<NodeMsgType>(p, psize);

      switch (msg_type)
      {
        case channel_msg:
          n2n_channels->recv_message(p, psize);
          break;
        case consensus_msg:
          consensus->recv_message(p, psize);
          break;

        default:
        {}
      }
    }

    //
    // always available
    //
    bool is_primary() const override
    {
      return (
        (sm.check(State::partOfNetwork) ||
         sm.check(State::partOfPublicNetwork)) &&
        consensus->is_primary());
    }

    bool is_part_of_network() const
    {
      return sm.check(State::partOfNetwork);
    }

    bool is_reading_public_ledger() const
    {
      return sm.check(State::readingPublicLedger);
    }

    bool is_reading_private_ledger() const
    {
      return sm.check(State::readingPrivateLedger);
    }

    bool is_part_of_public_network() const override
    {
      return sm.check(State::partOfPublicNetwork);
    }

    std::optional<std::vector<uint8_t>> get_quote()
    {
      std::vector<uint8_t> quote{1};

#ifdef GET_QUOTE
      // Quote is over the DER-encoded node certificate
      crypto::Sha256Hash h{tls::make_verifier(node_cert)->raw_cert_data()};
      uint8_t* report;
      size_t report_len = 0;

      // TODO(#important,#TR): The "alpha" parameters, including the unique
      // service identifier, should also be included in the quote.
      oe_result_t res = oe_get_report(
        OE_REPORT_FLAGS_REMOTE_ATTESTATION,
        h.h,
        h.SIZE,
        nullptr,
        0,
        &report,
        &report_len);

      if (res != OE_OK)
      {
        LOG_FAIL_FMT("Failed to get quote: {}", oe_result_str(res));
        return {};
      }

      quote.assign(report, report + report_len);
      oe_free_report(report);

      // Set own code version
      oe_report_t parsed_quote = {0};
      res = oe_parse_report(quote.data(), quote.size(), &parsed_quote);
      if (res != OE_OK)
      {
        LOG_FAIL_FMT("Failed to parse quote: {}", oe_result_str(res));
        return {};
      }

      std::copy(
        std::begin(parsed_quote.identity.unique_id),
        std::end(parsed_quote.identity.unique_id),
        std::begin(node_code_id));
#else
      throw std::logic_error("Quote retrieval is not yet implemented");
#endif
      return quote;
    }

    // Used from nodefrontend.h to set the joiner's fresh key to encrypt past
    // network secrets
    void set_joiner_key(
      NodeId joiner_id, const std::vector<uint8_t>& raw_key) override
    {
      LOG_DEBUG_FMT("Setting fresh key for joiner {}", joiner_id);
      joiners_fresh_keys.emplace(joiner_id, raw_key);
    }

    void node_quotes(Store::Tx& tx, GetQuotes::Out& result)
    {
      auto nodes_view = tx.get_view(network.nodes);

      nodes_view->foreach([&result](const NodeId& nid, const NodeInfo& ni) {
        if (ni.status == ccf::NodeStatus::TRUSTED)
        {
          LOG_FAIL_FMT("One node is trusted! {}", nid);
          GetQuotes::Quote quote;
          quote.node_id = nid;
          quote.raw = std::string(ni.quote.begin(), ni.quote.end());

#ifdef GET_QUOTE
          oe_report_t parsed_quote = {0};
          auto res =
            oe_parse_report(ni.quote.data(), ni.quote.size(), &parsed_quote);
          if (res != OE_OK)
          {
            quote.error =
              fmt::format("Failed to parse quote: {}", oe_result_str(res));
          }
          else
          {
            quote.mrenclave = fmt::format(
              "{:02x}", fmt::join(parsed_quote.identity.unique_id, ""));
          }
#endif
          result.quotes.push_back(quote);
        }
        return true;
      });
    };

  private:
    void accept_member_connections()
    {
      auto nw = tls::make_key_pair({network.secrets->get_current().priv_key});
      auto members_keypair = tls::make_key_pair();

      auto members_privkey = members_keypair->private_key_pem();
      auto members_cert =
        nw->sign_csr(members_keypair->create_csr("CN=members"), "CN=The CA");

      // Accept member connections.
      rpcsessions.add_cert(
        ccf::Actors::MEMBERS, nullb, members_cert, members_privkey);
    }

    void accept_node_connections()
    {
      auto nw = tls::make_key_pair({network.secrets->get_current().priv_key});
      auto nodes_keypair = tls::make_key_pair();

      auto nodes_privkey = nodes_keypair->private_key_pem();
      auto nodes_cert =
        nw->sign_csr(nodes_keypair->create_csr("CN=nodes"), "CN=The CA");

      // Accept node connections.
      rpcsessions.add_cert(
        ccf::Actors::NODES, nullb, nodes_cert, nodes_privkey);
    }

    void accept_user_connections()
    {
      auto nw = tls::make_key_pair({network.secrets->get_current().priv_key});
      auto users_keypair = tls::make_key_pair();

      auto users_privkey = users_keypair->private_key_pem();
      auto users_cert =
        nw->sign_csr(users_keypair->create_csr("CN=users"), "CN=The CA");

      // Accept user connections.
      rpcsessions.add_cert(
        ccf::Actors::USERS, nullb, users_cert, users_privkey);
    }

<<<<<<< HEAD
    void follower_finish_recovery()
=======
    void accept_all_connections()
    {
      accept_member_connections();
      accept_node_connections();
      accept_user_connections();
    }

    bool trust_own_code_id(Store::Tx& tx, NodeId self)
    {
#ifdef GET_QUOTE
      // Setting own code version as trusted
      auto codeid_view = tx.get_view(network.code_id);
      codeid_view->put(node_code_id, CodeStatus::ACCEPTED);
#else
      throw std::logic_error("Code version check is not implemented");
#endif
      return true;
    }

    void backup_finish_recovery()
>>>>>>> 3fc5f77b
    {
      if (!consensus->is_backup())
        return;

      sm.expect(State::partOfPublicNetwork);

      LOG_INFO_FMT("Initiating end of recovery (backup)");

      // Setup new temporary store and record current version/root
      setup_private_recovery_store();

      // Suspend consensus replication at recovery_v + 1 since this is called
      // from commit hook
      consensus->suspend_replication(recovery_v + 1);

      // Start reading private security domain of ledger
      ledger_idx = 0;
      read_ledger_idx(++ledger_idx);

      sm.advance(State::readingPrivateLedger);
    }

    void setup_basic_hooks()
    {
<<<<<<< HEAD
      // setup node-to-node channels, raft, pbft and store hooks
      n2n_channels->initialize(self, {network.secrets->get_current().priv_key});

#ifndef PBFT
      raft = std::make_shared<ConsensusRaft>(
        std::make_unique<raft::Adaptor<Store, kv::DeserialiseSuccess>>(
          network.tables),
        std::make_unique<raft::LedgerEnclave>(writer_factory),
        n2n_channels,
        self,
        std::chrono::milliseconds(raft_config.request_timeout),
        std::chrono::milliseconds(raft_config.election_timeout),
        public_only);
#else
      raft = std::make_shared<pbft::NullReplicator>(n2n_channels, self);
#endif
      network.tables->set_replicator(raft);

      // When a node is added, even locally, inform the host so that it can
      // map the node id to a hostname and service and inform raft so that it
      // can add a new active configuration.
      network.nodes.set_local_hook([this](
                                     kv::Version version,
                                     const Nodes::State& s,
                                     const Nodes::Write& w) {
        auto configure = false;
        std::unordered_set<NodeId> configuration;

        // TODO(#important,#TR): Only TRUSTED nodes should be sent append
        // entries, counted in election votes and allowed to establish
        // node-to-node channels (section III-F).
        for (auto& [node_id, ni] : w)
        {
#ifdef PBFT
          pbft->add_configuration({node_id, ni.value.host, ni.value.nodeport});
#endif
          switch (ni.value.status)
          {
            case NodeStatus::PENDING:
            case NodeStatus::TRUSTED:
            {
              add_node(node_id, ni.value.host, ni.value.nodeport);
              configure = true;
              break;
            }
            case NodeStatus::RETIRED:
            {
              configure = true;
              break;
            }
            default:
            {}
          }
        }

        if (configure)
        {
          s.foreach([&](NodeId node_id, const Nodes::VersionV& v) {
            if (v.value.status != NodeStatus::RETIRED)
              configuration.insert(node_id);
            return true;
          });
          raft->add_configuration(version, move(configuration));
        }
      });

=======
>>>>>>> 3fc5f77b
      // When a transaction that changes the configuration commits globally,
      // inform the host of any nodes that no longer need to be tracked.
      network.nodes.set_global_hook(
        [this](
          kv::Version version, const Nodes::State& s, const Nodes::Write& w) {
          for (auto& [node_id, ni] : w)
          {
            if (ni.value.status == NodeStatus::RETIRED)
              remove_node(node_id);
          }
        });

      network.secrets_table.set_local_hook([this](
                                             kv::Version version,
                                             const Secrets::State& s,
                                             const Secrets::Write& w) {
        // If in backup mode in a public network, if new secrets are written
        // to the secrets table for our entry, decrypt these secrets and
        // initiate end of recovery protocol
        if (!(consensus->is_backup() && is_part_of_public_network()))
          return;

        bool has_secrets = false;

        for (auto& [v, past_secrets] : w)
        {
          for (auto& nw_secrets_at_v : past_secrets.value.secrets)
          {
            if (nw_secrets_at_v.node_id == self)
            {
              crypto::GcmCipher gcmcipher;
              gcmcipher.deserialise(nw_secrets_at_v.serial_ns);
              std::vector<uint8_t> plain_nw_secret_at_v(
                gcmcipher.cipher.size());

              crypto::KeyAesGcm fresh_key(raw_fresh_key);

              if (!fresh_key.decrypt(
                    gcmcipher.hdr.getIv(),
                    gcmcipher.hdr.tag,
                    gcmcipher.cipher,
                    CBuffer(),
                    plain_nw_secret_at_v.data()))
              {
                throw std::logic_error(
                  "Decryption of past network secrets failed");
              }

              has_secrets = true;
              if (!network.secrets->set_secret(v, plain_nw_secret_at_v))
              {
                throw std::logic_error(
                  "Cannot set secrets because they already exist!");
              }
            }
          }
        }
        if (has_secrets)
        {
          raw_fresh_key.clear();
          backup_finish_recovery();
        }
      });
    }

    void setup_n2n_channels()
    {
      // setup node-to-node channels
      n2n_channels->initialize(self, {network.secrets->get_current().priv_key});
    }

    void setup_raft(bool public_only = false)
    {
      setup_n2n_channels();

      auto raft = std::make_unique<RaftType>(
        std::make_unique<raft::Adaptor<Store, kv::DeserialiseSuccess>>(
          network.tables),
        std::make_unique<consensus::LedgerEnclave>(writer_factory),
        n2n_channels,
        self,
        raft_config.requestTimeout,
        raft_config.electionTimeout,
        public_only);

      consensus = std::make_shared<RaftConsensusType>(std::move(raft));

      network.tables->set_consensus(consensus);

      // When a node is added, even locally, inform the host so that it can
      // map the node id to a hostname and service and inform raft so that it
      // can add a new active configuration.
      network.nodes.set_local_hook(
        [this](
          kv::Version version, const Nodes::State& s, const Nodes::Write& w) {
          auto configure = false;
          std::unordered_set<NodeId> configuration;

          // TODO(#important,#TR): Only TRUSTED nodes should be sent append
          // entries, counted in election votes and allowed to establish
          // node-to-node channels (section III-F).
          for (auto& [node_id, ni] : w)
          {
            switch (ni.value.status)
            {
              case NodeStatus::PENDING:
              {
                add_node(node_id, ni.value.host, ni.value.nodeport);
                configure = true;
                break;
              }
              case NodeStatus::RETIRED:
              {
                configure = true;
                break;
              }
              default:
              {}
            }
          }

          if (configure)
          {
            s.foreach([&](NodeId node_id, const Nodes::VersionV& v) {
              if (v.value.status != NodeStatus::RETIRED)
                configuration.insert(node_id);
              return true;
            });
            consensus->add_configuration(version, move(configuration));
          }
        });

      setup_basic_hooks();
    }

    void setup_history()
    {
      // This function can be called once the node has started up and before it
      // has joined the service.
      history = std::make_shared<MerkleTxHistory>(
        *network.tables.get(),
        self,
        *node_kp,
        network.signatures,
        network.nodes);

      network.tables->set_history(history);
    }

    void setup_encryptor()
    {
      // This function makes use of network secrets and should be called once
      // the node has joined the service (either via start_network() or
      // join_network())
      encryptor =
#ifdef USE_NULL_ENCRYPTOR
        std::make_shared<NullTxEncryptor>();
#else
        std::make_shared<TxEncryptor>(self, *network.secrets);
#endif

      network.tables->set_encryptor(encryptor);
    }

    void add_node(
      NodeId node, const std::string& hostname, const std::string& service)
    {
      if (node != self)
      {
        RINGBUFFER_WRITE_MESSAGE(
          ccf::add_node, to_host, node, hostname, service);
      }
    }

    void remove_node(NodeId node)
    {
      if (node != self)
      {
        RINGBUFFER_WRITE_MESSAGE(ccf::remove_node, to_host, node);
      }
    }

    void read_ledger_idx(consensus::Index idx)
    {
      RINGBUFFER_WRITE_MESSAGE(consensus::ledger_get, to_host, idx);
    }

    void ledger_truncate(consensus::Index idx)
    {
      RINGBUFFER_WRITE_MESSAGE(consensus::ledger_truncate, to_host, idx);
    }

#ifdef PBFT
    void setup_pbft()
    {
      consensus = std::make_shared<PbftConsensusType>(
        n2n_channels,
        self,
        std::make_unique<consensus::LedgerEnclave>(writer_factory),
        rpc_map,
        rpcsessions);

      network.tables->set_consensus(consensus);

      // When a node is added, even locally, inform the host so that it can
      // map the node id to a hostname and service and inform pbft
      network.nodes.set_local_hook(
        [this](
          kv::Version version, const Nodes::State& s, const Nodes::Write& w) {
          std::unordered_set<NodeId> configuration;
          for (auto& [node_id, ni] : w)
          {
            add_node(node_id, ni.value.host, ni.value.nodeport);
            consensus->add_configuration(
              version,
              configuration,
              {node_id, ni.value.host, ni.value.nodeport});
          }
        });

      setup_basic_hooks();
    }
#endif
  };
}<|MERGE_RESOLUTION|>--- conflicted
+++ resolved
@@ -225,7 +225,6 @@
                              quote,
                              NodeStatus::TRUSTED});
 
-<<<<<<< HEAD
 #ifdef GET_QUOTE
           // Trust own code id
           g.trust_code_id(node_code_id);
@@ -235,18 +234,6 @@
           // TODO(#feature): this should be configurable
           for (const auto& wl : default_whitelists)
             g.set_whitelist(wl.first, wl.second);
-=======
-#ifdef PBFT
-      // TODO(#PBFT): For now, node id set when the node is created and used
-      // to create PBFT
-      self = 0;
-      setup_pbft();
-      setup_history();
-      consensus->force_become_primary();
-#endif
-      return Success<CreateNew::Out>({node_cert, quote});
-    }
->>>>>>> 3fc5f77b
 
           g.set_gov_scripts(lua::Interpreter().invoke<nlohmann::json>(
             args.config.genesis.gov_script));
@@ -255,63 +242,34 @@
             g.set_app_scripts(lua::Interpreter().invoke<nlohmann::json>(
               args.config.genesis.app_script));
 
-<<<<<<< HEAD
           network.secrets = std::make_unique<NetworkSecrets>(
             "CN=The CA", std::make_unique<Seal>(writer_factory));
 
 #ifdef PBFT
           setup_pbft();
-=======
-      accept_all_connections();
-      self = args.id;
-
-#ifndef PBFT
-      setup_raft();
-      // In the case of PBFT, the history was already setup when the node was
-      // created.
-      // TODO(#PBFT): When/if we stop using the history to register PBFT
-      // callbacks, we should be able to initialise the history as late as here.
-      setup_history();
 #else
-      // n2n channels not set up yet if we are in PBFT mode
-      setup_n2n_channels();
->>>>>>> 3fc5f77b
+          setup_raft();
 #endif
           setup_history();
-          setup_raft();
           setup_encryptor();
 
-          // Become the raft leader and force replication
-          raft->force_become_leader();
+          // Become the primary and force replication.
+          consensus->force_become_primary();
 
           if (g.finalize() != kv::CommitSuccess::OK)
             return Fail<CreateNew::Out>(
               "Genesis transaction could not be committed");
 
-<<<<<<< HEAD
           // Accept node connections for other nodes to join
           accept_node_connections();
           accept_member_connections();
-=======
-      // Become the primary and force replication.
-      consensus->force_become_primary();
-      consensus->replicate({{1, protected_tx0, true}});
->>>>>>> 3fc5f77b
 
           // TODO: User connections should not be accepted until the network
           // is open by the consortium.
           // https://github.com/microsoft/CCF/issues/293
           accept_user_connections();
 
-<<<<<<< HEAD
           sm.advance(State::partOfNetwork);
-=======
-      // Sets itself as trusted.
-      auto nodes_view = tx.get_view(network.nodes);
-      auto primary_info = nodes_view->get(self).value();
-      primary_info.status = NodeStatus::TRUSTED;
-      nodes_view->put(self, primary_info);
->>>>>>> 3fc5f77b
 
           return Success<CreateNew::Out>(
             {node_cert, quote, network.secrets->get_current().cert});
@@ -364,12 +322,6 @@
       auto join_client =
         rpcsessions.create_client(rpc_ctx, std::move(join_client_cert));
 
-<<<<<<< HEAD
-=======
-      // Only reply to the client when the primary has responded
-      rpc_ctx.is_pending = true;
-
->>>>>>> 3fc5f77b
       join_client->connect(
         args.config.joining.target_host,
         args.config.joining.target_port,
@@ -388,20 +340,9 @@
           }
           catch (const std::exception& e)
           {
-<<<<<<< HEAD
             LOG_FAIL_FMT(
               "An error occurred while joining the network {}", j.dump());
             return false;
-=======
-            return std::make_pair(
-              rpc_ctx.is_pending,
-              jsonrpc::pack(
-                jsonrpc::error_response(
-                  rpc_ctx.req.seq_no,
-                  jsonrpc::StandardErrorCodes::INTERNAL_ERROR,
-                  "An error occurred while joining the network"),
-                rpc_ctx.pack.value()));
->>>>>>> 3fc5f77b
           }
 
           // Set network secrets, node id and become part of network.
@@ -422,21 +363,7 @@
           // Do not accept user connections if the network is public only
           if (!public_only)
           {
-<<<<<<< HEAD
             accept_user_connections();
-=======
-            // If the joining node was started in recovery, truncate the ledger
-            // and reset the store as we will receive the entirety of the ledger
-            // from the primary
-            LOG_INFO_FMT("Truncating entire ledger");
-            ledger_truncate(0);
-            network.tables->clear();
-          }
-          else
-          {
-            // If the node was started normally, accept all connections
-            accept_all_connections();
->>>>>>> 3fc5f77b
           }
 #ifndef PBFT
           setup_raft(public_only);
@@ -552,14 +479,7 @@
 
       // When reaching the end of the public ledger, truncate to last signed
       // index and promote network secrets to this index
-<<<<<<< HEAD
       GenesisGenerator g(network);
-=======
-      auto ls_idx = last_signed_index(tx);
-      network.tables->rollback(ls_idx);
-      ledger_truncate(ls_idx);
-      LOG_INFO_FMT("Truncating ledger to last signed index: {}", ls_idx);
->>>>>>> 3fc5f77b
 
       auto last_sig = g.last_signature();
       kv::Version last_index = 0;
@@ -567,7 +487,7 @@
         last_index = last_sig->index;
 
       network.tables->rollback(last_index);
-      log_truncate(last_index);
+      ledger_truncate(last_index);
       LOG_INFO_FMT("Truncating ledger to last signed index: {}", last_index);
 
       network.secrets->promote_secrets(0, last_index + 1);
@@ -613,7 +533,7 @@
         index,
         term,
         global_commit);
-      raft->force_become_leader(index, term, term_history, index);
+      consensus->force_become_primary(index, term, term_history, index);
 
       // Sets itself as trusted
       g.trust_node(self);
@@ -726,8 +646,266 @@
       }
     }
 
-<<<<<<< HEAD
-=======
+    //
+    // funcs in state "partOfPublicNetwork"
+    //
+    void setup_private_recovery_store()
+    {
+      // Setup recovery store by cloning tables of store
+      recovery_store = std::make_shared<Store>();
+      recovery_store->clone_schema(*network.tables);
+      Signatures* recovery_signature_map =
+        recovery_store->get<Signatures>("signatures");
+      Nodes* recovery_nodes_map = recovery_store->get<Nodes>("nodes");
+
+      recovery_history = std::make_shared<MerkleTxHistory>(
+        *recovery_store.get(),
+        self,
+        *node_kp,
+        *recovery_signature_map,
+        *recovery_nodes_map);
+
+      recovery_encryptor =
+#ifdef USE_NULL_ENCRYPTOR
+        std::make_shared<NullTxEncryptor>();
+#else
+        std::make_shared<TxEncryptor>(self, *network.secrets);
+#endif
+
+      recovery_store->set_history(recovery_history);
+      recovery_store->set_encryptor(recovery_encryptor);
+
+      // Record real store version and root
+      recovery_v = network.tables->current_version();
+      auto h = dynamic_cast<MerkleTxHistory*>(history.get());
+      recovery_root = h->get_root();
+
+      LOG_DEBUG_FMT("Recovery store successfully setup: {}", recovery_v);
+    }
+
+    bool finish_recovery(
+      Store::Tx& tx, const nlohmann::json& sealed_secrets) override
+    {
+      std::lock_guard<SpinLock> guard(lock);
+      sm.expect(State::partOfPublicNetwork);
+
+      LOG_INFO_FMT("Initiating end of recovery (primary)");
+
+      // Unseal past network secrets
+      auto past_secrets_idx = network.secrets->restore(sealed_secrets);
+
+      // Emit signature to certify transactions that happened on public
+      // network
+      history->emit_signature();
+
+      // Write past network secrets to backups via secrets table
+      auto [nodes_view, secrets_view] =
+        tx.get_view(network.nodes, network.secrets_table);
+      std::map<NodeId, NodeInfo> new_backups;
+      nodes_view->foreach(
+        [&new_backups, this](const NodeId& nid, const NodeInfo& ni) {
+          if (ni.status != ccf::NodeStatus::RETIRED && nid != self)
+            new_backups[nid] = ni;
+          return true;
+        });
+
+      // For all nodes in the new network, write all past network secrets to the
+      // secrets table, encrypted with the respective ephemeral keys
+      for (auto const& ns_idx : past_secrets_idx)
+      {
+        ccf::PastNetworkSecrets past_secrets;
+        for (auto [nid, ni] : new_backups)
+        {
+          ccf::SerialisedNetworkSecrets ns;
+          ns.node_id = nid;
+
+          auto serial = network.secrets->get_serialised_secret(ns_idx);
+          if (serial.has_value())
+          {
+            LOG_DEBUG_FMT(
+              "Writing network secret {} of size {} to backup {} in secrets "
+              "table",
+              ns_idx,
+              serial.value().size(),
+              nid);
+
+            // Encrypt network secrets with joiner's fresh key
+            auto search = joiners_fresh_keys.find(nid);
+            if (search == joiners_fresh_keys.end())
+            {
+              LOG_FAIL_FMT("No fresh key for joiner {}", nid);
+              continue;
+            }
+
+            crypto::KeyAesGcm joiner_key(
+              CBuffer(search->second.data(), search->second.size()));
+            crypto::GcmCipher gcmcipher(serial.value().size());
+
+            // Get random IV
+            auto iv = tls::create_entropy()->random(gcmcipher.hdr.getIv().n);
+            std::copy(iv.begin(), iv.end(), gcmcipher.hdr.iv);
+
+            joiner_key.encrypt(
+              iv,
+              CBuffer(serial.value().data(), serial.value().size()),
+              CBuffer(),
+              gcmcipher.cipher.data(),
+              gcmcipher.hdr.tag);
+
+            ns.serial_ns = gcmcipher.serialise();
+            past_secrets.secrets.emplace_back(std::move(ns));
+          }
+          else
+          {
+            LOG_FAIL_FMT("Network secrets have not been restored: {}", ns_idx);
+            return false;
+          }
+        }
+        secrets_view->put(ns_idx, past_secrets);
+      }
+
+      // Setup new temporary store and record current version/root
+      setup_private_recovery_store();
+
+      // Start reading private security domain of ledger
+      ledger_idx = 0;
+      read_ledger_idx(++ledger_idx);
+
+      sm.advance(State::readingPrivateLedger);
+      return true;
+    }
+
+    //
+    // funcs in state "partOfNetwork" or "partOfPublicNetwork"
+    //
+    void tick(std::chrono::milliseconds elapsed)
+    {
+      if (
+        !sm.check(State::partOfNetwork) &&
+        !sm.check(State::partOfPublicNetwork))
+        return;
+
+      consensus->periodic(elapsed);
+    }
+
+    void node_msg(const std::vector<uint8_t>& data)
+    {
+      // Only process messages once part of network
+      if (
+        !sm.check(State::partOfNetwork) &&
+        !sm.check(State::partOfPublicNetwork))
+      {
+        return;
+      }
+
+      auto p = data.data();
+      auto psize = data.size();
+      Header header;
+      NodeMsgType msg_type = serialized::overlay<NodeMsgType>(p, psize);
+
+      switch (msg_type)
+      {
+        case channel_msg:
+          n2n_channels->recv_message(p, psize);
+          break;
+        case consensus_msg:
+          consensus->recv_message(p, psize);
+          break;
+
+        default:
+        {}
+      }
+    }
+
+    //
+    // always available
+    //
+    bool is_primary() const override
+    {
+      return (
+        (sm.check(State::partOfNetwork) ||
+         sm.check(State::partOfPublicNetwork)) &&
+        consensus->is_primary());
+    }
+
+    bool is_part_of_network() const
+    {
+      return sm.check(State::partOfNetwork);
+    }
+
+    bool is_reading_public_ledger() const
+    {
+      return sm.check(State::readingPublicLedger);
+    }
+
+    bool is_reading_private_ledger() const
+    {
+      return sm.check(State::readingPrivateLedger);
+    }
+
+    bool is_part_of_public_network() const override
+    {
+      return sm.check(State::partOfPublicNetwork);
+    }
+
+    std::optional<std::vector<uint8_t>> get_quote()
+    {
+      std::vector<uint8_t> quote{1};
+
+#ifdef GET_QUOTE
+      // Quote is over the DER-encoded node certificate
+      crypto::Sha256Hash h{tls::make_verifier(node_cert)->raw_cert_data()};
+      uint8_t* report;
+      size_t report_len = 0;
+
+      // TODO(#important,#TR): The "alpha" parameters, including the unique
+      // service identifier, should also be included in the quote.
+      oe_result_t res = oe_get_report(
+        OE_REPORT_FLAGS_REMOTE_ATTESTATION,
+        h.h,
+        h.SIZE,
+        nullptr,
+        0,
+        &report,
+        &report_len);
+
+      if (res != OE_OK)
+      {
+        LOG_FAIL_FMT("Failed to get quote: {}", oe_result_str(res));
+        return {};
+      }
+
+      quote.assign(report, report + report_len);
+      oe_free_report(report);
+
+      // Set own code version
+      oe_report_t parsed_quote = {0};
+      res = oe_parse_report(quote.data(), quote.size(), &parsed_quote);
+      if (res != OE_OK)
+      {
+        LOG_FAIL_FMT("Failed to parse quote: {}", oe_result_str(res));
+        return {};
+      }
+
+      std::copy(
+        std::begin(parsed_quote.identity.unique_id),
+        std::end(parsed_quote.identity.unique_id),
+        std::begin(node_code_id));
+#else
+      throw std::logic_error("Quote retrieval is not yet implemented");
+#endif
+      return quote;
+    }
+
+    // Used from nodefrontend.h to set the joiner's fresh key to encrypt past
+    // network secrets
+    void set_joiner_key(
+      NodeId joiner_id, const std::vector<uint8_t>& raw_key) override
+    {
+      LOG_DEBUG_FMT("Setting fresh key for joiner {}", joiner_id);
+      joiners_fresh_keys.emplace(joiner_id, raw_key);
+    }
+
     void node_quotes(Store::Tx& tx, GetQuotes::Out& result)
     {
       auto nodes_view = tx.get_view(network.nodes);
@@ -735,6 +913,7 @@
       nodes_view->foreach([&result](const NodeId& nid, const NodeInfo& ni) {
         if (ni.status == ccf::NodeStatus::TRUSTED)
         {
+          LOG_FAIL_FMT("One node is trusted! {}", nid);
           GetQuotes::Quote quote;
           quote.node_id = nid;
           quote.raw = std::string(ni.quote.begin(), ni.quote.end());
@@ -760,559 +939,74 @@
       });
     };
 
-    //
-    // funcs in state "awaitingRecoveryTx"
-    //
-    std::string replace_nodes(
-      Store::Tx& tx, const std::vector<ccf::NodeInfo>& new_nodes)
-    {
-      std::lock_guard<SpinLock> guard(lock);
-      sm.expect(State::awaitingRecoveryTx);
-
-      auto [nodes_view, values_view, certs_view, sigs_view] = tx.get_view(
-        network.nodes, network.values, network.node_certs, network.signatures);
-      std::map<NodeId, NodeInfo> nodes_to_delete;
-      nodes_view->foreach(
-        [&nodes_to_delete](const NodeId& nid, const NodeInfo& ni) {
-          // Only retire nodes that have not already been retired
-          if (ni.status != ccf::NodeStatus::RETIRED)
-            nodes_to_delete[nid] = ni;
-          return true;
-        });
-      for (auto [nid, ni] : nodes_to_delete)
-      {
-        ni.status = ccf::NodeStatus::RETIRED;
-        nodes_view->put(nid, ni);
-      }
-
-      std::vector<Cert> certs_to_delete;
-      certs_view->foreach(
-        [&certs_to_delete](const Cert& cstr, const NodeId& _) {
-          certs_to_delete.push_back(cstr);
-          return true;
-        });
-      for (Cert& cstr : certs_to_delete)
-      {
-        certs_view->remove(cstr);
-      }
-
-      for (const auto& ni : new_nodes)
-      {
-        auto nid = get_next_id(values_view, ccf::ValueIds::NEXT_NODE_ID);
-        LOG_INFO_FMT("Adding node {}", nid);
-        nodes_view->put(nid, ni);
-        if (node_cert == ni.cert)
-        {
-          self = nid;
-          LOG_INFO_FMT("Setting self to {}", self);
-        }
-        auto verifier = tls::make_verifier(ni.cert);
-        certs_view->put(verifier->raw_cert_data(), nid);
-      }
-
-      LOG_INFO_FMT("Replaced nodes");
-
-      kv::Version index = 0;
-      kv::Term term = 0;
-      kv::Version global_commit = 0;
-      auto ls = sigs_view->get(0);
-      if (ls.has_value())
-      {
-        auto s = ls.value();
-        index = s.index;
-        term = s.term;
-        global_commit = s.commit;
-      }
-
-      auto h = dynamic_cast<MerkleTxHistory*>(history.get());
-      if (h)
-        h->set_node_id(self);
-#ifndef PBFT
-      setup_raft(true);
-#endif
-      LOG_DEBUG_FMT(
-        "Restarting Raft at index: {} term: {} commit_idx {}",
-        index,
-        term,
-        global_commit);
-      consensus->force_become_primary(index, term, term_history, index);
-
-      // Sets itself as trusted
-      auto primary_info = nodes_view->get(self).value();
-      primary_info.status = NodeStatus::TRUSTED;
-      nodes_view->put(self, primary_info);
-
-#ifdef GET_QUOTE
-      if (!trust_own_code_id(tx, self))
-        throw std::logic_error("Parsing node of first recovery node failed");
-#endif
-
-      accept_node_connections();
-
-      LOG_INFO_FMT("Restarted network");
-
-      sm.advance(State::partOfPublicNetwork);
-
-      return std::string(
-        network.secrets->get_current().cert.data(),
-        network.secrets->get_current().cert.data() +
-          network.secrets->get_current().cert.size());
-    }
-
->>>>>>> 3fc5f77b
-    //
-    // funcs in state "partOfPublicNetwork"
-    //
-    void setup_private_recovery_store()
-    {
-      // Setup recovery store by cloning tables of store
-      recovery_store = std::make_shared<Store>();
-      recovery_store->clone_schema(*network.tables);
-      Signatures* recovery_signature_map =
-        recovery_store->get<Signatures>("signatures");
-      Nodes* recovery_nodes_map = recovery_store->get<Nodes>("nodes");
-
-      recovery_history = std::make_shared<MerkleTxHistory>(
-        *recovery_store.get(),
-        self,
-        *node_kp,
-        *recovery_signature_map,
-        *recovery_nodes_map);
-
-      recovery_encryptor =
-#ifdef USE_NULL_ENCRYPTOR
-        std::make_shared<NullTxEncryptor>();
-#else
-        std::make_shared<TxEncryptor>(self, *network.secrets);
-#endif
-
-      recovery_store->set_history(recovery_history);
-      recovery_store->set_encryptor(recovery_encryptor);
-
-      // Record real store version and root
-      recovery_v = network.tables->current_version();
-      auto h = dynamic_cast<MerkleTxHistory*>(history.get());
-      recovery_root = h->get_root();
-
-      LOG_DEBUG_FMT("Recovery store successfully setup: {}", recovery_v);
-    }
-
-    bool finish_recovery(
-      Store::Tx& tx, const nlohmann::json& sealed_secrets) override
-    {
-      std::lock_guard<SpinLock> guard(lock);
+  private:
+    void accept_member_connections()
+    {
+      auto nw = tls::make_key_pair({network.secrets->get_current().priv_key});
+      auto members_keypair = tls::make_key_pair();
+
+      auto members_privkey = members_keypair->private_key_pem();
+      auto members_cert =
+        nw->sign_csr(members_keypair->create_csr("CN=members"), "CN=The CA");
+
+      // Accept member connections.
+      rpcsessions.add_cert(
+        ccf::Actors::MEMBERS, nullb, members_cert, members_privkey);
+    }
+
+    void accept_node_connections()
+    {
+      auto nw = tls::make_key_pair({network.secrets->get_current().priv_key});
+      auto nodes_keypair = tls::make_key_pair();
+
+      auto nodes_privkey = nodes_keypair->private_key_pem();
+      auto nodes_cert =
+        nw->sign_csr(nodes_keypair->create_csr("CN=nodes"), "CN=The CA");
+
+      // Accept node connections.
+      rpcsessions.add_cert(
+        ccf::Actors::NODES, nullb, nodes_cert, nodes_privkey);
+    }
+
+    void accept_user_connections()
+    {
+      auto nw = tls::make_key_pair({network.secrets->get_current().priv_key});
+      auto users_keypair = tls::make_key_pair();
+
+      auto users_privkey = users_keypair->private_key_pem();
+      auto users_cert =
+        nw->sign_csr(users_keypair->create_csr("CN=users"), "CN=The CA");
+
+      // Accept user connections.
+      rpcsessions.add_cert(
+        ccf::Actors::USERS, nullb, users_cert, users_privkey);
+    }
+
+    void backup_finish_recovery()
+    {
+      if (!consensus->is_backup())
+        return;
+
       sm.expect(State::partOfPublicNetwork);
 
-      LOG_INFO_FMT("Initiating end of recovery (primary)");
-
-      // Unseal past network secrets
-      auto past_secrets_idx = network.secrets->restore(sealed_secrets);
-
-      // Emit signature to certify transactions that happened on public
-      // network
-      history->emit_signature();
-
-      // Write past network secrets to backups via secrets table
-      auto [nodes_view, secrets_view] =
-        tx.get_view(network.nodes, network.secrets_table);
-      std::map<NodeId, NodeInfo> new_backups;
-      nodes_view->foreach(
-        [&new_backups, this](const NodeId& nid, const NodeInfo& ni) {
-          if (ni.status != ccf::NodeStatus::RETIRED && nid != self)
-            new_backups[nid] = ni;
-          return true;
-        });
-
-      // For all nodes in the new network, write all past network secrets to the
-      // secrets table, encrypted with the respective ephemeral keys
-      for (auto const& ns_idx : past_secrets_idx)
-      {
-        ccf::PastNetworkSecrets past_secrets;
-        for (auto [nid, ni] : new_backups)
-        {
-          ccf::SerialisedNetworkSecrets ns;
-          ns.node_id = nid;
-
-          auto serial = network.secrets->get_serialised_secret(ns_idx);
-          if (serial.has_value())
-          {
-            LOG_DEBUG_FMT(
-              "Writing network secret {} of size {} to backup {} in secrets "
-              "table",
-              ns_idx,
-              serial.value().size(),
-              nid);
-
-            // Encrypt network secrets with joiner's fresh key
-            auto search = joiners_fresh_keys.find(nid);
-            if (search == joiners_fresh_keys.end())
-            {
-              LOG_FAIL_FMT("No fresh key for joiner {}", nid);
-              continue;
-            }
-
-            crypto::KeyAesGcm joiner_key(
-              CBuffer(search->second.data(), search->second.size()));
-            crypto::GcmCipher gcmcipher(serial.value().size());
-
-            // Get random IV
-            auto iv = tls::create_entropy()->random(gcmcipher.hdr.getIv().n);
-            std::copy(iv.begin(), iv.end(), gcmcipher.hdr.iv);
-
-            joiner_key.encrypt(
-              iv,
-              CBuffer(serial.value().data(), serial.value().size()),
-              CBuffer(),
-              gcmcipher.cipher.data(),
-              gcmcipher.hdr.tag);
-
-            ns.serial_ns = gcmcipher.serialise();
-            past_secrets.secrets.emplace_back(std::move(ns));
-          }
-          else
-          {
-            LOG_FAIL_FMT("Network secrets have not been restored: {}", ns_idx);
-            return false;
-          }
-        }
-        secrets_view->put(ns_idx, past_secrets);
-      }
+      LOG_INFO_FMT("Initiating end of recovery (backup)");
 
       // Setup new temporary store and record current version/root
       setup_private_recovery_store();
+
+      // Suspend consensus replication at recovery_v + 1 since this is called
+      // from commit hook
+      consensus->suspend_replication(recovery_v + 1);
 
       // Start reading private security domain of ledger
       ledger_idx = 0;
       read_ledger_idx(++ledger_idx);
 
       sm.advance(State::readingPrivateLedger);
-      return true;
-    }
-
-    //
-    // funcs in state "partOfNetwork" or "partOfPublicNetwork"
-    //
-    void tick(std::chrono::milliseconds elapsed)
-    {
-      if (
-        !sm.check(State::partOfNetwork) &&
-        !sm.check(State::partOfPublicNetwork))
-        return;
-
-      consensus->periodic(elapsed);
-    }
-
-    void node_msg(const std::vector<uint8_t>& data)
-    {
-      // Only process messages once part of network
-      if (
-        !sm.check(State::partOfNetwork) &&
-        !sm.check(State::partOfPublicNetwork))
-      {
-        return;
-      }
-
-      auto p = data.data();
-      auto psize = data.size();
-      Header header;
-      NodeMsgType msg_type = serialized::overlay<NodeMsgType>(p, psize);
-
-      switch (msg_type)
-      {
-        case channel_msg:
-          n2n_channels->recv_message(p, psize);
-          break;
-        case consensus_msg:
-          consensus->recv_message(p, psize);
-          break;
-
-        default:
-        {}
-      }
-    }
-
-    //
-    // always available
-    //
-    bool is_primary() const override
-    {
-      return (
-        (sm.check(State::partOfNetwork) ||
-         sm.check(State::partOfPublicNetwork)) &&
-        consensus->is_primary());
-    }
-
-    bool is_part_of_network() const
-    {
-      return sm.check(State::partOfNetwork);
-    }
-
-    bool is_reading_public_ledger() const
-    {
-      return sm.check(State::readingPublicLedger);
-    }
-
-    bool is_reading_private_ledger() const
-    {
-      return sm.check(State::readingPrivateLedger);
-    }
-
-    bool is_part_of_public_network() const override
-    {
-      return sm.check(State::partOfPublicNetwork);
-    }
-
-    std::optional<std::vector<uint8_t>> get_quote()
-    {
-      std::vector<uint8_t> quote{1};
-
-#ifdef GET_QUOTE
-      // Quote is over the DER-encoded node certificate
-      crypto::Sha256Hash h{tls::make_verifier(node_cert)->raw_cert_data()};
-      uint8_t* report;
-      size_t report_len = 0;
-
-      // TODO(#important,#TR): The "alpha" parameters, including the unique
-      // service identifier, should also be included in the quote.
-      oe_result_t res = oe_get_report(
-        OE_REPORT_FLAGS_REMOTE_ATTESTATION,
-        h.h,
-        h.SIZE,
-        nullptr,
-        0,
-        &report,
-        &report_len);
-
-      if (res != OE_OK)
-      {
-        LOG_FAIL_FMT("Failed to get quote: {}", oe_result_str(res));
-        return {};
-      }
-
-      quote.assign(report, report + report_len);
-      oe_free_report(report);
-
-      // Set own code version
-      oe_report_t parsed_quote = {0};
-      res = oe_parse_report(quote.data(), quote.size(), &parsed_quote);
-      if (res != OE_OK)
-      {
-        LOG_FAIL_FMT("Failed to parse quote: {}", oe_result_str(res));
-        return {};
-      }
-
-      std::copy(
-        std::begin(parsed_quote.identity.unique_id),
-        std::end(parsed_quote.identity.unique_id),
-        std::begin(node_code_id));
-#else
-      throw std::logic_error("Quote retrieval is not yet implemented");
-#endif
-      return quote;
-    }
-
-    // Used from nodefrontend.h to set the joiner's fresh key to encrypt past
-    // network secrets
-    void set_joiner_key(
-      NodeId joiner_id, const std::vector<uint8_t>& raw_key) override
-    {
-      LOG_DEBUG_FMT("Setting fresh key for joiner {}", joiner_id);
-      joiners_fresh_keys.emplace(joiner_id, raw_key);
-    }
-
-    void node_quotes(Store::Tx& tx, GetQuotes::Out& result)
-    {
-      auto nodes_view = tx.get_view(network.nodes);
-
-      nodes_view->foreach([&result](const NodeId& nid, const NodeInfo& ni) {
-        if (ni.status == ccf::NodeStatus::TRUSTED)
-        {
-          LOG_FAIL_FMT("One node is trusted! {}", nid);
-          GetQuotes::Quote quote;
-          quote.node_id = nid;
-          quote.raw = std::string(ni.quote.begin(), ni.quote.end());
-
-#ifdef GET_QUOTE
-          oe_report_t parsed_quote = {0};
-          auto res =
-            oe_parse_report(ni.quote.data(), ni.quote.size(), &parsed_quote);
-          if (res != OE_OK)
-          {
-            quote.error =
-              fmt::format("Failed to parse quote: {}", oe_result_str(res));
-          }
-          else
-          {
-            quote.mrenclave = fmt::format(
-              "{:02x}", fmt::join(parsed_quote.identity.unique_id, ""));
-          }
-#endif
-          result.quotes.push_back(quote);
-        }
-        return true;
-      });
-    };
-
-  private:
-    void accept_member_connections()
-    {
-      auto nw = tls::make_key_pair({network.secrets->get_current().priv_key});
-      auto members_keypair = tls::make_key_pair();
-
-      auto members_privkey = members_keypair->private_key_pem();
-      auto members_cert =
-        nw->sign_csr(members_keypair->create_csr("CN=members"), "CN=The CA");
-
-      // Accept member connections.
-      rpcsessions.add_cert(
-        ccf::Actors::MEMBERS, nullb, members_cert, members_privkey);
-    }
-
-    void accept_node_connections()
-    {
-      auto nw = tls::make_key_pair({network.secrets->get_current().priv_key});
-      auto nodes_keypair = tls::make_key_pair();
-
-      auto nodes_privkey = nodes_keypair->private_key_pem();
-      auto nodes_cert =
-        nw->sign_csr(nodes_keypair->create_csr("CN=nodes"), "CN=The CA");
-
-      // Accept node connections.
-      rpcsessions.add_cert(
-        ccf::Actors::NODES, nullb, nodes_cert, nodes_privkey);
-    }
-
-    void accept_user_connections()
-    {
-      auto nw = tls::make_key_pair({network.secrets->get_current().priv_key});
-      auto users_keypair = tls::make_key_pair();
-
-      auto users_privkey = users_keypair->private_key_pem();
-      auto users_cert =
-        nw->sign_csr(users_keypair->create_csr("CN=users"), "CN=The CA");
-
-      // Accept user connections.
-      rpcsessions.add_cert(
-        ccf::Actors::USERS, nullb, users_cert, users_privkey);
-    }
-
-<<<<<<< HEAD
-    void follower_finish_recovery()
-=======
-    void accept_all_connections()
-    {
-      accept_member_connections();
-      accept_node_connections();
-      accept_user_connections();
-    }
-
-    bool trust_own_code_id(Store::Tx& tx, NodeId self)
-    {
-#ifdef GET_QUOTE
-      // Setting own code version as trusted
-      auto codeid_view = tx.get_view(network.code_id);
-      codeid_view->put(node_code_id, CodeStatus::ACCEPTED);
-#else
-      throw std::logic_error("Code version check is not implemented");
-#endif
-      return true;
-    }
-
-    void backup_finish_recovery()
->>>>>>> 3fc5f77b
-    {
-      if (!consensus->is_backup())
-        return;
-
-      sm.expect(State::partOfPublicNetwork);
-
-      LOG_INFO_FMT("Initiating end of recovery (backup)");
-
-      // Setup new temporary store and record current version/root
-      setup_private_recovery_store();
-
-      // Suspend consensus replication at recovery_v + 1 since this is called
-      // from commit hook
-      consensus->suspend_replication(recovery_v + 1);
-
-      // Start reading private security domain of ledger
-      ledger_idx = 0;
-      read_ledger_idx(++ledger_idx);
-
-      sm.advance(State::readingPrivateLedger);
     }
 
     void setup_basic_hooks()
     {
-<<<<<<< HEAD
-      // setup node-to-node channels, raft, pbft and store hooks
-      n2n_channels->initialize(self, {network.secrets->get_current().priv_key});
-
-#ifndef PBFT
-      raft = std::make_shared<ConsensusRaft>(
-        std::make_unique<raft::Adaptor<Store, kv::DeserialiseSuccess>>(
-          network.tables),
-        std::make_unique<raft::LedgerEnclave>(writer_factory),
-        n2n_channels,
-        self,
-        std::chrono::milliseconds(raft_config.request_timeout),
-        std::chrono::milliseconds(raft_config.election_timeout),
-        public_only);
-#else
-      raft = std::make_shared<pbft::NullReplicator>(n2n_channels, self);
-#endif
-      network.tables->set_replicator(raft);
-
-      // When a node is added, even locally, inform the host so that it can
-      // map the node id to a hostname and service and inform raft so that it
-      // can add a new active configuration.
-      network.nodes.set_local_hook([this](
-                                     kv::Version version,
-                                     const Nodes::State& s,
-                                     const Nodes::Write& w) {
-        auto configure = false;
-        std::unordered_set<NodeId> configuration;
-
-        // TODO(#important,#TR): Only TRUSTED nodes should be sent append
-        // entries, counted in election votes and allowed to establish
-        // node-to-node channels (section III-F).
-        for (auto& [node_id, ni] : w)
-        {
-#ifdef PBFT
-          pbft->add_configuration({node_id, ni.value.host, ni.value.nodeport});
-#endif
-          switch (ni.value.status)
-          {
-            case NodeStatus::PENDING:
-            case NodeStatus::TRUSTED:
-            {
-              add_node(node_id, ni.value.host, ni.value.nodeport);
-              configure = true;
-              break;
-            }
-            case NodeStatus::RETIRED:
-            {
-              configure = true;
-              break;
-            }
-            default:
-            {}
-          }
-        }
-
-        if (configure)
-        {
-          s.foreach([&](NodeId node_id, const Nodes::VersionV& v) {
-            if (v.value.status != NodeStatus::RETIRED)
-              configuration.insert(node_id);
-            return true;
-          });
-          raft->add_configuration(version, move(configuration));
-        }
-      });
-
-=======
->>>>>>> 3fc5f77b
       // When a transaction that changes the configuration commits globally,
       // inform the host of any nodes that no longer need to be tracked.
       network.nodes.set_global_hook(
@@ -1394,8 +1088,8 @@
         std::make_unique<consensus::LedgerEnclave>(writer_factory),
         n2n_channels,
         self,
-        raft_config.requestTimeout,
-        raft_config.electionTimeout,
+        std::chrono::milliseconds(raft_config.request_timeout),
+        std::chrono::milliseconds(raft_config.election_timeout),
         public_only);
 
       consensus = std::make_shared<RaftConsensusType>(std::move(raft));
@@ -1418,6 +1112,7 @@
           {
             switch (ni.value.status)
             {
+              case NodeStatus::TRUSTED:
               case NodeStatus::PENDING:
               {
                 add_node(node_id, ni.value.host, ni.value.nodeport);
@@ -1508,6 +1203,8 @@
 #ifdef PBFT
     void setup_pbft()
     {
+      setup_n2n_channels();
+
       consensus = std::make_shared<PbftConsensusType>(
         n2n_channels,
         self,
