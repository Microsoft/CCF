--- conflicted
+++ resolved
@@ -2,11 +2,7 @@
 // Licensed under the Apache 2.0 License.
 #pragma once
 
-<<<<<<< HEAD
-#include "node/entity_id.h"
-=======
 #include "ccf/entity_id.h"
->>>>>>> 6b56644d
 
 #define FMT_HEADER_ONLY
 #include <fmt/format.h>
