// Copyright (c) Microsoft Corporation. All rights reserved.
// Licensed under the Apache 2.0 License.
#pragma once

#include "ds/ccf_assert.h"
#include "kv_serialiser.h"
#include "kv_types.h"
#include "map.h"
#include "view_containers.h"

#include <list>

namespace kv
{
  class CompactedVersionConflict
  {
  private:
    std::string msg;

  public:
    CompactedVersionConflict(const std::string& s) : msg(s) {}

    char const* what() const
    {
      return msg.c_str();
    }
  };

  // Manages a collection of TxViews. Derived implementations call get_tuple to
  // retrieve views over target maps.
  class BaseTx : public AbstractChangeContainer
  {
  protected:
    AbstractStore* store;

    OrderedChanges all_changes;

    // NB: This exists only to maintain the old API, where this Tx stores
    // TxViews and returns raw pointers to them. It could be removed entirely
    // with a near-identical API if we return `shared_ptr`s, and assuming that
    // we don't actually care about returning the same View instance if
    // `get_view` is called multiple times
    using PossibleViews = std::list<std::unique_ptr<AbstractTxView>>;
    std::map<std::string, PossibleViews> all_views;

    bool committed = false;
    bool success = false;
    Version read_version = NoVersion;
    Version version = NoVersion;
    Version max_conflict_version = NoVersion;
    Term term = 0;

    kv::TxHistory::RequestID req_id;

    std::map<std::string, std::shared_ptr<AbstractMap>> created_maps;

    template <typename MapView>
    MapView* get_or_insert_view(
      untyped::ChangeSet& change_set, const std::string& name)
    {
      auto it = all_views.find(name);
      if (it == all_views.end())
      {
        PossibleViews views;
        auto typed_view = new MapView(change_set);
        views.emplace_back(std::unique_ptr<AbstractTxView>(typed_view));
        all_views[name] = std::move(views);
        return typed_view;
      }
      else
      {
        PossibleViews& views = it->second;
        for (auto& view : views)
        {
          auto typed_view = dynamic_cast<MapView*>(view.get());
          if (typed_view != nullptr)
          {
            return typed_view;
          }
        }
        auto typed_view = new MapView(change_set);
        views.emplace_back(std::unique_ptr<AbstractTxView>(typed_view));
        return typed_view;
      }
    }

    template <typename MapView>
    std::tuple<MapView*> check_and_store_change_set(
      std::unique_ptr<untyped::ChangeSet>&& change_set,
      const std::string& map_name,
      const std::shared_ptr<AbstractMap>& abstract_map)
    {
      if (change_set == nullptr)
      {
        throw CompactedVersionConflict(fmt::format(
          "Unable to retrieve state over map {} at {}",
          map_name,
          read_version));
      }

      auto typed_view = get_or_insert_view<MapView>(*change_set, map_name);
      all_changes[map_name] = {abstract_map, std::move(change_set)};
      return std::make_tuple(typed_view);
    }

    template <class MapView>
    std::tuple<MapView*> get_view_tuple_by_name(const std::string& map_name)
    {
      auto search = all_changes.find(map_name);
      if (search != all_changes.end())
      {
        auto view =
          get_or_insert_view<MapView>(*search->second.changeset, map_name);
        return std::make_tuple(view);
      }

      if (read_version == NoVersion)
      {
        // Grab opacity version that all Maps should be queried at.
        auto txid = store->current_txid();
        term = txid.term;
        read_version = txid.version;
      }

      auto abstract_map = store->get_map(read_version, map_name);
      if (abstract_map == nullptr)
      {
        // Store doesn't know this map yet - create it dynamically
        {
          const auto map_it = created_maps.find(map_name);
          if (map_it != created_maps.end())
          {
            throw std::logic_error("Created map without creating view over it");
          }
        }

        // NB: The created maps are always untyped. Only the views over them are
        // typed
        auto new_map = std::make_shared<kv::untyped::Map>(
          store,
          map_name,
          kv::get_security_domain(map_name),
          store->is_map_replicated(map_name));
        created_maps[map_name] = new_map;

        abstract_map = new_map;
      }

      auto untyped_map =
        std::dynamic_pointer_cast<kv::untyped::Map>(abstract_map);
      if (untyped_map == nullptr)
      {
        throw std::logic_error(
          fmt::format("Map {} has unexpected type", map_name));
      }

      auto change_set = untyped_map->create_change_set(read_version);
      return check_and_store_change_set<MapView>(
        std::move(change_set), map_name, abstract_map);
    }

    template <class M, class... Ms>
    std::tuple<typename M::TxView*, typename Ms::TxView*...>
    get_view_tuple_by_types(M& m, Ms&... ms)
    {
      if constexpr (sizeof...(Ms) == 0)
      {
        return get_view_tuple_by_name<typename M::TxView>(m.get_name());
      }
      else
      {
        return std::tuple_cat(
          get_view_tuple_by_name<typename M::TxView>(m.get_name()),
          get_view_tuple_by_types(ms...));
      }
    }

    template <class M, class... Ms, class... Ts>
    std::tuple<typename M::TxView*, typename Ms::TxView*...>
    get_view_tuple_by_names(const std::string& map_name, const Ts&... names)
    {
      if constexpr (sizeof...(Ts) == 0)
      {
        return get_view_tuple_by_name<typename M::TxView>(map_name);
      }
      else
      {
        return std::tuple_cat(
          get_view_tuple_by_name<typename M::TxView>(map_name),
          get_view_tuple_by_names<Ms...>(names...));
      }
    }

  public:
    BaseTx(AbstractStore* _store, bool known_null = false) : store(_store)
    {
      // For testing purposes, caller may opt-in to creation of an unsafe Tx by
      // passing (nullptr, true). Many operations on this Tx, including
      // commit(), will try to dereference this pointer, so the caller must not
      // call these.
      if (!known_null)
      {
        CCF_ASSERT(
          store != nullptr,
          "Transactions must be created with reference to real Store");
      }
    }

    BaseTx(const BaseTx& that) = delete;

    void set_change_list(OrderedChanges&& change_list_, Term term_) override
    {
      // if all_changes is not empty then any coinciding keys will not be
      // overwritten
      all_changes.merge(change_list_);
      term = term_;
    }

    void set_req_id(const kv::TxHistory::RequestID& req_id_)
    {
      req_id = req_id_;
    }

    const kv::TxHistory::RequestID& get_req_id()
    {
      return req_id;
    }

    /** Version for the transaction set
     *
     * @return Committed version, or `kv::NoVersion` otherwise
     */
    Version get_version()
    {
      return version;
    }

    Version get_read_version()
    {
      return read_version;
    }

    Version get_term()
    {
      return term;
    }

    /** Commit transaction
     *
     * A transaction can either succeed and replicate (`kv::CommitSuccess::OK`),
     * fail because of a conflict with other transactions
     * (`kv::CommitSuccess::CONFLICT`), or succeed locally, but fail to
     * replicate (`kv::CommitSuccess::NO_REPLICATE`).
     *
     * Transactions that fail are rolled back, no matter the reason.
     *
     * @return transaction outcome
     */
    CommitSuccess commit()
    {
      if (committed)
        throw std::logic_error("Transaction already committed");

      if (all_changes.empty())
      {
        committed = true;
        success = true;
        return CommitSuccess::OK;
      }

      auto store = all_changes.begin()->second.map->get_store();

      // If this transaction may create maps, ensure that commit gets a
      // consistent view of the existing maps
      if (!created_maps.empty())
        this->store->lock();

      kv::ConsensusHookPtrs hooks;

      auto c = apply_changes(
        all_changes,
        [store]() { return store->next_version(); },
        hooks,
        created_maps);

      if (!created_maps.empty())
        this->store->unlock();

      success = c.has_value();

      if (!success)
      {
        // Conflicting views (and contained writes) and all version tracking are
        // discarded. They must be reconstructed at updated, non-conflicting
        // versions
        reset();

        LOG_TRACE_FMT("Could not commit transaction due to conflict");
        return CommitSuccess::CONFLICT;
      }
      else
      {
        committed = true;
        std::tie(version, max_conflict_version) = c.value();

        // From here, we have received a unique commit version and made
        // modifications to our local kv. If we fail in any way, we cannot
        // recover.
        try
        {
          auto data = serialise();

          if (data.empty())
          {
            auto h = store->get_history();
            if (h != nullptr)
            {
              // This tx does not have a write set, so this is a read only tx
              // because of this we are returning NoVersion
              h->add_result(req_id, NoVersion);
            }
            return CommitSuccess::OK;
          }

          return store->commit(
            {term, version},
            std::make_unique<MovePendingTx>(
              std::move(data), std::move(req_id), std::move(hooks)),
            false);
        }
        catch (const std::exception& e)
        {
          committed = false;

          LOG_FAIL_FMT("Error during serialisation");
          LOG_DEBUG_FMT("Error during serialisation: {}", e.what());

          // Discard original exception type, throw as now fatal
          // KvSerialiserException
          throw KvSerialiserException(e.what());
        }
      }
    }

    /** Commit version if committed
     *
     * @return Commit version
     */
    Version commit_version()
    {
      if (!committed)
        throw std::logic_error("Transaction not yet committed");

      if (!success)
        throw std::logic_error("Transaction aborted");

      return version;
    }

    /** Commit term if committed
     *
     * @return Commit term
     */
    Version commit_term()
    {
      if (!committed)
        throw std::logic_error("Transaction not yet committed");

      if (!success)
        throw std::logic_error("Transaction aborted");

      return term;
    }

    std::vector<uint8_t> serialise(bool include_reads = false)
    {
      if (!committed)
        throw std::logic_error("Transaction not yet committed");

      if (!success)
        throw std::logic_error("Transaction aborted");

      // If no transactions made changes, return a zero length vector.
      const bool any_changes =
        std::any_of(all_changes.begin(), all_changes.end(), [](const auto& it) {
          return it.second.changeset->has_writes();
        });

      if (!any_changes)
      {
        return {};
      }

      // Retrieve encryptor.
      auto map = all_changes.begin()->second.map;
      auto e = map->get_store()->get_encryptor();

<<<<<<< HEAD
      KvStoreSerialiser replicated_serialiser(e, version, term);
=======
      if (max_conflict_version == NoVersion)
      {
        max_conflict_version = version - 1;
      }

      KvStoreSerialiser replicated_serialiser(e, version, max_conflict_version);
>>>>>>> 24a72981

      // Process in security domain order
      for (auto domain : {SecurityDomain::PUBLIC, SecurityDomain::PRIVATE})
      {
        for (const auto& it : all_changes)
        {
          const auto& map = it.second.map;
          const auto& changeset = it.second.changeset;
          if (
            map->get_security_domain() == domain && map->is_replicated() &&
            changeset->has_writes())
          {
            map->serialise_changes(
              changeset.get(), replicated_serialiser, include_reads);
          }
        }
      }

      // Return serialised Tx.
      return replicated_serialiser.get_raw_data();
    }

    // Used by frontend for reserved transactions
    BaseTx(Version reserved) :
      committed(false),
      success(false),
      read_version(reserved - 1),
      version(reserved)
    {}

    // Used to clear the Tx to its initial state, to retry after a conflict
    void reset()
    {
      all_changes.clear();
      all_views.clear();
      created_maps.clear();
      committed = false;
      success = false;
      read_version = NoVersion;
      version = NoVersion;
      term = 0;
    }
  };

  class ReadOnlyTx : public BaseTx
  {
  public:
    using BaseTx::BaseTx;

    /** Get a read-only transaction view on a map.
     *
     * This adds the map to the transaction set if it is not yet present.
     *
     * @param m Map
     */
    template <class M>
    typename M::ReadOnlyTxView* get_read_only_view(M& m)
    {
      // NB: Always creates a (writeable) TxView, which is cast to
      // ReadOnlyTxView on return. This is so that other calls (before or after)
      // can retrieve writeable views over the same map.
      return std::get<0>(
        get_view_tuple_by_name<typename M::TxView>(m.get_name()));
    }

    /** Get a read-only transaction view on a map by name.
     *
     * This adds the map to the transaction set if it is not yet present, and
     * creates the map if it does not yet exist.
     *
     * @param map_name Name of map
     */
    template <class M>
    typename M::ReadOnlyTxView* get_read_only_view(const std::string& map_name)
    {
      return std::get<0>(get_view_tuple_by_name<typename M::TxView>(map_name));
    }

    /** Get read-only transaction views over multiple maps.
     *
     * @param m Map
     * @param ms Map
     */
    template <class M, class... Ms>
    std::tuple<typename M::ReadOnlyTxView*, typename Ms::ReadOnlyTxView*...>
    get_read_only_view(M& m, Ms&... ms)
    {
      return std::tuple_cat(
        get_view_tuple_by_name<typename M::TxView>(m.get_name()),
        get_view_tuple_by_types(ms...));
    }

    /** Get read-only transaction views over multiple maps by name. This will
     * create the maps if they do not exist.
     *
     * @param map_name Name of first map to retrieve
     * @param names Names of additional maps
     */
    template <class M, class... Ms, class... Ts>
    std::tuple<typename M::TxView*, typename Ms::TxView*...> get_read_only_view(
      const std::string& map_name, const Ts&... names)
    {
      return std::tuple_cat(
        get_view_tuple_by_name<typename M::TxView>(map_name),
        get_view_tuple_by_names<Ms...>(names...));
    }
  };

  class Tx : public ReadOnlyTx
  {
  public:
    using ReadOnlyTx::ReadOnlyTx;

    /** Get a transaction view on a map.
     *
     * This adds the map to the transaction set if it is not yet present.
     *
     * @param m Map
     */
    template <class M>
    typename M::TxView* get_view(M& m)
    {
      return std::get<0>(
        get_view_tuple_by_name<typename M::TxView>(m.get_name()));
    }

    /** Get a transaction view on a map by name
     *
     * This adds the map to the transaction set if it is not yet present, and
     * creates the map if it does not yet exist.
     *
     * @param map_name Name of map
     */
    template <class M>
    typename M::TxView* get_view(const std::string& map_name)
    {
      return std::get<0>(get_view_tuple_by_name<typename M::TxView>(map_name));
    }

    /** Get transaction views over multiple maps.
     *
     * @param m Map
     * @param ms Map
     */
    template <class M, class... Ms>
    std::tuple<typename M::TxView*, typename Ms::TxView*...> get_view(
      M& m, Ms&... ms)
    {
      return std::tuple_cat(
        get_view_tuple_by_name<typename M::TxView>(m.get_name()),
        get_view_tuple_by_types(ms...));
    }

    /** Get transaction views over multiple maps by name. This will create the
     * maps if they do not exist.
     *
     * @param map_name Name of first map to retrieve
     * @param names Names of additional maps
     */
    template <class M, class... Ms, class... Ts>
    std::tuple<typename M::TxView*, typename Ms::TxView*...> get_view(
      const std::string& map_name, const Ts&... names)
    {
      return std::tuple_cat(
        get_view_tuple_by_name<typename M::TxView>(map_name),
        get_view_tuple_by_names<Ms...>(names...));
    }
  };

  // Used by frontend for reserved transactions. These are constructed with a
  // pre-reserved Version, and _must succeed_ to fulfil this version, else
  // creating a hole in the history
  class ReservedTx : public Tx
  {
  public:
    ReservedTx(AbstractStore* _store, Version reserved) : Tx(_store)
    {
      committed = false;
      success = false;
      read_version = reserved - 1;
      version = reserved;
    }

    // Used by frontend to commit reserved transactions
    PendingTxInfo commit_reserved()
    {
      if (committed)
        throw std::logic_error("Transaction already committed");

      if (all_changes.empty())
        throw std::logic_error("Reserved transaction cannot be empty");

      std::vector<ConsensusHookPtr> hooks;
      auto c = apply_changes(
        all_changes,
        [this]() { return version; },
        hooks,
        created_maps,
        version);
      success = c.has_value();

      if (!success)
        throw std::logic_error("Failed to commit reserved transaction");

      committed = true;
      return {CommitSuccess::OK, {0, 0}, serialise(), std::move(hooks)};
    }
  };
}<|MERGE_RESOLUTION|>--- conflicted
+++ resolved
@@ -395,16 +395,13 @@
       auto map = all_changes.begin()->second.map;
       auto e = map->get_store()->get_encryptor();
 
-<<<<<<< HEAD
-      KvStoreSerialiser replicated_serialiser(e, version, term);
-=======
       if (max_conflict_version == NoVersion)
       {
         max_conflict_version = version - 1;
       }
 
-      KvStoreSerialiser replicated_serialiser(e, version, max_conflict_version);
->>>>>>> 24a72981
+      KvStoreSerialiser replicated_serialiser(
+        e, version, term, max_conflict_version);
 
       // Process in security domain order
       for (auto domain : {SecurityDomain::PUBLIC, SecurityDomain::PRIVATE})
