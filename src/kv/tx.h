--- conflicted
+++ resolved
@@ -592,11 +592,7 @@
         throw std::logic_error("Failed to commit reserved transaction");
 
       committed = true;
-<<<<<<< HEAD
-      return {CommitSuccess::OK, {0, 0, 0}, serialise(), std::move(hooks)};
-=======
-      return {CommitSuccess::OK, {0, 0}, serialise()};
->>>>>>> 1ce5c093
+      return {CommitSuccess::OK, {0, 0}, serialise(), std::move(hooks)};
     }
   };
 }