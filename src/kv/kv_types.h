// Copyright (c) Microsoft Corporation. All rights reserved.
// Licensed under the Apache 2.0 License.
#pragma once

#include "crypto/hash.h"
#include "ds/nonstd.h"
#include "enclave/consensus_type.h"
#include "serialiser_declare.h"
#include "tls/pem.h"

#include <array>
#include <chrono>
#include <functional>
#include <limits>
#include <memory>
#include <string>
#include <unordered_set>
#include <vector>

namespace ccf
{
  struct PrimarySignature;
}

namespace kv
{
  // Version indexes modifications to the local kv store. Negative values
  // indicate deletion
  using Version = int64_t;
  static const Version NoVersion = std::numeric_limits<Version>::min();

  static bool is_deleted(Version version)
  {
    return version < 0;
  }

  // Term describes an epoch of Versions. It is incremented when global kv's
  // writer(s) changes. Term and Version combined give a unique identifier for
  // all accepted kv modifications. Terms are handled by Consensus via the
  // TermHistory
  using Term = int64_t;
  using NodeId = uint64_t;

  struct TxID
  {
    Term term = 0;
    Version version = 0;
    MSGPACK_DEFINE(term, version);
  };
  DECLARE_JSON_TYPE(TxID);
  DECLARE_JSON_REQUIRED_FIELDS(TxID, term, version)

<<<<<<< HEAD
  using BatchVector = std::vector<
    std::tuple<Version, std::shared_ptr<std::vector<uint8_t>>, bool>>;
=======
  // SeqNo indexes transactions processed by the consensus protocol providing
  // ordering
  using SeqNo = int64_t;

  struct Configuration
  {
    struct NodeInfo
    {
      std::string hostname;
      std::string port;

      NodeInfo() = default;

      NodeInfo(const std::string& hostname_, const std::string& port_) :
        hostname(hostname_),
        port(port_)
      {}
    };

    using Nodes = std::unordered_map<NodeId, NodeInfo>;

    SeqNo idx;
    Nodes nodes;
  };

  class ConfigurableConsensus
  {
  public:
    virtual void add_configuration(
      SeqNo seqno, const Configuration::Nodes& conf) = 0;
    virtual Configuration::Nodes get_latest_configuration() const = 0;
  };

  class ConsensusHook
  {
  public:
    virtual void call(ConfigurableConsensus*) = 0;
    virtual ~ConsensusHook(){};
  };

  using ConsensusHookPtr = std::unique_ptr<ConsensusHook>;
  using ConsensusHookPtrs = std::vector<ConsensusHookPtr>;

  using BatchVector = std::vector<std::tuple<
    kv::Version,
    std::shared_ptr<std::vector<uint8_t>>,
    bool,
    std::shared_ptr<ConsensusHookPtrs>>>;
>>>>>>> 24a72981

  enum CommitSuccess
  {
    OK,
    CONFLICT,
    NO_REPLICATE
  };

  enum SecurityDomain
  {
    PUBLIC, // Public domain indicates the version and always appears first
    PRIVATE,
    SECURITY_DOMAIN_MAX
  };

  enum AccessCategory
  {
    INTERNAL,
    GOVERNANCE,
    APPLICATION
  };

  constexpr auto public_domain_prefix = "public:";

  static inline SecurityDomain get_security_domain(const std::string& name)
  {
    if (nonstd::starts_with(name, public_domain_prefix))
    {
      return SecurityDomain::PUBLIC;
    }

    return SecurityDomain::PRIVATE;
  }

  static inline std::pair<SecurityDomain, AccessCategory> parse_map_name(
    const std::string& name)
  {
    constexpr auto internal_category_prefix = "ccf.internal.";
    constexpr auto governance_category_prefix = "ccf.gov.";
    constexpr auto reserved_category_prefix = "ccf.";

    auto security_domain = SecurityDomain::PRIVATE;
    const auto core_name = nonstd::remove_prefix(name, public_domain_prefix);
    if (core_name != name)
    {
      security_domain = SecurityDomain::PUBLIC;
    }

    auto access_category = AccessCategory::APPLICATION;
    if (nonstd::starts_with(core_name, internal_category_prefix))
    {
      access_category = AccessCategory::INTERNAL;
    }
    else if (nonstd::starts_with(core_name, governance_category_prefix))
    {
      access_category = AccessCategory::GOVERNANCE;
    }
    else if (nonstd::starts_with(core_name, reserved_category_prefix))
    {
      throw std::logic_error(fmt::format(
        "Map name '{}' includes disallowed reserved prefix '{}'",
        name,
        reserved_category_prefix));
    }

    return {security_domain, access_category};
  }

  // Note that failed = 0, and all other values are variants of PASS, which
  // allows DeserialiseSuccess to be used as a boolean in code that does not
  // need any detail about what happened on success
  enum DeserialiseSuccess
  {
    FAILED = 0,
    PASS = 1,
    PASS_SIGNATURE = 2,
    PASS_BACKUP_SIGNATURE = 3,
    PASS_BACKUP_SIGNATURE_SEND_ACK = 4,
    PASS_NONCES = 5,
    PASS_NEW_VIEW = 6,
    PASS_SNAPSHOT_EVIDENCE = 7
  };

  enum ReplicateType
  {
    ALL = 0,
    NONE,
    SOME
  };

  class KvSerialiserException : public std::exception
  {
  private:
    std::string msg;

  public:
    KvSerialiserException(const std::string& msg_) : msg(msg_) {}

    virtual const char* what() const throw()
    {
      return msg.c_str();
    }
  };

  class Syncable
  {
  public:
    virtual void rollback(Version v) = 0;
    virtual void compact(Version v) = 0;
  };

  class TxHistory : public Syncable
  {
  public:
    using RequestID = std::tuple<
      size_t /* Client Session ID */,
      size_t /* Request sequence number */>;

    struct RequestCallbackArgs
    {
      RequestID rid;
      std::vector<uint8_t> request;
      std::vector<uint8_t> caller_cert;
      uint8_t frame_format;
    };

    struct ResultCallbackArgs
    {
      RequestID rid;
      Version version;
      crypto::Sha256Hash replicated_state_merkle_root;
    };

    struct ResponseCallbackArgs
    {
      RequestID rid;
      std::vector<uint8_t> response;
    };

    enum class Result
    {
      FAIL = 0,
      OK,
      SEND_SIG_RECEIPT_ACK,
      SEND_REPLY_AND_NONCE
    };

    using ResultCallbackHandler = std::function<bool(ResultCallbackArgs)>;
    using ResponseCallbackHandler = std::function<bool(ResponseCallbackArgs)>;

    virtual ~TxHistory() {}
    virtual void append(const std::vector<uint8_t>& replicated) = 0;
    virtual void append(const uint8_t* replicated, size_t replicated_size) = 0;
    virtual Result verify_and_sign(
      ccf::PrimarySignature& signature, Term* term = nullptr) = 0;
    virtual bool verify(
      Term* term = nullptr, ccf::PrimarySignature* sig = nullptr) = 0;
    virtual void try_emit_signature() = 0;
    virtual void emit_signature() = 0;
    virtual crypto::Sha256Hash get_replicated_state_root() = 0;
    virtual std::vector<uint8_t> get_receipt(Version v) = 0;
    virtual bool verify_receipt(const std::vector<uint8_t>& receipt) = 0;
    virtual bool init_from_snapshot(
      const std::vector<uint8_t>& hash_at_snapshot) = 0;
    virtual std::vector<uint8_t> get_raw_leaf(uint64_t index) = 0;

    virtual bool add_request(
      TxHistory::RequestID id,
      const std::vector<uint8_t>& caller_cert,
      const std::vector<uint8_t>& request,
      uint8_t frame_format) = 0;
    virtual void add_result(
      RequestID id,
      Version version,
      const std::vector<uint8_t>& replicated) = 0;
    virtual void add_pending(
      RequestID id,
      Version version,
      std::shared_ptr<std::vector<uint8_t>> replicated) = 0;
    virtual void flush_pending() = 0;
    virtual void add_result(
      RequestID id,
      Version version,
      const uint8_t* replicated,
      size_t replicated_size) = 0;
    virtual void add_result(RequestID id, Version version) = 0;
    virtual void add_response(
      RequestID id, const std::vector<uint8_t>& response) = 0;
    virtual void register_on_result(ResultCallbackHandler func) = 0;
    virtual void register_on_response(ResponseCallbackHandler func) = 0;
    virtual void clear_on_result() = 0;
    virtual void clear_on_response() = 0;
  };

  class Consensus : public ConfigurableConsensus
  {
  protected:
    enum State
    {
      Primary,
      Backup,
      Candidate
    };

    State state;
    NodeId local_id;

  public:
    using SeqNo = SeqNo;
    // View describes an epoch of SeqNos. View is incremented when Consensus's
    // primary changes
    using View = int64_t;

    Consensus(NodeId id) : state(Backup), local_id(id) {}
    virtual ~Consensus() {}

    virtual NodeId id()
    {
      return local_id;
    }

    virtual bool is_primary()
    {
      return state == Primary;
    }

    virtual bool is_backup()
    {
      return state == Backup;
    }

    virtual void force_become_primary()
    {
      state = Primary;
    }

    virtual void force_become_primary(
      SeqNo, View, const std::vector<SeqNo>&, SeqNo)
    {
      state = Primary;
    }

    virtual void init_as_backup(SeqNo, View, const std::vector<SeqNo>&)
    {
      state = Backup;
    }

    virtual bool replicate(const BatchVector& entries, View view) = 0;
    virtual std::pair<View, SeqNo> get_committed_txid() = 0;

    struct SignableTxIndices
    {
      Term term;
      SeqNo version, previous_version;
    };

    virtual std::optional<SignableTxIndices> get_signable_txid() = 0;

    virtual View get_view(SeqNo seqno) = 0;
    virtual View get_view() = 0;
    virtual std::vector<SeqNo> get_view_history(SeqNo) = 0;
    virtual void initialise_view_history(const std::vector<SeqNo>&) = 0;
    virtual SeqNo get_committed_seqno() = 0;
    virtual NodeId primary() = 0;
    virtual std::set<NodeId> active_nodes() = 0;

    virtual void recv_message(OArray&& oa) = 0;

    virtual bool on_request(const TxHistory::RequestCallbackArgs&)
    {
      return true;
    }

    virtual void periodic(std::chrono::milliseconds) {}
    virtual void periodic_end() {}

    struct Statistics
    {
      uint32_t time_spent = 0;
      uint32_t count_num_samples = 0;
      uint32_t tx_count = 0;
    };
    virtual Statistics get_statistics()
    {
      return Statistics();
    }
    virtual void enable_all_domains() {}

    virtual uint32_t node_count() = 0;
    virtual void emit_signature() = 0;
    virtual ConsensusType type() = 0;
  };

  struct PendingTxInfo
  {
    CommitSuccess success;
    TxHistory::RequestID reqid;
    std::vector<uint8_t> data;
    std::vector<ConsensusHookPtr> hooks;

    PendingTxInfo(
      CommitSuccess success_,
      TxHistory::RequestID reqid_,
      std::vector<uint8_t>&& data_,
      std::vector<ConsensusHookPtr>&& hooks_) :
      success(success_),
      reqid(std::move(reqid_)),
      data(std::move(data_)),
      hooks(std::move(hooks_))
    {}
  };

  class PendingTx
  {
  public:
    virtual PendingTxInfo call() = 0;
    virtual ~PendingTx() = default;
  };

  class MovePendingTx : public PendingTx
  {
  private:
    std::vector<uint8_t> data;
<<<<<<< HEAD
    TxHistory::RequestID req_id;

  public:
    MovePendingTx(
      std::vector<uint8_t>&& data_, TxHistory::RequestID&& req_id_) :
=======
    kv::TxHistory::RequestID req_id;
    kv::ConsensusHookPtrs hooks;

  public:
    MovePendingTx(
      std::vector<uint8_t>&& data_,
      kv::TxHistory::RequestID&& req_id_,
      kv::ConsensusHookPtrs&& hooks_) :
>>>>>>> 24a72981
      data(std::move(data_)),
      req_id(std::move(req_id_)),
      hooks(std::move(hooks_))
    {}

    PendingTxInfo call() override
    {
      return PendingTxInfo(
        CommitSuccess::OK,
        std::move(req_id),
        std::move(data),
        std::move(hooks));
    }
  };

  class AbstractTxEncryptor : public Syncable
  {
  public:
    virtual ~AbstractTxEncryptor() {}

    virtual void encrypt(
      const std::vector<uint8_t>& plain,
      const std::vector<uint8_t>& additional_data,
      std::vector<uint8_t>& serialised_header,
      std::vector<uint8_t>& cipher,
      Version version,
      Term term,
      bool is_snapshot = false) = 0;
    virtual bool decrypt(
      const std::vector<uint8_t>& cipher,
      const std::vector<uint8_t>& additional_data,
      const std::vector<uint8_t>& serialised_header,
      std::vector<uint8_t>& plain,
      Version version) = 0;

    virtual void compact(Version version) = 0;
    virtual void rollback(Version version) = 0;

    virtual size_t get_header_length() = 0;
    virtual void disable_recovery() = 0;
  };

  using EncryptorPtr = std::shared_ptr<AbstractTxEncryptor>;

  class AbstractChangeSet
  {
  public:
    virtual ~AbstractChangeSet() = default;

    virtual bool has_writes() const = 0;
  };

  class AbstractCommitter
  {
  public:
    virtual ~AbstractCommitter() = default;

    virtual bool has_writes() = 0;
    virtual bool prepare(kv::Version& max_conflict_version) = 0;
    virtual void commit(Version v) = 0;
    virtual ConsensusHookPtr post_commit() = 0;
  };

  class AbstractTxView
  {
  public:
    virtual ~AbstractTxView() = default;
  };

  struct NamedMap
  {
  protected:
    std::string name;

  public:
    NamedMap(const std::string& s) : name(s) {}
    virtual ~NamedMap() = default;

    const std::string& get_name() const
    {
      return name;
    }
  };

  class AbstractStore;
  class AbstractMap : public std::enable_shared_from_this<AbstractMap>,
                      public NamedMap
  {
  public:
    class Snapshot
    {
    public:
      virtual ~Snapshot() = default;
      virtual void serialise(KvStoreSerialiser& s) = 0;
      virtual SecurityDomain get_security_domain() = 0;
    };

    using NamedMap::NamedMap;
    virtual ~AbstractMap() {}
    virtual bool operator==(const AbstractMap& that) const = 0;
    virtual bool operator!=(const AbstractMap& that) const = 0;

    virtual std::unique_ptr<AbstractCommitter> create_committer(
      AbstractChangeSet* changes) = 0;

    virtual AbstractStore* get_store() = 0;
    virtual void serialise_changes(
      const AbstractChangeSet* changes,
      KvStoreSerialiser& s,
      bool include_reads) = 0;
    virtual void compact(Version v) = 0;
    virtual std::unique_ptr<Snapshot> snapshot(Version v) = 0;
    virtual void post_compact() = 0;
    virtual void rollback(Version v) = 0;
    virtual void lock() = 0;
    virtual void unlock() = 0;
    virtual SecurityDomain get_security_domain() = 0;
    virtual bool is_replicated() = 0;
    virtual void clear() = 0;

    virtual AbstractMap* clone(AbstractStore* store) = 0;
    virtual void swap(AbstractMap* map) = 0;
  };

  class AbstractStore
  {
  public:
    class AbstractSnapshot
    {
    public:
      virtual ~AbstractSnapshot() = default;
      virtual Version get_version() const = 0;
      virtual std::vector<uint8_t> serialise(
        std::shared_ptr<AbstractTxEncryptor> encryptor) = 0;
    };

    virtual ~AbstractStore() {}

    virtual void lock() = 0;
    virtual void unlock() = 0;

    virtual Version next_version() = 0;
    virtual TxID next_txid() = 0;

    virtual Version current_version() = 0;
    virtual TxID current_txid() = 0;

    virtual Version commit_version() = 0;

    virtual std::shared_ptr<AbstractMap> get_map(
      Version v, const std::string& map_name) = 0;
    virtual void add_dynamic_map(
      Version v, const std::shared_ptr<AbstractMap>& map) = 0;
    virtual bool is_map_replicated(const std::string& map_name) = 0;

    virtual std::shared_ptr<Consensus> get_consensus() = 0;
    virtual std::shared_ptr<TxHistory> get_history() = 0;
    virtual EncryptorPtr get_encryptor() = 0;
    virtual DeserialiseSuccess deserialise(
      const std::vector<uint8_t>& data,
      kv::ConsensusHookPtrs& hooks,
      bool public_only = false,
      Term* term = nullptr) = 0;
    virtual void compact(Version v) = 0;
    virtual void rollback(Version v, std::optional<Term> t = std::nullopt) = 0;
    virtual void set_term(Term t) = 0;
    virtual CommitSuccess commit(
      const TxID& txid,
      std::unique_ptr<PendingTx> pending_tx,
      bool globally_committable) = 0;

    virtual std::unique_ptr<AbstractSnapshot> snapshot(Version v) = 0;
    virtual std::vector<uint8_t> serialise_snapshot(
      std::unique_ptr<AbstractSnapshot> snapshot) = 0;
    virtual DeserialiseSuccess deserialise_snapshot(
      const std::vector<uint8_t>& data,
      kv::ConsensusHookPtrs& hooks,
      std::vector<Version>* view_history = nullptr,
      bool public_only = false) = 0;

    virtual size_t commit_gap() = 0;
  };
}<|MERGE_RESOLUTION|>--- conflicted
+++ resolved
@@ -50,10 +50,6 @@
   DECLARE_JSON_TYPE(TxID);
   DECLARE_JSON_REQUIRED_FIELDS(TxID, term, version)
 
-<<<<<<< HEAD
-  using BatchVector = std::vector<
-    std::tuple<Version, std::shared_ptr<std::vector<uint8_t>>, bool>>;
-=======
   // SeqNo indexes transactions processed by the consensus protocol providing
   // ordering
   using SeqNo = int64_t;
@@ -98,11 +94,10 @@
   using ConsensusHookPtrs = std::vector<ConsensusHookPtr>;
 
   using BatchVector = std::vector<std::tuple<
-    kv::Version,
+    Version,
     std::shared_ptr<std::vector<uint8_t>>,
     bool,
     std::shared_ptr<ConsensusHookPtrs>>>;
->>>>>>> 24a72981
 
   enum CommitSuccess
   {
@@ -426,22 +421,14 @@
   {
   private:
     std::vector<uint8_t> data;
-<<<<<<< HEAD
     TxHistory::RequestID req_id;
-
-  public:
-    MovePendingTx(
-      std::vector<uint8_t>&& data_, TxHistory::RequestID&& req_id_) :
-=======
-    kv::TxHistory::RequestID req_id;
-    kv::ConsensusHookPtrs hooks;
+    ConsensusHookPtrs hooks;
 
   public:
     MovePendingTx(
       std::vector<uint8_t>&& data_,
-      kv::TxHistory::RequestID&& req_id_,
-      kv::ConsensusHookPtrs&& hooks_) :
->>>>>>> 24a72981
+      TxHistory::RequestID&& req_id_,
+      ConsensusHookPtrs&& hooks_) :
       data(std::move(data_)),
       req_id(std::move(req_id_)),
       hooks(std::move(hooks_))
@@ -500,7 +487,7 @@
     virtual ~AbstractCommitter() = default;
 
     virtual bool has_writes() = 0;
-    virtual bool prepare(kv::Version& max_conflict_version) = 0;
+    virtual bool prepare(Version& max_conflict_version) = 0;
     virtual void commit(Version v) = 0;
     virtual ConsensusHookPtr post_commit() = 0;
   };
@@ -602,7 +589,7 @@
     virtual EncryptorPtr get_encryptor() = 0;
     virtual DeserialiseSuccess deserialise(
       const std::vector<uint8_t>& data,
-      kv::ConsensusHookPtrs& hooks,
+      ConsensusHookPtrs& hooks,
       bool public_only = false,
       Term* term = nullptr) = 0;
     virtual void compact(Version v) = 0;
@@ -618,7 +605,7 @@
       std::unique_ptr<AbstractSnapshot> snapshot) = 0;
     virtual DeserialiseSuccess deserialise_snapshot(
       const std::vector<uint8_t>& data,
-      kv::ConsensusHookPtrs& hooks,
+      ConsensusHookPtrs& hooks,
       std::vector<Version>* view_history = nullptr,
       bool public_only = false) = 0;
 
