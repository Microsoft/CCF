--- conflicted
+++ resolved
@@ -258,14 +258,9 @@
       const std::vector<uint8_t>& request,
       uint8_t frame_format) = 0;
     virtual void append(const std::vector<uint8_t>& replicated) = 0;
-<<<<<<< HEAD
-    virtual void rollback(Version v) = 0;
-    virtual void compact(Version v) = 0;
-=======
     virtual void rollback(Version v, kv::Term) = 0;
     virtual void compact(Version v) = 0;
     virtual void set_term(kv::Term) = 0;
->>>>>>> 254d5109
   };
 
   class Consensus : public ConfigurableConsensus
