--- conflicted
+++ resolved
@@ -482,20 +482,6 @@
   }
 }
 
-<<<<<<< HEAD
-TEST_CASE("Test flatbuffers")
-{
-  std::vector<uint8_t> derived_data(10, 1);
-  std::vector<uint8_t> replicated_data(11, 0);
-
-  kv::FlatbufferSerialiser fb_serialiser(replicated_data, derived_data);
-
-  auto detached_buf = fb_serialiser.get_flatbuffer();
-
-  kv::FlatbufferDeserialiser db_deserialiser(detached_buf.data());
-  auto frame = db_deserialiser.get_frame();
-  CHECK(frame->replicated()->size() == replicated_data.size());
-=======
 struct NonSerialisable
 {};
 
@@ -552,5 +538,18 @@
 
     REQUIRE_THROWS_AS(tx.commit(), kv::KvSerialiserException);
   }
->>>>>>> 05d3a89b
+}
+
+TEST_CASE("Test flatbuffers")
+{
+  std::vector<uint8_t> derived_data(10, 1);
+  std::vector<uint8_t> replicated_data(11, 0);
+
+  kv::FlatbufferSerialiser fb_serialiser(replicated_data, derived_data);
+
+  auto detached_buf = fb_serialiser.get_flatbuffer();
+
+  kv::FlatbufferDeserialiser db_deserialiser(detached_buf.data());
+  auto frame = db_deserialiser.get_frame();
+  CHECK(frame->replicated()->size() == replicated_data.size());
 }