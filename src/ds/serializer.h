--- conflicted
+++ resolved
@@ -102,14 +102,10 @@
           (std::is_same_v<CanonTarget, std::vector<uint8_t>> &&
            std::is_same_v<CanonArgument, ByteRange>) ||
           (std::is_same_v<CanonTarget, ByteRange> &&
-<<<<<<< HEAD
-           std::is_same_v<CanonArgument, std::vector<uint8_t>>);
-=======
            std::is_same_v<CanonArgument, std::vector<uint8_t>>) ||
           (std::is_same_v<CanonTarget, ByteRange> &&
            (std::is_array_v<CanonArgument> &&
             std::is_same_v<std::remove_extent_t<CanonArgument>, ByteRange>));
->>>>>>> bd439c65
       };
 
       // Only reached when Ts is empty
