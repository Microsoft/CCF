--- conflicted
+++ resolved
@@ -109,11 +109,7 @@
       free_ctx();
     }
 
-<<<<<<< HEAD
-    const std::vector<uint8_t>& get_own_key_share()
-=======
     const std::vector<uint8_t>& get_own_key_share() const
->>>>>>> bd439c65
     {
       if (!ctx)
       {
@@ -131,11 +127,7 @@
       return key_share;
     }
 
-<<<<<<< HEAD
-    const std::vector<uint8_t>& get_peer_key_share()
-=======
     const std::vector<uint8_t>& get_peer_key_share() const
->>>>>>> bd439c65
     {
       return peer_key_share;
     }
