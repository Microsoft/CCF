--- conflicted
+++ resolved
@@ -66,10 +66,6 @@
     std::string gov_script;
     std::string constitution;
     size_t recovery_threshold;
-<<<<<<< HEAD
-=======
-    MSGPACK_DEFINE(members_info, gov_script, constitution, recovery_threshold);
->>>>>>> bd524dba
   };
   Genesis genesis = {};
 
@@ -96,7 +92,11 @@
 
 DECLARE_JSON_TYPE(CCFConfig::Genesis);
 DECLARE_JSON_REQUIRED_FIELDS(
-  CCFConfig::Genesis, members_info, gov_script, recovery_threshold);
+  CCFConfig::Genesis,
+  members_info,
+  gov_script,
+  constitution,
+  recovery_threshold);
 
 DECLARE_JSON_TYPE(CCFConfig::Joining);
 DECLARE_JSON_REQUIRED_FIELDS(
