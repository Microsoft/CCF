--- conflicted
+++ resolved
@@ -37,13 +37,11 @@
       kv::Version version;
     };
 
-<<<<<<< HEAD
-    virtual ProcessPbftResp process_pbft(RPCContext& ctx) = 0;
-    virtual ProcessPbftResp process_pbft(
-      enclave::RPCContext& ctx, ccf::Store::Tx& tx, bool playback) = 0;
-=======
     virtual ProcessPbftResp process_pbft(
       std::shared_ptr<enclave::RpcContext> ctx) = 0;
->>>>>>> 0d5fd0e9
+    virtual ProcessPbftResp process_pbft(
+      std::shared_ptr<enclave::RpcContext>,
+      ccf::Store::Tx& tx,
+      bool playback) = 0;
   };
 }