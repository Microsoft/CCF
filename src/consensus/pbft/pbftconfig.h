// Copyright (c) Microsoft Corporation. All rights reserved.
// Licensed under the Apache 2.0 License.
#pragma once
#include "consensus/pbft/libbyz/libbyz.h"
#include "consensus/pbft/libbyz/pbft_assert.h"
#include "enclave/rpchandler.h"
#include "enclave/rpcmap.h"
#include "pbftdeps.h"

namespace pbft
{
  class AbstractPbftConfig
  {
  public:
    static char* service_mem;
    virtual ~AbstractPbftConfig() = default;
    virtual void set_service_mem(char* sm) = 0;
    virtual void set_receiver(IMessageReceiveBase* message_receive_base_) = 0;
    virtual ExecCommand get_exec_command() = 0;
  };

  class PbftConfigCcf : public AbstractPbftConfig
  {
  public:
    PbftConfigCcf(std::shared_ptr<enclave::RPCMap> rpc_map_) : rpc_map(rpc_map_)
    {}

    ~PbftConfigCcf() = default;

    void set_service_mem(char* sm) override
    {
      service_mem = sm;
    }

    void set_receiver(IMessageReceiveBase* message_receive_base_) override
    {
      message_receive_base = message_receive_base_;
    }

    ExecCommand get_exec_command() override
    {
      return exec_command;
    }

  private:
    std::shared_ptr<enclave::RPCMap> rpc_map;

    IMessageReceiveBase* message_receive_base;

    ExecCommand exec_command = [this](
                                 Byz_req* inb,
                                 Byz_rep& outb,
                                 _Byz_buffer* non_det,
                                 int client,
                                 Request_id rid,
                                 bool ro,
                                 uint8_t* req_start,
                                 size_t req_size,
                                 Seqno total_requests_executed,
                                 ByzInfo& info,
                                 ccf::Store::Tx* tx = nullptr) {
      pbft::Request request;
      request.deserialise({inb->contents, inb->contents + inb->size});

      LOG_DEBUG_FMT("PBFT exec_command() for frontend {}", request.actor);

      auto handler = this->rpc_map->find(ccf::ActorsType(request.actor));
      if (!handler.has_value())
        throw std::logic_error(
          "No frontend associated with actor " + std::to_string(request.actor));

      auto frontend = handler.value();

      const enclave::SessionContext session(
        enclave::InvalidSessionId, request.caller_id, request.caller_cert);
      auto ctx = enclave::make_rpc_context(
        session, request.raw, {req_start, req_start + req_size});
      ctx->actor = (ccf::ActorsType)request.actor;
      const auto n = ctx->method.find_last_of('/');
      ctx->method = ctx->method.substr(n + 1, ctx->method.size());

<<<<<<< HEAD
#ifndef FTCP
=======
>>>>>>> 12cc45cf
      ctx->signed_request = ccf::SignedReq();

      enclave::RpcHandler::ProcessPbftResp rep;
      if (tx != nullptr)
      {
        rep = frontend->process_pbft(ctx, *tx, true, info.include_merkle_roots);
      }
      else
      {
        rep = frontend->process_pbft(ctx, info.include_merkle_roots);
      }

      static_assert(
        sizeof(info.full_state_merkle_root) == sizeof(crypto::Sha256Hash));
      static_assert(
        sizeof(info.replicated_state_merkle_root) ==
        sizeof(crypto::Sha256Hash));
      if (info.include_merkle_roots)
      {
        std::copy(
          std::begin(rep.full_state_merkle_root.h),
          std::end(rep.full_state_merkle_root.h),
          std::begin(info.full_state_merkle_root));
        std::copy(
          std::begin(rep.replicated_state_merkle_root.h),
          std::end(rep.replicated_state_merkle_root.h),
          std::begin(info.replicated_state_merkle_root));
      }
      info.ctx = rep.version;

      outb.contents = message_receive_base->create_response_message(
        client, rid, rep.result.size());

      outb.size = rep.result.size();
      auto outb_ptr = (uint8_t*)outb.contents;
      size_t outb_size = (size_t)outb.size;

      serialized::write(
        outb_ptr, outb_size, rep.result.data(), rep.result.size());

      return 0;
    };
  };
}<|MERGE_RESOLUTION|>--- conflicted
+++ resolved
@@ -79,10 +79,6 @@
       const auto n = ctx->method.find_last_of('/');
       ctx->method = ctx->method.substr(n + 1, ctx->method.size());
 
-<<<<<<< HEAD
-#ifndef FTCP
-=======
->>>>>>> 12cc45cf
       ctx->signed_request = ccf::SignedReq();
 
       enclave::RpcHandler::ProcessPbftResp rep;
