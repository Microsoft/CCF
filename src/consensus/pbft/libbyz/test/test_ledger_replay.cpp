// Copyright (c) Microsoft Corporation.
// Licensed under the MIT license.

#define DOCTEST_CONFIG_IMPLEMENT_WITH_MAIN

#include "Message.h"
#include "Node.h"
#include "Replica.h"
#include "Request.h"
#include "consensus/pbft/pbftpreprepares.h"
#include "consensus/pbft/pbftrequests.h"
#include "consensus/pbft/pbfttables.h"
#include "consensus/pbft/pbfttypes.h"
#include "host/ledger.h"
#include "kv/test/stub_consensus.h"
#include "network_mock.h"

#include <cstdio>
#include <doctest/doctest.h>

// power of 2 since ringbuffer circuit size depends on total_requests
static constexpr size_t total_requests = 32;

class ExecutionMock
{
public:
  ExecutionMock(size_t init_counter_) : command_counter(init_counter_) {}
  size_t command_counter;
  struct fake_req
  {
    uint8_t rt;
    int64_t ctx;
  };

  ExecCommand exec_command = [](
                               Byz_req* inb,
                               Byz_rep& outb,
                               _Byz_buffer* non_det,
                               int client,
                               Request_id rid,
                               bool ro,
                               Seqno total_requests_executed,
                               ByzInfo& info) {
    outb.contents =
      pbft::GlobalState::get_replica().create_response_message(client, rid, 0);
    outb.size = 0;
    auto request = reinterpret_cast<fake_req*>(inb->contents);
    info.ctx = request->ctx;
    info.full_state_merkle_root.fill(0);
    info.replicated_state_merkle_root.fill(0);
    info.full_state_merkle_root.data()[0] = request->rt;
    info.replicated_state_merkle_root.data()[0] = request->rt;
    return 0;
  };
};

NodeInfo get_node_info()
{
  std::vector<PrincipalInfo> principal_info;

  PrincipalInfo pi = {
    0,
    (short)(3000),
    "ip",
    "96031a6cbe405894f1c0295881bd3946f0215f95fc40b7f1f0cc89b821c58504",
    "8691c3438859c142a26b5f251b96f39a463799430315d34ce8a4db0d2638f751",
    "name-1",
    true};
  principal_info.emplace_back(pi);

  GeneralInfo gi = {
    2, 0, 0, "generic", 1800000, 5000, 100, 9999250000, 50, principal_info};

  NodeInfo node_info = {
    gi.principal_info[0],
    "0045c65ec31179652c57ae97f50de77e177a939dce74e39d7db51740663afb69",
    gi};

  return node_info;
}

void create_replica(
  std::vector<char>& service_mem,
  pbft::Store& store,
  pbft::Requests& pbft_requests,
  pbft::PrePrepares& pbft_pre_prepares)
{
  auto node_info = get_node_info();

  pbft::GlobalState::set_replica(std::make_unique<Replica>(
    node_info,
    service_mem.data(),
    service_mem.size(),
    Create_Mock_Network(),
<<<<<<< HEAD
    pbft_requests,
    pbft_pre_prepares,
    store);
  replica->init_state();
=======
    std::move(ledger)));

  pbft::GlobalState::get_replica().init_state();
>>>>>>> 0e2bb700
  for (auto& pi : node_info.general_info.principal_info)
  {
    if (pi.id != node_info.own_info.id)
    {
      pbft::GlobalState::get_replica().add_principal(pi);
    }
  }
}

TEST_CASE("Test Ledger Replay")
{
  int mem_size = 400 * 8192;
  std::vector<char> service_mem(mem_size, 0);
  ExecutionMock exec_mock(0);

<<<<<<< HEAD
  auto store = std::make_shared<ccf::Store>(
    pbft::replicate_type_pbft, pbft::replicated_tables_pbft);
  auto consensus = std::make_shared<kv::StubConsensus>();
  store->set_consensus(consensus);
  auto& pbft_requests = store->create<pbft::Requests>(
    pbft::Tables::PBFT_REQUESTS, kv::SecurityDomain::PUBLIC);
  auto& pbft_pre_prepares = store->create<pbft::PrePrepares>(
    pbft::Tables::PBFT_PRE_PREPARES, kv::SecurityDomain::PUBLIC);
  auto& derived_map = store->create<std::string, std::string>(
    "derived_map", kv::SecurityDomain::PUBLIC);
  auto replica_store = std::make_unique<pbft::Adaptor<ccf::Store>>(store);

  auto write_consensus = std::make_shared<kv::StubConsensus>();
=======
  // initiate replica with ledger enclave to be used on replay
  ringbuffer::Circuit replay_circuit(circuit_size);
  auto wf_rplay = ringbuffer::WriterFactory(replay_circuit);

  auto replay_ledger_io = std::make_unique<consensus::LedgerEnclave>(wf_rplay);

  create_replica(service_mem, std::move(replay_ledger_io));
  pbft::GlobalState::get_replica().register_exec(exec_mock.exec_command);

  // initial ledger enclave is used by the LedgerWriter to simulate writting
  // entries to the ledger
  ringbuffer::Circuit init_circuit(circuit_size);
  auto wf = ringbuffer::WriterFactory(init_circuit);
  auto initial_ledger_io = std::make_unique<consensus::LedgerEnclave>(wf);

>>>>>>> 0e2bb700
  INFO("Create dummy pre-prepares and write them to ledger");
  {
    auto write_store = std::make_shared<ccf::Store>(
      pbft::replicate_type_pbft, pbft::replicated_tables_pbft);
    write_store->set_consensus(write_consensus);
    auto& write_pbft_requests = write_store->create<pbft::Requests>(
      pbft::Tables::PBFT_REQUESTS, kv::SecurityDomain::PUBLIC);
    auto& write_pbft_pre_prepares = write_store->create<pbft::PrePrepares>(
      pbft::Tables::PBFT_PRE_PREPARES, kv::SecurityDomain::PUBLIC);
    auto& write_derived_map = write_store->create<std::string, std::string>(
      "derived_map", kv::SecurityDomain::PUBLIC);

    auto write_pbft_store =
      std::make_unique<pbft::Adaptor<ccf::Store>>(write_store);

    // LedgerWriter ledger_writer(*write_pbft_store, write_pbft_pre_prepares);

    create_replica(
      service_mem,
      *write_pbft_store,
      write_pbft_requests,
      write_pbft_pre_prepares);
    replica->register_exec(exec_mock.exec_command);

    Req_queue rqueue;
    for (size_t i = 1; i < total_requests; i++)
    {
      Byz_req req;
      Byz_alloc_request(&req, sizeof(ExecutionMock::fake_req));

      auto fr = reinterpret_cast<ExecutionMock::fake_req*>(req.contents);
      fr->rt = i;
      fr->ctx = i;

      Request* request = (Request*)req.opaque;
      request->request_id() = i;
      request->authenticate(req.size, false);
      request->trim();

      // rqueue.append(request);
      // size_t num_requests = 1;
      // auto pp = std::make_unique<Pre_prepare>(1, i, rqueue, num_requests);

      ccf::Store::Tx tx;
      auto req_view = tx.get_view(write_pbft_requests);
      req_view->put(
        0,
        {0,
         0,
         {},
         {(const uint8_t*)request->contents(),
          (const uint8_t*)request->contents() + request->size()}});

      auto der_view = tx.get_view(write_derived_map);
      der_view->put("key1", "value1");

      REQUIRE(tx.commit() == kv::CommitSuccess::OK);
      replica->handle(request);
      // // imitate exec command
      // ByzInfo info;
      // info.ctx = fr->ctx;
      // info.full_state_merkle_root.fill(0);
      // info.replicated_state_merkle_root.fill(0);
      // info.full_state_merkle_root.data()[0] = fr->rt;
      // info.replicated_state_merkle_root.data()[0] = fr->rt;

      // pp->set_merkle_roots_and_ctx(
      //   info.full_state_merkle_root,
      //   info.replicated_state_merkle_root,
      //   info.ctx);

      // ledger_writer.write_pre_prepare(pp.get());
    }
    // remove the requests that were not processed, only written to the ledger
    pbft::GlobalState::get_replica().big_reqs()->clear();
  }

  INFO("Read the ledger entries and replay them out of order and in order");
  {
<<<<<<< HEAD
    create_replica(
      service_mem, *replica_store, pbft_requests, pbft_pre_prepares);
    replica->register_exec(exec_mock.exec_command);
    replica->activate_pbft_local_hooks();
    // ledgerenclave work
    std::vector<std::vector<uint8_t>> entries;
    while (true)
    {
      auto ret = write_consensus->replay_data();
      if (!ret.second)
      {
        break;
      }
      // TODO: when deserialise will be called by pbft, in that place pbft will
      // have to also append the write set to the ledger
      entries.emplace_back(ret.first);
    }
    // apply out of order first
    REQUIRE(
      store->deserialise(entries.back()) == kv::DeserialiseSuccess::FAILED);

    ccf::Store::Tx tx;
    auto req_view = tx.get_view(pbft_requests);
    auto req = req_view->get(0);
    REQUIRE(!req.has_value());

    auto pp_view = tx.get_view(pbft_pre_prepares);
    auto pp = pp_view->get(0);
    REQUIRE(!pp.has_value());

    REQUIRE(entries.size() > 0);

    Seqno seqno = 1;
    size_t iterations = 0;
    // apply all of the data in order
    for (const auto& entry : entries)
=======
    std::vector<uint8_t> initial_ledger;
    std::vector<size_t> positions;
    size_t total_len = 0;
    size_t num_msgs = 0;
    // We can get the entries that would have been written to the ledger file
    // from the circuit and put them in initial_ledger for them to be replayed.
    // Replay expects the entries to be preceeded by the entry frame indicating
    // the size of the entry that follows, and that is simulated here.
    init_circuit.read_from_inside().read(
      -1, [&](ringbuffer::Message m, const uint8_t* data, size_t size) {
        switch (m)
        {
          case consensus::ledger_append:
          {
            positions.push_back(total_len);
            size_t framed_entry_size = size + sizeof(uint32_t);
            total_len += framed_entry_size;
            initial_ledger.reserve(total_len);
            uint32_t s = (uint32_t)size;

            initial_ledger.insert(
              end(initial_ledger),
              (uint8_t*)&s,
              (uint8_t*)&s + sizeof(uint32_t));
            initial_ledger.insert(end(initial_ledger), data, data + size);
          }
          break;
          default:
            INFO(
              "We should only encounter ledger_append or ledger_truncate "
              "messages");
            REQUIRE(false);
        }
        ++num_msgs;
      });
    REQUIRE(num_msgs == (total_requests - 1));

    // check that nothing gets executed out of order
    INFO("replay entries 5 till 9 should fail");
    auto first = initial_ledger.begin() + positions.at(4);
    auto last = initial_ledger.end();
    std::vector<uint8_t> vec_5_9(first, last);
    CHECK(!pbft::GlobalState::get_replica().apply_ledger_data(vec_5_9));

    INFO("replay entries 1 till 3");
    first = initial_ledger.begin();
    last = initial_ledger.begin() + positions.at(3);
    std::vector<uint8_t> vec_1_3(first, last);
    CHECK(pbft::GlobalState::get_replica().apply_ledger_data(vec_1_3));

    INFO("replay entries 2 till 3 should fail");
    first = initial_ledger.begin() + positions.at(1);
    last = initial_ledger.begin() + positions.at(3);
    std::vector<uint8_t> vec_2_3(first, last);
    CHECK(!pbft::GlobalState::get_replica().apply_ledger_data(vec_2_3));

    INFO("replay the rest of the pre-prepares in batches of 4");
    for (size_t i = 3; i < total_requests - 1; i += 4)
>>>>>>> 0e2bb700
    {
      REQUIRE(store->deserialise(entry) == kv::DeserialiseSuccess::PASS);
      ccf::Store::Tx tx;
      if (iterations % 2)
      {
        // odd entries are pre prepares
        auto pp_view = tx.get_view(pbft_pre_prepares);
        auto pp = pp_view->get(0);
        REQUIRE(pp.has_value());
        REQUIRE(pp.value().seqno == seqno);
        seqno++;
      }
      else
      {
        // even entries are requests
        auto req_view = tx.get_view(pbft_requests);
        auto req = req_view->get(0);
        REQUIRE(req.has_value());
        REQUIRE(req.value().raw.size() > 0);
      }
<<<<<<< HEAD
      // no derived data should have gotten deserialised
      auto der_view = tx.get_view(derived_map);
      auto derived_val = der_view->get("key1");
      REQUIRE(!derived_val.has_value());

      iterations++;
=======
      std::vector<uint8_t> vec(first, last);
      CHECK(pbft::GlobalState::get_replica().apply_ledger_data(vec));
>>>>>>> 0e2bb700
    }

    auto last_executed = replica->get_last_executed();
    REQUIRE(last_executed == total_requests - 1);
  }
}<|MERGE_RESOLUTION|>--- conflicted
+++ resolved
@@ -92,16 +92,12 @@
     service_mem.data(),
     service_mem.size(),
     Create_Mock_Network(),
-<<<<<<< HEAD
     pbft_requests,
     pbft_pre_prepares,
     store);
-  replica->init_state();
-=======
-    std::move(ledger)));
-
+  
   pbft::GlobalState::get_replica().init_state();
->>>>>>> 0e2bb700
+
   for (auto& pi : node_info.general_info.principal_info)
   {
     if (pi.id != node_info.own_info.id)
@@ -117,7 +113,6 @@
   std::vector<char> service_mem(mem_size, 0);
   ExecutionMock exec_mock(0);
 
-<<<<<<< HEAD
   auto store = std::make_shared<ccf::Store>(
     pbft::replicate_type_pbft, pbft::replicated_tables_pbft);
   auto consensus = std::make_shared<kv::StubConsensus>();
@@ -131,23 +126,6 @@
   auto replica_store = std::make_unique<pbft::Adaptor<ccf::Store>>(store);
 
   auto write_consensus = std::make_shared<kv::StubConsensus>();
-=======
-  // initiate replica with ledger enclave to be used on replay
-  ringbuffer::Circuit replay_circuit(circuit_size);
-  auto wf_rplay = ringbuffer::WriterFactory(replay_circuit);
-
-  auto replay_ledger_io = std::make_unique<consensus::LedgerEnclave>(wf_rplay);
-
-  create_replica(service_mem, std::move(replay_ledger_io));
-  pbft::GlobalState::get_replica().register_exec(exec_mock.exec_command);
-
-  // initial ledger enclave is used by the LedgerWriter to simulate writting
-  // entries to the ledger
-  ringbuffer::Circuit init_circuit(circuit_size);
-  auto wf = ringbuffer::WriterFactory(init_circuit);
-  auto initial_ledger_io = std::make_unique<consensus::LedgerEnclave>(wf);
-
->>>>>>> 0e2bb700
   INFO("Create dummy pre-prepares and write them to ledger");
   {
     auto write_store = std::make_shared<ccf::Store>(
@@ -227,7 +205,6 @@
 
   INFO("Read the ledger entries and replay them out of order and in order");
   {
-<<<<<<< HEAD
     create_replica(
       service_mem, *replica_store, pbft_requests, pbft_pre_prepares);
     replica->register_exec(exec_mock.exec_command);
@@ -264,66 +241,6 @@
     size_t iterations = 0;
     // apply all of the data in order
     for (const auto& entry : entries)
-=======
-    std::vector<uint8_t> initial_ledger;
-    std::vector<size_t> positions;
-    size_t total_len = 0;
-    size_t num_msgs = 0;
-    // We can get the entries that would have been written to the ledger file
-    // from the circuit and put them in initial_ledger for them to be replayed.
-    // Replay expects the entries to be preceeded by the entry frame indicating
-    // the size of the entry that follows, and that is simulated here.
-    init_circuit.read_from_inside().read(
-      -1, [&](ringbuffer::Message m, const uint8_t* data, size_t size) {
-        switch (m)
-        {
-          case consensus::ledger_append:
-          {
-            positions.push_back(total_len);
-            size_t framed_entry_size = size + sizeof(uint32_t);
-            total_len += framed_entry_size;
-            initial_ledger.reserve(total_len);
-            uint32_t s = (uint32_t)size;
-
-            initial_ledger.insert(
-              end(initial_ledger),
-              (uint8_t*)&s,
-              (uint8_t*)&s + sizeof(uint32_t));
-            initial_ledger.insert(end(initial_ledger), data, data + size);
-          }
-          break;
-          default:
-            INFO(
-              "We should only encounter ledger_append or ledger_truncate "
-              "messages");
-            REQUIRE(false);
-        }
-        ++num_msgs;
-      });
-    REQUIRE(num_msgs == (total_requests - 1));
-
-    // check that nothing gets executed out of order
-    INFO("replay entries 5 till 9 should fail");
-    auto first = initial_ledger.begin() + positions.at(4);
-    auto last = initial_ledger.end();
-    std::vector<uint8_t> vec_5_9(first, last);
-    CHECK(!pbft::GlobalState::get_replica().apply_ledger_data(vec_5_9));
-
-    INFO("replay entries 1 till 3");
-    first = initial_ledger.begin();
-    last = initial_ledger.begin() + positions.at(3);
-    std::vector<uint8_t> vec_1_3(first, last);
-    CHECK(pbft::GlobalState::get_replica().apply_ledger_data(vec_1_3));
-
-    INFO("replay entries 2 till 3 should fail");
-    first = initial_ledger.begin() + positions.at(1);
-    last = initial_ledger.begin() + positions.at(3);
-    std::vector<uint8_t> vec_2_3(first, last);
-    CHECK(!pbft::GlobalState::get_replica().apply_ledger_data(vec_2_3));
-
-    INFO("replay the rest of the pre-prepares in batches of 4");
-    for (size_t i = 3; i < total_requests - 1; i += 4)
->>>>>>> 0e2bb700
     {
       REQUIRE(store->deserialise(entry) == kv::DeserialiseSuccess::PASS);
       ccf::Store::Tx tx;
@@ -344,17 +261,12 @@
         REQUIRE(req.has_value());
         REQUIRE(req.value().raw.size() > 0);
       }
-<<<<<<< HEAD
       // no derived data should have gotten deserialised
       auto der_view = tx.get_view(derived_map);
       auto derived_val = der_view->get("key1");
       REQUIRE(!derived_val.has_value());
 
       iterations++;
-=======
-      std::vector<uint8_t> vec(first, last);
-      CHECK(pbft::GlobalState::get_replica().apply_ledger_data(vec));
->>>>>>> 0e2bb700
     }
 
     auto last_executed = replica->get_last_executed();
