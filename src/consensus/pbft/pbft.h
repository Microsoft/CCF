// Copyright (c) Microsoft Corporation. All rights reserved.
// Licensed under the Apache 2.0 License.
#pragma once

#include "consensus/ledgerenclave.h"
#include "consensus/pbft/libbyz/Append_entries.h"
#include "consensus/pbft/libbyz/Big_req_table.h"
#include "consensus/pbft/libbyz/Client_proxy.h"
#include "consensus/pbft/libbyz/Message_tags.h"
#include "consensus/pbft/libbyz/libbyz.h"
#include "consensus/pbft/libbyz/network.h"
#include "consensus/pbft/libbyz/receive_message_base.h"
#include "consensus/pbft/pbftconfig.h"
#include "consensus/pbft/pbftglobals.h"
#include "consensus/pbft/pbfttypes.h"
#include "ds/logger.h"
#include "enclave/rpcmap.h"
#include "enclave/rpcsessions.h"
#include "host/ledger.h"
#include "kv/kvtypes.h"
#include "node/nodetypes.h"

#include <list>
#include <memory>
#include <unordered_map>
#include <vector>

namespace pbft
{
  using SeqNo = kv::Consensus::SeqNo;
  using View = kv::Consensus::View;

  struct ViewChangeInfo
  {
    ViewChangeInfo(View view_, SeqNo min_global_commit_) :
      min_global_commit(min_global_commit_),
      view(view_)
    {}

    SeqNo min_global_commit;
    View view;
  };

  struct MarkStableInfo
  {
    pbft::PbftStore* store;
    Index* latest_stable_ae_idx;
  } register_mark_stable_ctx;

  struct GlobalCommitInfo
  {
    pbft::PbftStore* store;
    SeqNo* global_commit_seqno;
    View* last_commit_view;
    std::vector<ViewChangeInfo>* view_change_list;
  } register_global_commit_ctx;

  struct RollbackInfo
  {
    pbft::PbftStore* store;
    consensus::LedgerEnclave* ledger;
  } register_rollback_ctx;

  // maps node to last sent index to that node
  using NodesMap = std::unordered_map<NodeId, Index>;
  static constexpr Index entries_batch_size = 10;

  class PbftEnclaveNetwork : public INetwork
  {
  private:
<<<<<<< HEAD
    bool should_encrypt(int tag)
    {
      return tag == Request_tag || tag == Reply_tag;
    }

=======
>>>>>>> 5d941631
    void serialize_message(uint8_t*& data, size_t& size, Message* msg)
    {
      serialized::write(
        data,
        size,
        reinterpret_cast<const uint8_t*>(msg->contents()),
        msg->size());
    }

    void send_append_entries(NodeId to, Index start_idx)
    {
      Index end_idx = (latest_stable_ae_index == 0) ?
        0 :
        std::min(start_idx + entries_batch_size, latest_stable_ae_index);

      for (Index i = end_idx; i < latest_stable_ae_index;
           i += entries_batch_size)
      {
        send_append_entries_range(to, start_idx, i);
        start_idx = std::min(i + 1, latest_stable_ae_index);
      }

      if (latest_stable_ae_index == 0 || end_idx <= latest_stable_ae_index)
      {
        send_append_entries_range(to, start_idx, latest_stable_ae_index);
      }
    }

    void send_append_entries_range(NodeId to, Index start_idx, Index end_idx)
    {
      const auto prev_idx = start_idx - 1;

      LOG_INFO_FMT(
<<<<<<< HEAD
        "Send append entried from {} to {}: {} to {}",
=======
        "Send append entries from {} to {}: {} to {}",
>>>>>>> 5d941631
        id,
        to,
        start_idx,
        end_idx);

      AppendEntries ae = {pbft_append_entries, id, end_idx, prev_idx};

      auto node = nodes.find(to);
      if (node != nodes.end())
      {
        node->second = end_idx;
      }
      else
      {
        nodes[to] = end_idx;
      }

      // The host will append log entries to this message when it is
      // sent to the destination node.
      n2n_channels->send_authenticated(ccf::NodeMsgType::consensus_msg, to, ae);
    }

    std::vector<uint8_t> serialized_msg;

  public:
    PbftEnclaveNetwork(
      NodeId id,
      std::shared_ptr<ccf::NodeToNode> n2n_channels,
      NodesMap& nodes_,
      Index& latest_stable_ae_index_) :
      n2n_channels(n2n_channels),
      id(id),
      nodes(nodes_),
      latest_stable_ae_index(latest_stable_ae_index_)
    {}

    virtual ~PbftEnclaveNetwork() = default;

    bool Initialize(in_port_t port) override
    {
      return true;
    }

    void set_receiver(IMessageReceiveBase* receiver)
    {
      message_receiver_base = receiver;
    }

    int Send(Message* msg, IPrincipal& principal) override
    {
      NodeId to = principal.pid();
      if (to == id)
      {
        // If a replica sends a message to itself (e.g. if f == 0), handle
        // the message straight away without writing it to the ringbuffer
        message_receiver_base->receive_message(
          (const uint8_t*)(msg->contents()), msg->size());
        return msg->size();
      }

      if (msg->tag() == Append_entries_tag)
      {
        auto node = nodes.find(to);

        Index match_idx = 0;
        if (node != nodes.end())
        {
          match_idx = node->second;
        }

        if (match_idx < latest_stable_ae_index)
        {
          send_append_entries(to, match_idx + 1);
        }
        return msg->size();
      }

<<<<<<< HEAD
      if (should_encrypt(msg->tag()))
      {
        PbftHeader hdr = {PbftMsgType::encrypted_pbft_message, id};

        auto space = (size_t)msg->size();
        serialized_msg.resize(space);
        auto data_ = serialized_msg.data();
        serialize_message(data_, space, msg);
        n2n_channels->send_encrypted(
          ccf::NodeMsgType::consensus_msg, to, serialized_msg, hdr);
        return msg->size();
      }

=======
>>>>>>> 5d941631
      PbftHeader hdr = {PbftMsgType::pbft_message, id};
      auto space = (sizeof(PbftHeader) + msg->size());
      serialized_msg.resize(space);
      auto data_ = serialized_msg.data();
      serialized::write<PbftHeader>(data_, space, hdr);
      serialize_message(data_, space, msg);

      n2n_channels->send_authenticated(
        ccf::NodeMsgType::consensus_msg, to, serialized_msg);
      return msg->size();
    }

    virtual Message* GetNextMessage() override
    {
      assert("Should not be called");
      return nullptr;
    }

    virtual bool has_messages(long to) override
    {
      return false;
    }

  private:
    std::shared_ptr<ccf::NodeToNode> n2n_channels;
    IMessageReceiveBase* message_receiver_base = nullptr;
    NodeId id;
    NodesMap& nodes;
    Index& latest_stable_ae_index;
  };

  template <class LedgerProxy, class ChannelProxy>
  class Pbft : public kv::Consensus
  {
  private:
    NodesMap nodes;

    std::shared_ptr<ChannelProxy> channels;
    IMessageReceiveBase* message_receiver_base = nullptr;
    char* mem;
    std::unique_ptr<PbftEnclaveNetwork> pbft_network;
    std::unique_ptr<AbstractPbftConfig> pbft_config;
    std::unique_ptr<ClientProxy<kv::TxHistory::RequestID, void>> client_proxy;
    std::shared_ptr<enclave::RPCSessions> rpcsessions;
    SeqNo global_commit_seqno;
    View last_commit_view;
    std::unique_ptr<pbft::PbftStore> store;
    std::unique_ptr<consensus::LedgerEnclave> ledger;
    Index latest_stable_ae_index = 0;

    // When this is set, only public domain is deserialised when receving append
    // entries
    bool public_only = false;
    std::vector<ViewChangeInfo> view_change_list;

  public:
    Pbft(
      std::unique_ptr<pbft::PbftStore> store_,
      std::shared_ptr<ChannelProxy> channels_,
      NodeId id,
      size_t sig_max_tx,
      std::unique_ptr<consensus::LedgerEnclave> ledger_,
      std::shared_ptr<enclave::RPCMap> rpc_map,
      std::shared_ptr<enclave::RPCSessions> rpcsessions_,
      pbft::RequestsMap& pbft_requests_map,
      pbft::PrePreparesMap& pbft_pre_prepares_map,
      const std::string& privk_pem,
      const std::vector<uint8_t>& cert,
      const consensus::Config& consensus_config) :
      Consensus(id),
      channels(channels_),
      rpcsessions(rpcsessions_),
      ledger(std::move(ledger_)),
      global_commit_seqno(1),
      last_commit_view(0),
      store(std::move(store_)),
      view_change_list(1, ViewChangeInfo(0, 0))
    {
      // configure replica
      GeneralInfo general_info;
      general_info.num_replicas = 1;
      general_info.num_clients = 1;
      general_info.max_faulty = 0;
      general_info.service_name = "generic";
      general_info.auth_timeout = 1800000;
      general_info.view_timeout = consensus_config.pbft_view_change_timeout;
      general_info.status_timeout = consensus_config.pbft_status_interval;
      general_info.recovery_timeout = 9999250000;
      general_info.max_requests_between_signatures =
        sig_max_tx / Max_requests_in_batch;
      general_info.support_threading = true;

      // Adding myself
      PrincipalInfo my_info;
      my_info.id = local_id;
      my_info.port = 0;
      my_info.ip = "256.256.256.256"; // Invalid
      my_info.cert = cert;
      my_info.host_name = "machineB";
      my_info.is_replica = true;

      ::NodeInfo node_info = {my_info, privk_pem, general_info};

      int mem_size = 64;
      mem = (char*)malloc(mem_size);
      bzero(mem, mem_size);

      pbft_network = std::make_unique<PbftEnclaveNetwork>(
        local_id, channels, nodes, latest_stable_ae_index);
      pbft_config = std::make_unique<PbftConfigCcf>(rpc_map);

      auto used_bytes = Byz_init_replica(
        node_info,
        mem,
        mem_size,
        pbft_config->get_exec_command(),
        pbft_network.get(),
        pbft_requests_map,
        pbft_pre_prepares_map,
        *store,
        &message_receiver_base);
      LOG_INFO_FMT("PBFT setup for local_id: {}", local_id);

      pbft_config->set_service_mem(mem + used_bytes);
      pbft_config->set_receiver(message_receiver_base);
      pbft_network->set_receiver(message_receiver_base);

      Byz_start_replica();

      LOG_INFO_FMT("PBFT setting up client proxy");
      client_proxy =
        std::make_unique<ClientProxy<kv::TxHistory::RequestID, void>>(
          *message_receiver_base, 5000, 10000);

      auto reply_handler_cb = [](Reply* m, void* ctx) {
        auto cp =
          static_cast<ClientProxy<kv::TxHistory::RequestID, void>*>(ctx);
        cp->recv_reply(m);
      };
      message_receiver_base->register_reply_handler(
        reply_handler_cb, client_proxy.get());

      auto mark_stable_cb = [](MarkStableInfo* ms_info) {
        *ms_info->latest_stable_ae_idx = ms_info->store->current_version();
        LOG_TRACE_FMT(
          "latest_stable_ae_index is set to {}",
          *ms_info->latest_stable_ae_idx);
      };

      register_mark_stable_ctx.store = store.get();
      register_mark_stable_ctx.latest_stable_ae_idx = &latest_stable_ae_index;

      message_receiver_base->register_mark_stable(
        mark_stable_cb, &register_mark_stable_ctx);

      auto global_commit_cb = [](
                                kv::Version version,
                                ::View view,
                                GlobalCommitInfo* gb_info) {
        if (version == kv::NoVersion || version < *gb_info->global_commit_seqno)
        {
          return;
        }
        *gb_info->global_commit_seqno = version;

        if (*gb_info->last_commit_view < view)
        {
          gb_info->view_change_list->emplace_back(view, version);
        }
        gb_info->store->compact(version);
      };

      register_global_commit_ctx.store = store.get();
      register_global_commit_ctx.global_commit_seqno = &global_commit_seqno;
      register_global_commit_ctx.last_commit_view = &last_commit_view;
      register_global_commit_ctx.view_change_list = &view_change_list;

      message_receiver_base->register_global_commit(
        global_commit_cb, &register_global_commit_ctx);

      auto rollback_cb = [](kv::Version version, RollbackInfo* rollback_info) {
        LOG_TRACE_FMT(
          "Rolling back to version {} and truncating ledger", version);
        rollback_info->store->rollback(version);
        rollback_info->ledger->truncate(version);
      };

      register_rollback_ctx.store = store.get();
      register_rollback_ctx.ledger = ledger.get();

      message_receiver_base->register_rollback_cb(
        rollback_cb, &register_rollback_ctx);
    }

    bool on_request(const kv::TxHistory::RequestCallbackArgs& args) override
    {
      pbft::Request request = {
        args.caller_id, args.caller_cert, args.request, {}};
      auto serialized_req = request.serialise();

      auto rep_cb = [&](
                      void* owner,
                      kv::TxHistory::RequestID caller_rid,
                      int status,
                      uint8_t* reply,
                      size_t len) {
        LOG_DEBUG_FMT("PBFT reply callback for {}", caller_rid);

        return rpcsessions->reply_async(
          std::get<1>(caller_rid), {reply, reply + len});
      };

      LOG_DEBUG_FMT("PBFT sending request {}", args.rid);
      return client_proxy->send_request(
        args.rid,
        serialized_req.data(),
        serialized_req.size(),
        rep_cb,
        client_proxy.get());
    }

    View get_view() override
    {
      return message_receiver_base->view() + 2;
    }

    View get_view(SeqNo seqno) override
    {
      for (auto rit = view_change_list.rbegin(); rit != view_change_list.rend();
           ++rit)
      {
        ViewChangeInfo& info = *rit;
        if (info.min_global_commit <= seqno)
        {
          return info.view + 2;
        }
      }
      throw std::logic_error("should never be here");
    }

    SeqNo get_commit_seqno() override
    {
      return global_commit_seqno;
    }

    kv::NodeId primary() override
    {
      return message_receiver_base->primary();
    }

    bool is_primary() override
    {
      return message_receiver_base->is_primary();
    }

    bool is_backup() override
    {
      return !message_receiver_base->is_primary();
    }

    void add_configuration(
      SeqNo seqno,
      std::unordered_set<kv::NodeId> config,
      const NodeConf& node_conf) override
    {
      if (node_conf.node_id == local_id)
      {
        return;
      }

      PrincipalInfo info;
      info.id = node_conf.node_id;
      info.port = short(atoi(node_conf.port.c_str()));
      info.ip = "256.256.256.256"; // Invalid
      info.cert = node_conf.cert;
      info.host_name = node_conf.host_name;
      info.is_replica = true;
      Byz_add_principal(info);
      LOG_INFO_FMT("PBFT added node, id: {}", info.id);

      nodes[node_conf.node_id] = 0;
    }

    void periodic(std::chrono::milliseconds elapsed) override
    {
      ITimer::handle_timeouts(elapsed);
    }

    template <typename T>
    size_t write_to_ledger(const T& data)
    {
      ledger->put_entry(data->data(), data->size());
      return data->size();
    }

    template <>
    size_t write_to_ledger<std::vector<uint8_t>>(
      const std::vector<uint8_t>& data)
    {
      ledger->put_entry(data);
      return data.size();
    }

    bool replicate(const kv::BatchVector& entries) override
    {
      for (auto& [index, data, globally_committable] : entries)
      {
        write_to_ledger(data);
      }
      return true;
    }

    void recv_message(const uint8_t* data, size_t size) override
    {
      switch (serialized::peek<PbftMsgType>(data, size))
      {
        case pbft_message:
        {
          try
          {
            auto r =
              channels->template recv_authenticated_with_load<PbftHeader>(
                data, size);
<<<<<<< HEAD
            const auto* d = r.data();
            auto s = r.size();
            serialized::skip(d, s, sizeof(PbftHeader));
            message_receiver_base->receive_message(d, s);
=======
            message_receiver_base->receive_message(r.p, r.n);
>>>>>>> 5d941631
          }
          catch (const std::logic_error& err)
          {
            LOG_FAIL_FMT("Invalid pbft message: {}", err.what());
          }
<<<<<<< HEAD
          break;
        }
        case encrypted_pbft_message:
        {
          std::pair<PbftHeader, std::vector<uint8_t>> r;
          try
          {
            r = channels->template recv_encrypted<PbftHeader>(data, size);
          }
          catch (const std::logic_error& err)
          {
            LOG_FAIL_FMT("Invalid encrypted pbft message: {}", err.what());
          }
          message_receiver_base->receive_message(
            r.second.data(), r.second.size());
=======
>>>>>>> 5d941631
          break;
        }
        case pbft_append_entries:
        {
          if (message_receiver_base->IsExecutionPending())
          {
            LOG_FAIL << "Pending Execution, skipping append entries request"
                     << std::endl;
            return;
          }

          AppendEntries r;

          auto append_entries_index = store->current_version();

          try
          {
            r =
              channels->template recv_authenticated<AppendEntries>(data, size);
          }
          catch (const std::logic_error& err)
          {
            LOG_FAIL_FMT(err.what());
            return;
          }

          LOG_TRACE_FMT(
            "Append entries message from {}, my ae index is {}",
            r.from_node,
            append_entries_index);

          auto node = nodes.find(r.from_node);
          if (node != nodes.end())
          {
            node->second = r.idx;
          }
          else
          {
            nodes[r.from_node] = r.idx;
          }

          if (r.idx <= append_entries_index)
          {
            LOG_TRACE_FMT(
              "Skipping append entries msg for index {} as we are at index {}",
              r.idx,
              append_entries_index);
            break;
          }

          for (Index i = r.prev_idx + 1; i <= r.idx; i++)
          {
            append_entries_index = store->current_version();
            LOG_TRACE_FMT("Recording entry for index {}", i);

            if (i <= append_entries_index)
            {
              // If the current entry has already been deserialised, skip the
              // payload for that entry
              LOG_INFO_FMT(
                "Skipping index {} as we are at index {}",
                i,
                append_entries_index);
              ledger->skip_entry(data, size);
              continue;
            }
            LOG_TRACE_FMT("Applying append entry for index {}", i);

            auto ret = ledger->get_entry(data, size);

            if (!ret.second)
            {
              // NB: This will currently never be triggered.
              // This should only fail if there is malformed data. Truncate
              // the log and reply false.
              LOG_FAIL_FMT(
                "Recv append entries to {} from {} but the data is malformed",
                local_id,
                r.from_node);
              ledger->truncate(r.prev_idx);
              return;
            }

            ccf::Store::Tx tx;
            auto deserialise_success =
              store->deserialise_views(ret.first, public_only, nullptr, &tx);

            switch (deserialise_success)
            {
              case kv::DeserialiseSuccess::FAILED:
              {
                LOG_FAIL_FMT("Replica failed to apply log entry {}", i);
                break;
              }
              case kv::DeserialiseSuccess::PASS:
              {
                message_receiver_base->playback_request(tx);
                break;
              }
              case kv::DeserialiseSuccess::PASS_PRE_PREPARE:
              {
                message_receiver_base->playback_pre_prepare(tx);
                break;
              }
              default:
                throw std::logic_error("Unknown DeserialiseSuccess value");
            }
          }
          break;
        }
      }
    }

    void set_f(ccf::NodeId f) override
    {
      message_receiver_base->set_f(f);
    }

    void emit_signature() override
    {
      kv::Version version = store->current_version();
      if (message_receiver_base != nullptr)
      {
        message_receiver_base->emit_signature_on_next_pp(version);
      }
    }

    ConsensusType type() override
    {
      return ConsensusType::PBFT;
    }
  };
}<|MERGE_RESOLUTION|>--- conflicted
+++ resolved
@@ -68,14 +68,11 @@
   class PbftEnclaveNetwork : public INetwork
   {
   private:
-<<<<<<< HEAD
     bool should_encrypt(int tag)
     {
       return tag == Request_tag || tag == Reply_tag;
     }
 
-=======
->>>>>>> 5d941631
     void serialize_message(uint8_t*& data, size_t& size, Message* msg)
     {
       serialized::write(
@@ -109,11 +106,7 @@
       const auto prev_idx = start_idx - 1;
 
       LOG_INFO_FMT(
-<<<<<<< HEAD
-        "Send append entried from {} to {}: {} to {}",
-=======
         "Send append entries from {} to {}: {} to {}",
->>>>>>> 5d941631
         id,
         to,
         start_idx,
@@ -191,7 +184,6 @@
         return msg->size();
       }
 
-<<<<<<< HEAD
       if (should_encrypt(msg->tag()))
       {
         PbftHeader hdr = {PbftMsgType::encrypted_pbft_message, id};
@@ -205,8 +197,6 @@
         return msg->size();
       }
 
-=======
->>>>>>> 5d941631
       PbftHeader hdr = {PbftMsgType::pbft_message, id};
       auto space = (sizeof(PbftHeader) + msg->size());
       serialized_msg.resize(space);
@@ -530,20 +520,12 @@
             auto r =
               channels->template recv_authenticated_with_load<PbftHeader>(
                 data, size);
-<<<<<<< HEAD
-            const auto* d = r.data();
-            auto s = r.size();
-            serialized::skip(d, s, sizeof(PbftHeader));
-            message_receiver_base->receive_message(d, s);
-=======
             message_receiver_base->receive_message(r.p, r.n);
->>>>>>> 5d941631
           }
           catch (const std::logic_error& err)
           {
             LOG_FAIL_FMT("Invalid pbft message: {}", err.what());
           }
-<<<<<<< HEAD
           break;
         }
         case encrypted_pbft_message:
@@ -559,8 +541,6 @@
           }
           message_receiver_base->receive_message(
             r.second.data(), r.second.size());
-=======
->>>>>>> 5d941631
           break;
         }
         case pbft_append_entries:
