// Copyright (c) Microsoft Corporation. All rights reserved.
// Licensed under the Apache 2.0 License.
#pragma once

#include "ds/logger.h"
#include "ds/serialized.h"
#include "ds/spin_lock.h"
#include "kv/kv_types.h"
#include "node/nodetypes.h"
#include "raft_types.h"

#include <algorithm>
#include <deque>
#include <list>
#include <random>
#include <unordered_map>
#include <vector>

namespace raft
{
  using Configuration = kv::Consensus::Configuration;

  class TermHistory
  {
    // Entry i stores the first index in term i+1
    // (term 0 doesn't exist, so we store nothing for it)
    std::vector<Index> terms;

  public:
    static constexpr Term InvalidTerm = 0;

    void initialise(const std::vector<Index>& terms_)
    {
      terms.clear();
      for (size_t i = 0; i < terms_.size(); ++i)
      {
        update(terms_[i], i + 1);
      }
      LOG_DEBUG_FMT("Initialised terms: {}", fmt::join(terms, ", "));
    }

    void update(Index idx, Term term)
    {
      LOG_DEBUG_FMT("Updating term to: {} at index: {}", term, idx);
      if (!terms.empty())
      {
        const auto current_latest_index = terms.back();
        if (idx < current_latest_index)
        {
          throw std::logic_error(fmt::format(
            "Index must not move backwards ({} < {})",
            idx,
            current_latest_index));
        }
      }

      for (auto i = terms.size(); i < term; ++i)
        terms.push_back(idx);
      LOG_DEBUG_FMT("Resulting terms: {}", fmt::join(terms, ", "));
    }

    Term term_at(Index idx)
    {
      auto it = upper_bound(terms.begin(), terms.end(), idx);

      // Indices before the index of the first term are unknown
      if (it == terms.begin())
        return InvalidTerm;

      return (it - terms.begin());
    }
  };

  template <class LedgerProxy, class ChannelProxy>
  class Raft
  {
  private:
    enum State
    {
      Leader,
      Follower,
      Candidate
    };

    struct NodeState
    {
      // the highest index sent to the node
      Index sent_idx;

      // the highest matching index with the node that was confirmed
      Index match_idx;

      Configuration::NodeInfo node_info;

      NodeState() = default;

      NodeState(
        const Configuration::NodeInfo& node_info_,
        Index sent_idx_,
        Index match_idx_ = 0) :
        node_info(node_info_),
        sent_idx(sent_idx_),
        match_idx(match_idx_)
      {}
    };

    SpinLock lock;
    std::unique_ptr<Store<kv::DeserialiseSuccess>> store;

    // Persistent
    Term current_term;
    NodeId local_id;
    NodeId voted_for;

    Index last_idx;
    Index commit_idx;
    TermHistory term_history;

    // Snapshots
    Index last_snapshot_idx;
    Term last_snapshot_term;

    // Volatile
    NodeId leader_id;
    std::unordered_set<NodeId> votes_for_me;

    State state;
    std::chrono::milliseconds timeout_elapsed;

    // Timeouts
    std::chrono::milliseconds request_timeout;
    std::chrono::milliseconds election_timeout;

    // Configurations
    std::list<Configuration> configurations;
    std::unordered_map<NodeId, NodeState> nodes;

    size_t entry_size_not_limited = 0;
    size_t entry_count = 0;
    Index entries_batch_size = 1;
    static constexpr int batch_window_size = 100;
    int batch_window_sum = 0;

    // Indices that are eligible for global commit, from a Node's perspective
    std::deque<Index> committable_indices;

    // When this is set, only public domain is deserialised when receving append
    // entries
    bool public_only = false;

    // Randomness
    std::uniform_int_distribution<int> distrib;
    std::default_random_engine rand;

  public:
    static constexpr size_t append_entries_size_limit = 20000;
    std::unique_ptr<LedgerProxy> ledger;
    std::shared_ptr<ChannelProxy> channels;

  public:
    Raft(
      std::unique_ptr<Store<kv::DeserialiseSuccess>> store,
      std::unique_ptr<LedgerProxy> ledger_,
      std::shared_ptr<ChannelProxy> channels_,
      NodeId id,
      std::chrono::milliseconds request_timeout_,
      std::chrono::milliseconds election_timeout_,
      bool public_only_ = false) :
      store(std::move(store)),

      current_term(0),
      local_id(id),
      voted_for(NoNode),
      last_idx(0),
      commit_idx(0),

      leader_id(NoNode),

      state(Follower),
      timeout_elapsed(0),

      request_timeout(request_timeout_),
      election_timeout(election_timeout_),
      public_only(public_only_),

      distrib(0, (int)election_timeout_.count() / 2),
      rand((int)(uintptr_t)this),

      ledger(std::move(ledger_)),
      channels(channels_)

    {}

    NodeId leader()
    {
      return leader_id;
    }

    NodeId id()
    {
      return local_id;
    }

    bool is_leader()
    {
      return state == Leader;
    }

    bool is_follower()
    {
      return state == Follower;
    }

    void enable_all_domains()
    {
      // When receiving append entries as a follower, all security domains will
      // be deserialised
      std::lock_guard<SpinLock> guard(lock);
      public_only = false;
    }

    void force_become_leader()
    {
      // This is unsafe and should only be called when the node is certain
      // there is no leader and no other node will attempt to force leadership.
      if (leader_id != NoNode)
        throw std::logic_error(
          "Can't force leadership if there is already a leader");

      std::lock_guard<SpinLock> guard(lock);
      current_term += 2;
      become_leader();
    }

    void force_become_leader(Index index, Term term, Index commit_idx_)
    {
      // This is unsafe and should only be called when the node is certain
      // there is no leader and no other node will attempt to force leadership.
      if (leader_id != NoNode)
        throw std::logic_error(
          "Can't force leadership if there is already a leader");

      std::lock_guard<SpinLock> guard(lock);
      current_term = term;
      last_idx = index;
      commit_idx = commit_idx_;
      term_history.update(index, term);
      current_term += 2;
      become_leader();
    }

    void force_become_leader(
      Index index,
      Term term,
      const std::vector<Index>& terms,
      Index commit_idx_)
    {
      // This is unsafe and should only be called when the node is certain
      // there is no leader and no other node will attempt to force leadership.
      if (leader_id != NoNode)
        throw std::logic_error(
          "Can't force leadership if there is already a leader");
      std::lock_guard<SpinLock> guard(lock);
      current_term = term;
      last_idx = index;
      commit_idx = commit_idx_;
      term_history.initialise(terms);
      term_history.update(index, term);
      current_term += 2;
      become_leader();
    }

    Index get_last_idx()
    {
      return last_idx;
    }

    Index get_commit_idx()
    {
      std::lock_guard<SpinLock> guard(lock);
      return commit_idx;
    }

    Term get_term()
    {
      std::lock_guard<SpinLock> guard(lock);
      return current_term;
    }

    std::pair<Term, Index> get_commit_term_and_idx()
    {
      std::lock_guard<SpinLock> guard(lock);
      return {get_term_internal(commit_idx), commit_idx};
    }

    Term get_term(Index idx)
    {
      std::lock_guard<SpinLock> guard(lock);
      return get_term_internal(idx);
    }

    void add_configuration(Index idx, const Configuration::Nodes& conf)
    {
      // This should only be called when the spin lock is held.
      configurations.push_back({idx, std::move(conf)});
      create_and_remove_node_state();
    }

    Configuration::Nodes get_latest_configuration() const
    {
      if (configurations.empty())
      {
        return {};
      }

      return configurations.back().nodes;
    }

    template <typename T>
    bool replicate(
      const std::vector<std::tuple<Index, T, bool>>& entries, Term term)
    {
      std::lock_guard<SpinLock> guard(lock);

      if (state != Leader)
      {
        LOG_FAIL_FMT(
          "Failed to replicate {} items: not leader", entries.size());
        rollback(last_idx);
        return false;
      }

      if (term != current_term)
      {
        LOG_FAIL_FMT(
          "Failed to replicate {} items at term {}, current term is {}",
          entries.size(),
          term,
          current_term);
        return false;
      }

      LOG_DEBUG_FMT("Replicating {} entries", entries.size());

      for (auto& [index, data, globally_committable] : entries)
      {
        if (index != last_idx + 1)
          return false;

        LOG_DEBUG_FMT(
          "Replicated on leader {}: {}{}",
          local_id,
          index,
          (globally_committable ? " committable" : ""));

        if (globally_committable)
          committable_indices.push_back(index);

        last_idx = index;
        ledger->put_entry(*data, globally_committable);
        entry_size_not_limited += data->size();
        entry_count++;

        term_history.update(index, current_term);
        if (entry_size_not_limited >= append_entries_size_limit)
        {
          update_batch_size();
          entry_count = 0;
          entry_size_not_limited = 0;
          for (const auto& it : nodes)
          {
            LOG_DEBUG_FMT("Sending updates to follower {}", it.first);
            send_append_entries(it.first, it.second.sent_idx + 1);
          }
        }
      }

      // If we are the only node, attempt to commit immediately.
      if (nodes.size() == 0)
      {
        update_commit();
      }

      return true;
    }

    void recv_message(const uint8_t* data, size_t size)
    {
      std::lock_guard<SpinLock> guard(lock);

      // The host does a CALLIN to this when a Raft message
      // is received. Invalid or malformed messages are ignored
      // without informing the host. Messages are idempotent,
      // so it is not necessary to defend against replay attacks.
      switch (serialized::peek<RaftMsgType>(data, size))
      {
        case raft_append_entries:
          recv_append_entries(data, size);
          break;

        case raft_append_entries_response:
          recv_append_entries_response(data, size);
          break;

        case raft_request_vote:
          recv_request_vote(data, size);
          break;

        case raft_request_vote_response:
          recv_request_vote_response(data, size);
          break;

        default:
        {
        }
      }
    }

    void periodic(std::chrono::milliseconds elapsed)
    {
      std::lock_guard<SpinLock> guard(lock);
      timeout_elapsed += elapsed;

      if (state == Leader)
      {
        if (timeout_elapsed >= request_timeout)
        {
          using namespace std::chrono_literals;
          timeout_elapsed = 0ms;

          update_batch_size();
          // Send newly available entries to all nodes.
          for (const auto& it : nodes)
          {
            send_append_entries(it.first, it.second.sent_idx + 1);
          }
        }
      }
      else
      {
        if (timeout_elapsed >= election_timeout)
        {
          // Start an election.
          become_candidate();
        }
      }
    }

  private:
    inline void update_batch_size()
    {
      auto avg_entry_size = (entry_count == 0) ?
        append_entries_size_limit :
        entry_size_not_limited / entry_count;

      auto batch_size = (avg_entry_size == 0) ?
        append_entries_size_limit / 2 :
        append_entries_size_limit / avg_entry_size;

      auto batch_avg = batch_window_sum / batch_window_size;
      // balance out total batch size across batch window
      batch_window_sum += (batch_size - batch_avg);
      entries_batch_size = std::max((batch_window_sum / batch_window_size), 1);
    }

    Term get_term_internal(Index idx)
    {
      if (idx > last_idx)
        return 0;

      return term_history.term_at(idx);
    }

    void send_append_entries(NodeId to, Index start_idx)
    {
      Index end_idx = (last_idx == 0) ?
        0 :
        std::min(start_idx + entries_batch_size, last_idx);

      for (Index i = end_idx; i < last_idx; i += entries_batch_size)
      {
        send_append_entries_range(to, start_idx, i);
        start_idx = std::min(i + 1, last_idx);
      }

      if (last_idx == 0 || end_idx <= last_idx)
      {
        send_append_entries_range(to, start_idx, last_idx);
      }
    }

    void send_append_entries_range(NodeId to, Index start_idx, Index end_idx)
    {
      const auto prev_idx = start_idx - 1;
      const auto prev_term = get_term_internal(prev_idx);
      const auto term_of_idx = get_term_internal(end_idx);

      LOG_DEBUG_FMT(
        "Send append entries from {} to {}: {} to {} ({})",
        local_id,
        to,
        start_idx,
        end_idx,
        commit_idx);

<<<<<<< HEAD
      bool is_snapshot = start_idx == last_snapshot_idx;

      if (is_snapshot)
      {
        LOG_FAIL_FMT("Sending snapshot");
      }

      AppendEntries ae = {raft_append_entries,
                          local_id,
                          end_idx,
                          prev_idx,
=======
      AppendEntries ae = {{raft_append_entries, local_id},
                          {end_idx, prev_idx},
>>>>>>> 7ed71b9b
                          current_term,
                          prev_term,
                          commit_idx,
                          term_of_idx,
                          is_snapshot};

      auto& node = nodes.at(to);

      // The host will append log entries to this message when it is
      // sent to the destination node.
      if (!channels->send_authenticated(
            ccf::NodeMsgType::consensus_msg, to, ae))
      {
        return;
      }

      // Record the most recent index we have sent to this node.
      node.sent_idx = end_idx;
    }

    void recv_append_entries(const uint8_t* data, size_t size)
    {
      AppendEntries r;
      bool is_first_entry = true; // Indicates first entry in batch

      try
      {
        r = channels->template recv_authenticated<AppendEntries>(data, size);
      }
      catch (const std::logic_error& err)
      {
        LOG_FAIL_FMT(err.what());
        return;
      }
      LOG_DEBUG_FMT(
        "Received pt: {} pi: {} t: {} i: {}",
        r.prev_term,
        r.prev_idx,
        r.term,
        r.idx);

<<<<<<< HEAD
      if (r.is_snapshot)
      {
        LOG_FAIL_FMT("This is a snapshot!!");

        // TODO: If this is a snapshot:
        // - Do not check index consistency
        // -
      }

      const auto prev_term = get_term_internal(r.prev_idx);
      LOG_DEBUG_FMT("Previous term for {} should be {}", r.prev_idx, prev_term);

      // Don't check that the sender node ID is valid. Accept anything that
      // passes the integrity check. This way, entries containing dynamic
      // topology changes that include adding this new leader can be accepted.
      if (r.prev_idx < commit_idx)
      {
        LOG_DEBUG_FMT(
          "Recv append entries to {} from {} but prev_idx ({}) < commit_idx "
          "({})",
          local_id,
          r.from_node,
          r.prev_idx,
          commit_idx);
        return;
      }

      restart_election_timeout();
=======
      // Don't check that the sender node ID is valid. Accept anything that
      // passes the integrity check. This way, entries containing dynamic
      // topology changes that include adding this new leader can be accepted.
>>>>>>> 7ed71b9b

      if (current_term == r.term && state == Candidate)
      {
        // Become a follower in this term.
        become_follower(r.term);
      }
      else if (current_term < r.term)
      {
        // Become a follower in the new term.
        become_follower(r.term);
      }
      else if (current_term > r.term)
      {
        // Reply false, since our term is later than the received term.
        LOG_DEBUG_FMT(
          "Recv append entries to {} from {} but our term is later ({} > {})",
          local_id,
          r.from_node,
          current_term,
          r.term);
        send_append_entries_response(r.from_node, false);
        return;
      }

      const auto prev_term = get_term_internal(r.prev_idx);

      if (prev_term != r.prev_term)
      {
        LOG_DEBUG_FMT(
          "Previous term for {} should be {}", r.prev_idx, prev_term);

        // Reply false if the log doesn't contain an entry at r.prev_idx
        // whose term is r.prev_term.
        if (prev_term == 0)
        {
          LOG_DEBUG_FMT(
            "Recv append entries to {} from {} but our log does not yet "
            "contain index {}",
            local_id,
            r.from_node,
            r.prev_idx);
        }
        else
        {
          LOG_DEBUG_FMT(
            "Recv append entries to {} from {} but our log at {} has the wrong "
            "term (ours: {}, theirs: {})",
            local_id,
            r.from_node,
            r.prev_idx,
            prev_term,
            r.prev_term);
        }
        send_append_entries_response(r.from_node, false);
        return;
      }

      restart_election_timeout();

      if (r.prev_idx < commit_idx)
      {
        LOG_DEBUG_FMT(
          "Recv append entries to {} from {} but prev_idex ({}) < commit_idx "
          "({})",
          local_id,
          r.from_node,
          r.prev_idx,
          commit_idx);
        return;
      }

      LOG_DEBUG_FMT(
        "Recv append entries to {} from {} for index {} and previous index {} "
        "{}",
        local_id,
        r.from_node,
        r.idx,
        r.prev_idx,
        r.is_snapshot ? "[snapshot]" : "");

      for (Index i = r.prev_idx + 1; i <= r.idx; i++)
      {
        // TODO: Skip this check if snapshot
        if (i <= last_idx)
        {
          // If the current entry has already been deserialised, skip the
          // payload for that entry
          ledger->skip_entry(data, size);
          continue;
        }

        LOG_DEBUG_FMT("Replicating on follower {}: {}", local_id, i);

        last_idx = i;
        is_first_entry = false;
        std::vector<uint8_t> entry;

        try
        {
          entry = ledger->get_entry(data, size);
        }
        catch (const std::logic_error& e)
        {
          // This should only fail if there is malformed data.
          LOG_FAIL_FMT(
            "Recv append entries to {} from {} but the data is malformed: {}",
            local_id,
            r.from_node,
            e.what());
          last_idx = r.prev_idx;
          send_append_entries_response(r.from_node, false);
          return;
        }

        Term sig_term = 0;
        auto deserialise_success =
          store->deserialise(entry, public_only, &sig_term);

        // TODO: don't do this if snapshot
        ledger->put_entry(
          entry, deserialise_success == kv::DeserialiseSuccess::PASS_SIGNATURE);

        switch (deserialise_success)
        {
          case kv::DeserialiseSuccess::FAILED:
            throw std::logic_error(
              "Follower failed to apply log entry " + std::to_string(i));
            break;

          case kv::DeserialiseSuccess::PASS_SIGNATURE:
            LOG_DEBUG_FMT("Deserialising signature at {}", i);
            committable_indices.push_back(i);
            if (sig_term)
              term_history.update(commit_idx + 1, sig_term);
            break;

          case kv::DeserialiseSuccess::PASS:
            break;

          default:
            throw std::logic_error("Unknown DeserialiseSuccess value");
        }
      }

      // Update the current leader because we accepted entries.
      if (leader_id != r.from_node)
      {
        leader_id = r.from_node;
        LOG_DEBUG_FMT("Node {} thinks leader is {}", local_id, leader_id);
      }

      send_append_entries_response(r.from_node, true);
      commit_if_possible(r.leader_commit_idx);

      term_history.update(commit_idx + 1, r.term_of_idx);
    }

    void send_append_entries_response(NodeId to, bool answer)
    {
      LOG_DEBUG_FMT(
        "Send append entries response from {} to {} for index {}: {}",
        local_id,
        to,
        last_idx,
        answer);

      AppendEntriesResponse response = {
        {raft_append_entries_response, local_id},
        current_term,
        last_idx,
        answer};

      channels->send_authenticated(
        ccf::NodeMsgType::consensus_msg, to, response);
    }

    void recv_append_entries_response(const uint8_t* data, size_t size)
    {
      // Ignore if we're not the leader.
      if (state != Leader)
        return;

      AppendEntriesResponse r;

      try
      {
        r = channels->template recv_authenticated<AppendEntriesResponse>(
          data, size);
      }
      catch (const std::logic_error& err)
      {
        LOG_FAIL_FMT(err.what());
        return;
      }

      auto node = nodes.find(r.from_node);
      if (node == nodes.end())
      {
        // Ignore if we don't recognise the node.
        LOG_FAIL_FMT(
          "Recv append entries response to {} from {}: unknown node",
          local_id,
          r.from_node);
        return;
      }
      else if (current_term < r.term)
      {
        // We are behind, convert to a follower.
        LOG_DEBUG_FMT(
          "Recv append entries response to {} from {}: more recent term",
          local_id,
          r.from_node);
        become_follower(r.term);
        return;
      }
      else if (current_term != r.term)
      {
        // Stale response, discard if success.
        // Otherwise reset sent_idx and try again.
        LOG_DEBUG_FMT(
          "Recv append entries response to {} from {}: stale term",
          local_id,
          r.from_node);
        if (r.success)
          return;
      }
      else if (r.last_log_idx < node->second.match_idx)
      {
        // Stale response, discard if success.
        // Otherwise reset sent_idx and try again.
        LOG_DEBUG_FMT(
          "Recv append entries response to {} from {}: stale idx",
          local_id,
          r.from_node);
        if (r.success)
          return;
      }

      // Update next and match for the responding node.
      node->second.match_idx = std::min(r.last_log_idx, last_idx);

      if (!r.success)
      {
        // Failed due to log inconsistency. Reset sent_idx and try again.
        LOG_DEBUG_FMT(
          "Recv append entries response to {} from {}: failed",
          local_id,
          r.from_node);
        send_append_entries(r.from_node, node->second.match_idx + 1);
        return;
      }

      LOG_DEBUG_FMT(
        "Recv append entries response to {} from {} for index {}: success",
        local_id,
        r.from_node,
        r.last_log_idx);
      update_commit();
    }

    void send_request_vote(NodeId to)
    {
      LOG_INFO_FMT("Send request vote from {} to {}", local_id, to);

      RequestVote rv = {{raft_request_vote, local_id},
                        current_term,
                        commit_idx,
                        get_term_internal(commit_idx)};

      channels->send_authenticated(ccf::NodeMsgType::consensus_msg, to, rv);
    }

    void recv_request_vote(const uint8_t* data, size_t size)
    {
      RequestVote r;

      try
      {
        r = channels->template recv_authenticated<RequestVote>(data, size);
      }
      catch (const std::logic_error& err)
      {
        LOG_FAIL_FMT(err.what());
        return;
      }

      // Ignore if we don't recognise the node.
      auto node = nodes.find(r.from_node);
      if (node == nodes.end())
      {
        LOG_FAIL_FMT(
          "Recv request vote to {} from {}: unknown node",
          local_id,
          r.from_node);
        return;
      }

      if (current_term > r.term)
      {
        // Reply false, since our term is later than the received term.
        LOG_DEBUG_FMT(
          "Recv request vote to {} from {}: our term is later ({} > {})",
          local_id,
          r.from_node,
          current_term,
          r.term);
        send_request_vote_response(r.from_node, false);
        return;
      }
      else if (current_term < r.term)
      {
        // Become a follower in the new term.
        LOG_DEBUG_FMT(
          "Recv request vote to {} from {}: their term is later ({} < {})",
          local_id,
          r.from_node,
          current_term,
          r.term);
        become_follower(r.term);
      }

      if ((voted_for != NoNode) && (voted_for != r.from_node))
      {
        // Reply false, since we already voted for someone else.
        LOG_DEBUG_FMT(
          "Recv request vote to {} from {}: already voted for {}",
          local_id,
          r.from_node,
          voted_for);
        send_request_vote_response(r.from_node, false);
        return;
      }

      // If the candidate's log is at least as up-to-date as ours, vote yes
      auto last_commit_term = get_term_internal(commit_idx);

      auto answer = (r.last_commit_term > last_commit_term) ||
        ((r.last_commit_term == last_commit_term) &&
         (r.last_commit_idx >= commit_idx));

      if (answer)
      {
        // If we grant our vote, we also acknowledge that an election is in
        // progress.
        restart_election_timeout();
        leader_id = NoNode;
        voted_for = r.from_node;
      }

      send_request_vote_response(r.from_node, answer);
    }

    void send_request_vote_response(NodeId to, bool answer)
    {
      LOG_INFO_FMT(
        "Send request vote response from {} to {}: {}", local_id, to, answer);

      RequestVoteResponse response = {
        {raft_request_vote_response, local_id}, current_term, answer};

      channels->send_authenticated(
        ccf::NodeMsgType::consensus_msg, to, response);
    }

    void recv_request_vote_response(const uint8_t* data, size_t size)
    {
      if (state != Candidate)
      {
        LOG_INFO_FMT(
          "Recv request vote response to {}: we aren't a candidate", local_id);
        return;
      }

      RequestVoteResponse r;

      try
      {
        r = channels->template recv_authenticated<RequestVoteResponse>(
          data, size);
      }
      catch (const std::logic_error& err)
      {
        LOG_FAIL_FMT(err.what());
        return;
      }

      // Ignore if we don't recognise the node.
      auto node = nodes.find(r.from_node);
      if (node == nodes.end())
      {
        LOG_INFO_FMT(
          "Recv request vote response to {} from {}: unknown node",
          local_id,
          r.from_node);
        return;
      }

      if (current_term < r.term)
      {
        // Become a follower in the new term.
        LOG_INFO_FMT(
          "Recv request vote response to {} from {}: their term is more recent "
          "({} < {})",
          local_id,
          r.from_node,
          current_term,
          r.term);
        become_follower(r.term);
        return;
      }
      else if (current_term != r.term)
      {
        // Ignore as it is stale.
        LOG_INFO_FMT(
          "Recv request vote response to {} from {}: stale ({} != {})",
          local_id,
          r.from_node,
          current_term,
          r.term);
        return;
      }
      else if (!r.vote_granted)
      {
        // Do nothing.
        LOG_INFO_FMT(
          "Recv request vote response to {} from {}: they voted no",
          local_id,
          r.from_node);
        return;
      }

      LOG_INFO_FMT(
        "Recv request vote response to {} from {}: they voted yes",
        local_id,
        r.from_node);
      add_vote_for_me(r.from_node);
    }

    void restart_election_timeout()
    {
      // Randomise timeout_elapsed to get a random election timeout
      // between 0.5x and 1x the configured election timeout.
      timeout_elapsed = std::chrono::milliseconds(distrib(rand));
    }

    void become_candidate()
    {
      state = Candidate;
      leader_id = NoNode;
      voted_for = local_id;
      votes_for_me.clear();
      current_term++;

      restart_election_timeout();
      add_vote_for_me(local_id);

      LOG_INFO_FMT("Becoming candidate {}: {}", local_id, current_term);

      for (auto it = nodes.begin(); it != nodes.end(); ++it)
      {
        channels->create_channel(
          it->first, it->second.node_info.hostname, it->second.node_info.port);
        send_request_vote(it->first);
      }
    }

    void become_leader()
    {
      // Discard any un-committed updates we may hold,
      // since we have no signature for them. Except at startup,
      // where we do not want to roll back the genesis transaction.
      if (commit_idx)
      {
        rollback(commit_idx);
      }
      else
      {
        // but we still want the KV to know which term we're in
        store->set_term(current_term);
      }

      committable_indices.clear();
      state = Leader;
      leader_id = local_id;

      using namespace std::chrono_literals;
      timeout_elapsed = 0ms;

      LOG_INFO_FMT("Becoming leader {}: {}", local_id, current_term);

      // Immediately commit if there are no other nodes.
      if (nodes.size() == 0)
      {
        commit(last_idx);
        return;
      }

      // Reset next, match, and sent indices for all nodes.
      auto next = last_idx + 1;

      for (auto it = nodes.begin(); it != nodes.end(); ++it)
      {
        it->second.match_idx = 0;
        it->second.sent_idx = next - 1;

        // Send an empty append_entries to all nodes.
        send_append_entries(it->first, next);
      }
    }

    void become_follower(Term term)
    {
      state = Follower;
      leader_id = NoNode;
      restart_election_timeout();

      current_term = term;
      voted_for = NoNode;
      votes_for_me.clear();

      // Rollback unreplicated commits.
      rollback(commit_idx);
      committable_indices.clear();

      LOG_INFO_FMT("Becoming follower {}: {}", local_id, current_term);
      channels->close_all_outgoing();
    }

    void add_vote_for_me(NodeId from)
    {
      // Need 50% + 1 of the total nodes, which are the other nodes plus us.
      votes_for_me.insert(from);

      if (votes_for_me.size() >= ((nodes.size() + 1) / 2) + 1)
        become_leader();
    }

    void update_commit()
    {
      // If there exists some idx in the current term such that
      // idx > commit_idx and a majority of nodes have replicated it,
      // commit to that idx.
      auto new_commit_idx = std::numeric_limits<Index>::max();

      for (auto& c : configurations)
      {
        // The majority must be checked separately for each active
        // configuration.
        std::vector<Index> match;
        match.reserve(c.nodes.size() + 1);

        for (auto node : c.nodes)
        {
          if (node.first == local_id)
          {
            match.push_back(last_idx);
          }
          else
          {
            match.push_back(nodes.at(node.first).match_idx);
          }
        }

        sort(match.begin(), match.end());
        auto confirmed = match.at((match.size() - 1) / 2);

        if (confirmed < new_commit_idx)
        {
          new_commit_idx = confirmed;
        }
      }

      LOG_DEBUG_FMT(
        "In update_commit, new_commit_idx: {}, last_idx: {}",
        new_commit_idx,
        last_idx);

      if (new_commit_idx > last_idx)
      {
        throw std::logic_error(
          "Followers appear to have later match indices than leader");
      }

      commit_if_possible(new_commit_idx);
    }

    void commit_if_possible(Index idx)
    {
      if ((idx > commit_idx) && (get_term_internal(idx) <= current_term))
      {
        Index highest_committable = 0;
        bool can_commit = false;
        while (!committable_indices.empty() &&
               (committable_indices.front() <= idx))
        {
          highest_committable = committable_indices.front();
          committable_indices.pop_front();
          can_commit = true;
        }

        if (can_commit)
          commit(highest_committable);
      }
    }

    void commit(Index idx)
    {
      static size_t snapshot_interval = 10;

      if (idx > last_idx)
        throw std::logic_error(
          "Tried to commit " + std::to_string(idx) + "but last_idx as " +
          std::to_string(last_idx));

      LOG_DEBUG_FMT("Starting commit");

      // This could happen if a follower becomes the leader when it
      // has committed fewer log entries, although it has them available.
      if (idx <= commit_idx)
        return;

      commit_idx = idx;

      LOG_DEBUG_FMT("Compacting...");
      store->compact(idx);
      ledger->commit(idx);

      if (state == Leader)
      {
        if (idx - last_snapshot_idx > snapshot_interval)
        {
          LOG_FAIL_FMT("Snapshotting at {}", idx);

          auto snap = store->snapshot(idx);
          if (snap.has_value())
          {
            ledger->put_snapshot(idx, snap.value());
          }
          else
          {
            LOG_FAIL_FMT(
              "Error generating snapshot at {}. Continuing normal operation.",
              idx);
          }
          last_snapshot_idx = idx;
          last_snapshot_term = current_term;
          LOG_FAIL_FMT("Snapshot done");
        }
      }
      LOG_DEBUG_FMT("Commit on {}: {}", local_id, idx);

      // Examine all configurations that are followed by a globally committed
      // configuration.
      bool changed = false;

      while (true)
      {
        auto conf = configurations.begin();
        if (conf == configurations.end())
          break;

        auto next = std::next(conf);
        if (next == configurations.end())
          break;

        if (idx < next->idx)
          break;

        configurations.pop_front();
        changed = true;
      }

      if (changed)
      {
        create_and_remove_node_state();
      }
    }

    void rollback(Index idx)
    {
      store->rollback(idx, current_term);
      LOG_DEBUG_FMT("Setting term in store to: {}", current_term);
      ledger->truncate(idx);
      last_idx = idx;
      LOG_DEBUG_FMT("Rolled back at {}", idx);

      while (!committable_indices.empty() && (committable_indices.back() > idx))
      {
        committable_indices.pop_back();
      }

      // Rollback configurations.
      bool changed = false;

      while (!configurations.empty() && (configurations.back().idx > idx))
      {
        configurations.pop_back();
        changed = true;
      }

      if (changed)
      {
        create_and_remove_node_state();
      }
    }

    void create_and_remove_node_state()
    {
      // Find all nodes present in any active configuration.
      Configuration::Nodes active_nodes;

      for (auto& conf : configurations)
      {
        for (auto node : conf.nodes)
        {
          active_nodes.emplace(node.first, node.second);
        }
      }

      // Remove all nodes in the node state that are not present in any active
      // configuration.
      std::vector<NodeId> to_remove;

      for (auto& node : nodes)
      {
        if (active_nodes.find(node.first) == active_nodes.end())
        {
          to_remove.push_back(node.first);
        }
      }

      for (auto node_id : to_remove)
      {
        if (state == Leader)
        {
          channels->destroy_channel(node_id);
        }
        nodes.erase(node_id);
        LOG_INFO_FMT("Removed raft node {}", node_id);
      }

      // Add all active nodes that are not already present in the node state.
      bool self_is_active = false;

      for (auto node_info : active_nodes)
      {
        if (node_info.first == local_id)
        {
          self_is_active = true;
          continue;
        }

        if (nodes.find(node_info.first) == nodes.end())
        {
          // A new node is sent entries from the last snapshot idx. Subsequent
          // entries will be caught up using normal append entries.

          // TODO: In the case of last_snapshot_idx = 0, this sends -1 as
          // prev_idx :(
          // auto send_idx = last_snapshot_idx;
          nodes.try_emplace(
            node_info.first, node_info.second, last_snapshot_idx - 1);

          if (state == Leader)
          {
            channels->create_channel(
              node_info.first,
              node_info.second.hostname,
              node_info.second.port);

            send_append_entries(node_info.first, last_snapshot_idx);
          }

          LOG_INFO_FMT("Added raft node {}", node_info.first);
        }
      }

      if (!self_is_active)
      {
        LOG_INFO_FMT("Removed raft self {}", local_id);
      }
    }
  };
}<|MERGE_RESOLUTION|>--- conflicted
+++ resolved
@@ -411,8 +411,7 @@
           break;
 
         default:
-        {
-        }
+        {}
       }
     }
 
@@ -503,7 +502,6 @@
         end_idx,
         commit_idx);
 
-<<<<<<< HEAD
       bool is_snapshot = start_idx == last_snapshot_idx;
 
       if (is_snapshot)
@@ -511,14 +509,8 @@
         LOG_FAIL_FMT("Sending snapshot");
       }
 
-      AppendEntries ae = {raft_append_entries,
-                          local_id,
-                          end_idx,
-                          prev_idx,
-=======
       AppendEntries ae = {{raft_append_entries, local_id},
                           {end_idx, prev_idx},
->>>>>>> 7ed71b9b
                           current_term,
                           prev_term,
                           commit_idx,
@@ -560,40 +552,9 @@
         r.term,
         r.idx);
 
-<<<<<<< HEAD
-      if (r.is_snapshot)
-      {
-        LOG_FAIL_FMT("This is a snapshot!!");
-
-        // TODO: If this is a snapshot:
-        // - Do not check index consistency
-        // -
-      }
-
-      const auto prev_term = get_term_internal(r.prev_idx);
-      LOG_DEBUG_FMT("Previous term for {} should be {}", r.prev_idx, prev_term);
-
       // Don't check that the sender node ID is valid. Accept anything that
       // passes the integrity check. This way, entries containing dynamic
       // topology changes that include adding this new leader can be accepted.
-      if (r.prev_idx < commit_idx)
-      {
-        LOG_DEBUG_FMT(
-          "Recv append entries to {} from {} but prev_idx ({}) < commit_idx "
-          "({})",
-          local_id,
-          r.from_node,
-          r.prev_idx,
-          commit_idx);
-        return;
-      }
-
-      restart_election_timeout();
-=======
-      // Don't check that the sender node ID is valid. Accept anything that
-      // passes the integrity check. This way, entries containing dynamic
-      // topology changes that include adding this new leader can be accepted.
->>>>>>> 7ed71b9b
 
       if (current_term == r.term && state == Candidate)
       {
