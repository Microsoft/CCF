// Copyright (c) Microsoft Corporation. All rights reserved.
// Licensed under the Apache 2.0 License.
#pragma once

#include "ds/logger.h"
#include "ds/serialized.h"
#include "ds/spin_lock.h"
#include "kv/kv_types.h"
#include "node/nodetypes.h"
#include "raft_types.h"

#include <algorithm>
#include <deque>
#include <list>
#include <random>
#include <unordered_map>
#include <vector>

namespace raft
{
  class TermHistory
  {
    // Entry i stores the first index in term i+1
    // (term 0 doesn't exist, so we store nothing for it)
    std::vector<Index> terms;

  public:
    static constexpr Term InvalidTerm = 0;

    void initialise(const std::vector<Index>& terms_)
    {
      terms.clear();
      for (size_t i = 0; i < terms_.size(); ++i)
      {
        update(terms_[i], i + 1);
      }
      LOG_DEBUG_FMT("Initialised terms: {}", fmt::join(terms, ", "));
    }

    void update(Index idx, Term term)
    {
      LOG_DEBUG_FMT("Updating term to: {} at index: {}", term, idx);
      if (!terms.empty())
      {
        const auto current_latest_index = terms.back();
        if (idx < current_latest_index)
        {
          throw std::logic_error(fmt::format(
            "Index must not move backwards ({} < {})",
            idx,
            current_latest_index));
        }
      }

      for (auto i = terms.size(); i < term; ++i)
        terms.push_back(idx);
      LOG_DEBUG_FMT("Resulting terms: {}", fmt::join(terms, ", "));
    }

    Term term_at(Index idx)
    {
      auto it = upper_bound(terms.begin(), terms.end(), idx);

      // Indices before the index of the first term are unknown
      if (it == terms.begin())
        return InvalidTerm;

      return (it - terms.begin());
    }
  };

  template <class LedgerProxy, class ChannelProxy>
  class Raft
  {
  private:
    enum State
    {
      Leader,
      Follower,
      Candidate
    };

    struct NodeState
    {
      // the highest matching index with the node that was confirmed
      Index match_idx;
      // the highest index sent to the node
      Index sent_idx;
    };

    struct Configuration
    {
      Index idx;
      std::unordered_set<NodeId> nodes;
    };

    SpinLock lock;
    std::unique_ptr<Store<kv::DeserialiseSuccess>> store;

    // Persistent
    Term current_term;
    NodeId local_id;
    NodeId voted_for;

    Index last_idx;
    Index commit_idx;
    TermHistory term_history;

    // Volatile
    NodeId leader_id;
    std::unordered_set<NodeId> votes_for_me;

    State state;
    std::chrono::milliseconds timeout_elapsed;

    // Timeouts
    std::chrono::milliseconds request_timeout;
    std::chrono::milliseconds election_timeout;

    // Configurations
    std::list<Configuration> configurations;
    std::unordered_map<NodeId, NodeState> nodes;

    size_t entry_size_not_limited = 0;
    size_t entry_count = 0;
    Index entries_batch_size = 1;
    static constexpr int batch_window_size = 100;
    int batch_window_sum = 0;

    // Indices that are eligible for global commit, from a Node's perspective
    std::deque<Index> committable_indices;

    // When this is set, only public domain is deserialised when receving append
    // entries
    bool public_only = false;

    // In recovery mode, while a follower is reading the private ledger, no
    // entries later than the index at which the network secrets are known
    // should be replicated
    std::optional<Index> recovery_max_index;

    // Randomness
    std::uniform_int_distribution<int> distrib;
    std::default_random_engine rand;

  public:
    static constexpr size_t append_entries_size_limit = 20000;
    std::unique_ptr<LedgerProxy> ledger;
    std::shared_ptr<ChannelProxy> channels;

  public:
    Raft(
      std::unique_ptr<Store<kv::DeserialiseSuccess>> store,
      std::unique_ptr<LedgerProxy> ledger_,
      std::shared_ptr<ChannelProxy> channels_,
      NodeId id,
      std::chrono::milliseconds request_timeout_,
      std::chrono::milliseconds election_timeout_,
      bool public_only_ = false) :
      store(std::move(store)),

      current_term(0),
      local_id(id),
      voted_for(NoNode),
      last_idx(0),
      commit_idx(0),

      leader_id(NoNode),

      state(Follower),
      timeout_elapsed(0),

      request_timeout(request_timeout_),
      election_timeout(election_timeout_),
      public_only(public_only_),

      ledger(std::move(ledger_)),
      channels(channels_),

      distrib(0, (int)election_timeout_.count() / 2),
      rand((int)(uintptr_t)this)
    {}

    NodeId leader()
    {
      return leader_id;
    }

    NodeId id()
    {
      return local_id;
    }

    bool is_leader()
    {
      return state == Leader;
    }

    bool is_follower()
    {
      return state == Follower;
    }

    void enable_all_domains()
    {
      // When receiving append entries as a follower, all security domains will
      // be deserialised
      std::lock_guard<SpinLock> guard(lock);
      public_only = false;
    }

    void suspend_replication(Index idx)
    {
      // Suspend replication of append entries up to a specific version
      // Note that this should only be called when the raft lock is taken (e.g.
      // from a commit hook on a follower)
      LOG_INFO_FMT("Suspending replication for idx > {}", idx);
      recovery_max_index = idx;
    }

    void resume_replication()
    {
      // Resume replication.
      // Note that this should be called when the raft lock is not taken (e.g.
      // after the ledger has been read)
      std::lock_guard<SpinLock> guard(lock);
      LOG_INFO_FMT("Resuming replication");
      recovery_max_index.reset();
    }

    void force_become_leader()
    {
      // This is unsafe and should only be called when the node is certain
      // there is no leader and no other node will attempt to force leadership.
      if (leader_id != NoNode)
        throw std::logic_error(
          "Can't force leadership if there is already a leader");

      std::lock_guard<SpinLock> guard(lock);
      current_term += 2;
      become_leader();
    }

    void force_become_leader(Index index, Term term, Index commit_idx_)
    {
      // This is unsafe and should only be called when the node is certain
      // there is no leader and no other node will attempt to force leadership.
      if (leader_id != NoNode)
        throw std::logic_error(
          "Can't force leadership if there is already a leader");

      std::lock_guard<SpinLock> guard(lock);
      current_term = term;
      last_idx = index;
      commit_idx = commit_idx_;
      term_history.update(index, term);
      current_term += 2;
      become_leader();
    }

    void force_become_leader(
      Index index,
      Term term,
      const std::vector<Index>& terms,
      Index commit_idx_)
    {
      // This is unsafe and should only be called when the node is certain
      // there is no leader and no other node will attempt to force leadership.
      if (leader_id != NoNode)
        throw std::logic_error(
          "Can't force leadership if there is already a leader");
      std::lock_guard<SpinLock> guard(lock);
      current_term = term;
      last_idx = index;
      commit_idx = commit_idx_;
      term_history.initialise(terms);
      term_history.update(index, term);
      current_term += 2;
      become_leader();
    }

    Index get_last_idx()
    {
      return last_idx;
    }

    Index get_commit_idx()
    {
      std::lock_guard<SpinLock> guard(lock);
      return commit_idx;
    }

    Term get_term()
    {
      std::lock_guard<SpinLock> guard(lock);
      return current_term;
    }

    std::pair<Term, Index> get_commit_term_and_idx()
    {
      std::lock_guard<SpinLock> guard(lock);
      return {get_term_internal(commit_idx), commit_idx};
    }

    Term get_term(Index idx)
    {
      std::lock_guard<SpinLock> guard(lock);
      return get_term_internal(idx);
    }

    void add_configuration(Index idx, const std::unordered_set<NodeId>& conf)
    {
      // This should only be called when the spin lock is held.
      configurations.push_back({idx, move(conf)});
      create_and_remove_node_state();
    }

    std::unordered_set<NodeId> get_latest_configuration() const
    {
      if (configurations.empty())
      {
        return {};
      }

      return configurations.back().nodes;
    }

    template <typename T>
<<<<<<< HEAD
    size_t write_to_ledger(const T& data)
    {
      ledger->put_entry(data->data(), data->size());
      return data->size();
    }

    template <>
    size_t write_to_ledger<std::vector<uint8_t>>(
      const std::vector<uint8_t>& data)
    {
      ledger->put_entry(data);
      return data.size();
    }

    template <typename T>
    bool replicate(
      const std::vector<std::tuple<Index, T, bool>>& entries, Term term)
=======
    bool replicate(const std::vector<std::tuple<Index, T, bool>>& entries)
>>>>>>> eb210226
    {
      std::lock_guard<SpinLock> guard(lock);

      if (state != Leader)
      {
        LOG_FAIL_FMT(
          "Failed to replicate {} items: not leader", entries.size());
        rollback(last_idx);
        return false;
      }

      if (term != current_term)
      {
        LOG_FAIL_FMT(
          "Failed to replicate {} items at term {}, current term is {}",
          entries.size(),
          term,
          current_term);
        return false;
      }

      LOG_DEBUG_FMT("Replicating {} entries", entries.size());

      for (auto& [index, data, globally_committable] : entries)
      {
        if (index != last_idx + 1)
          return false;

        LOG_DEBUG_FMT(
          "Replicated on leader {}: {}{}",
          local_id,
          index,
          (globally_committable ? " committable" : ""));

        if (globally_committable)
          committable_indices.push_back(index);

        last_idx = index;
        ledger->put_entry(*data, globally_committable);
        entry_size_not_limited += data->size();
        entry_count++;

        term_history.update(index, current_term);
        if (entry_size_not_limited >= append_entries_size_limit)
        {
          update_batch_size();
          entry_count = 0;
          entry_size_not_limited = 0;
          for (const auto& it : nodes)
          {
            LOG_DEBUG_FMT("Sending updates to follower {}", it.first);
            send_append_entries(it.first, it.second.sent_idx + 1);
          }
        }
      }

      // If we are the only node, attempt to commit immediately.
      if (nodes.size() == 0)
      {
        update_commit();
      }

      return true;
    }

    void recv_message(const uint8_t* data, size_t size)
    {
      std::lock_guard<SpinLock> guard(lock);

      // The host does a CALLIN to this when a Raft message
      // is received. Invalid or malformed messages are ignored
      // without informing the host. Messages are idempotent,
      // so it is not necessary to defend against replay attacks.
      switch (serialized::peek<RaftMsgType>(data, size))
      {
        case raft_append_entries:
          recv_append_entries(data, size);
          break;

        case raft_append_entries_response:
          recv_append_entries_response(data, size);
          break;

        case raft_request_vote:
          recv_request_vote(data, size);
          break;

        case raft_request_vote_response:
          recv_request_vote_response(data, size);
          break;

        default:
        {}
      }
    }

    void periodic(std::chrono::milliseconds elapsed)
    {
      std::lock_guard<SpinLock> guard(lock);
      timeout_elapsed += elapsed;

      if (state == Leader)
      {
        if (timeout_elapsed >= request_timeout)
        {
          using namespace std::chrono_literals;
          timeout_elapsed = 0ms;

          update_batch_size();
          // Send newly available entries to all nodes.
          for (const auto& it : nodes)
          {
            send_append_entries(it.first, it.second.sent_idx + 1);
          }
        }
      }
      else
      {
        if (timeout_elapsed >= election_timeout)
        {
          // Start an election.
          become_candidate();
        }
      }
    }

  private:
    inline void update_batch_size()
    {
      auto avg_entry_size = (entry_count == 0) ?
        append_entries_size_limit :
        entry_size_not_limited / entry_count;

      auto batch_size = (avg_entry_size == 0) ?
        append_entries_size_limit / 2 :
        append_entries_size_limit / avg_entry_size;

      auto batch_avg = batch_window_sum / batch_window_size;
      // balance out total batch size across batch window
      batch_window_sum += (batch_size - batch_avg);
      entries_batch_size = std::max((batch_window_sum / batch_window_size), 1);
    }

    Term get_term_internal(Index idx)
    {
      if (idx > last_idx)
        return 0;

      return term_history.term_at(idx);
    }

    void send_append_entries(NodeId to, Index start_idx)
    {
      Index end_idx = (last_idx == 0) ?
        0 :
        std::min(start_idx + entries_batch_size, last_idx);

      for (Index i = end_idx; i < last_idx; i += entries_batch_size)
      {
        send_append_entries_range(to, start_idx, i);
        start_idx = std::min(i + 1, last_idx);
      }

      if (last_idx == 0 || end_idx <= last_idx)
      {
        send_append_entries_range(to, start_idx, last_idx);
      }
    }

    void send_append_entries_range(NodeId to, Index start_idx, Index end_idx)
    {
      const auto prev_idx = start_idx - 1;
      const auto prev_term = get_term_internal(prev_idx);
      const auto term_of_idx = get_term_internal(end_idx);

      LOG_DEBUG_FMT(
        "Send append entries from {} to {}: {} to {} ({})",
        local_id,
        to,
        start_idx,
        end_idx,
        commit_idx);

      AppendEntries ae = {raft_append_entries,
                          local_id,
                          end_idx,
                          prev_idx,
                          current_term,
                          prev_term,
                          commit_idx,
                          term_of_idx};

      auto& node = nodes.at(to);

      // Record the most recent index we have sent to this node.
      node.sent_idx = end_idx;

      // The host will append log entries to this message when it is
      // sent to the destination node.
      channels->send_authenticated(ccf::NodeMsgType::consensus_msg, to, ae);
    }

    void recv_append_entries(const uint8_t* data, size_t size)
    {
      AppendEntries r;
      bool is_first_entry = true; // Indicates first entry in batch

      try
      {
        r = channels->template recv_authenticated<AppendEntries>(data, size);
      }
      catch (const std::logic_error& err)
      {
        LOG_FAIL_FMT(err.what());
        return;
      }
      LOG_DEBUG_FMT(
        "Received pt: {} pi: {} t: {} i: {}",
        r.prev_term,
        r.prev_idx,
        r.term,
        r.idx);

      const auto prev_term = get_term_internal(r.prev_idx);
      LOG_DEBUG_FMT("Previous term for {} should be {}", r.prev_idx, prev_term);

      // Don't check that the sender node ID is valid. Accept anything that
      // passes the integrity check. This way, entries containing dynamic
      // topology changes that include adding this new leader can be accepted.
      if (r.prev_idx < commit_idx)
      {
        LOG_DEBUG_FMT(
          "Recv append entries to {} from {} but prev_idex ({}) < commit_idx "
          "({})",
          local_id,
          r.from_node,
          r.prev_idx,
          commit_idx);
        return;
      }

      restart_election_timeout();

      if (current_term == r.term && state == Candidate)
      {
        // Become a follower in this term.
        become_follower(r.term);
      }
      else if (current_term < r.term)
      {
        // Become a follower in the new term.
        become_follower(r.term);
      }
      else if (current_term > r.term)
      {
        // Reply false, since our term is later than the received term.
        LOG_DEBUG_FMT(
          "Recv append entries to {} from {} but our term is later ({} > {})",
          local_id,
          r.from_node,
          current_term,
          r.term);
        send_append_entries_response(r.from_node, false);
        return;
      }

      if (prev_term != r.prev_term)
      {
        // Reply false if the log doesn't contain an entry at r.prev_idx
        // whose term is r.prev_term.
        if (prev_term == 0)
        {
          LOG_DEBUG_FMT(
            "Recv append entries to {} from {} but our log does not yet "
            "contain index {}",
            local_id,
            r.from_node,
            r.prev_idx);
        }
        else
        {
          LOG_DEBUG_FMT(
            "Recv append entries to {} from {} but our log at {} has the wrong "
            "term (ours: {}, theirs: {})",
            local_id,
            r.from_node,
            r.prev_idx,
            prev_term,
            r.prev_term);
        }
        send_append_entries_response(r.from_node, false);
        return;
      }

      LOG_DEBUG_FMT(
        "Recv append entries to {} from {} for index {} and previous index {}",
        local_id,
        r.from_node,
        r.idx,
        r.prev_idx);

      for (Index i = r.prev_idx + 1; i <= r.idx; i++)
      {
        if (i <= last_idx)
        {
          // If the current entry has already been deserialised, skip the
          // payload for that entry
          ledger->skip_entry(data, size);
          continue;
        }

        LOG_DEBUG_FMT("Replicating on follower {}: {}", local_id, i);

        // If replication is suspended during recovery, only accept entries if
        // their index is less than the max recovery index
        if (recovery_max_index.has_value() && i > recovery_max_index.value())
        {
          if (is_first_entry)
          {
            // If no entry was replicated in the batch, abort replication of the
            // whole batch
            LOG_INFO_FMT(
              "Replication suspended: {} > {}", i, recovery_max_index.value());
            send_append_entries_response(r.from_node, false);
            return;
          }
          else
          {
            // If an entry was successfully replicated in the batch, deserialise
            // up to that entry
            LOG_INFO_FMT(
              "Replication suspended up to {} but deserialised up to {}",
              recovery_max_index.value(),
              i - 1);
            send_append_entries_response(r.from_node, true);
            return;
          }
        }

        last_idx = i;
        is_first_entry = false;
        std::vector<uint8_t> entry;

        try
        {
          entry = ledger->get_entry(data, size);
        }
        catch (const std::logic_error& e)
        {
          // This should only fail if there is malformed data.
          LOG_FAIL_FMT(
            "Recv append entries to {} from {} but the data is malformed: {}",
            local_id,
            r.from_node,
            e.what());
          last_idx = r.prev_idx;
          send_append_entries_response(r.from_node, false);
          return;
        }

        Term sig_term = 0;
        auto deserialise_success =
          store->deserialise(entry, public_only, &sig_term);

        ledger->put_entry(
          entry, deserialise_success == kv::DeserialiseSuccess::PASS_SIGNATURE);

        switch (deserialise_success)
        {
          case kv::DeserialiseSuccess::FAILED:
            throw std::logic_error(
              "Follower failed to apply log entry " + std::to_string(i));
            break;

          case kv::DeserialiseSuccess::PASS_SIGNATURE:
            LOG_DEBUG_FMT("Deserialising signature at {}", i);
            committable_indices.push_back(i);
            if (sig_term)
              term_history.update(commit_idx + 1, sig_term);
            break;

          case kv::DeserialiseSuccess::PASS:
            break;

          default:
            throw std::logic_error("Unknown DeserialiseSuccess value");
        }
      }

      // Update the current leader because we accepted entries.
      if (leader_id != r.from_node)
      {
        leader_id = r.from_node;
        LOG_DEBUG_FMT("Node {} thinks leader is {}", local_id, leader_id);
      }

      send_append_entries_response(r.from_node, true);
      commit_if_possible(r.leader_commit_idx);

      term_history.update(commit_idx + 1, r.term_of_idx);
    }

    void send_append_entries_response(NodeId to, bool answer)
    {
      LOG_DEBUG_FMT(
        "Send append entries response from {} to {} for index {}: {}",
        local_id,
        to,
        last_idx,
        answer);

      AppendEntriesResponse response = {
        raft_append_entries_response, local_id, current_term, last_idx, answer};

      channels->send_authenticated(
        ccf::NodeMsgType::consensus_msg, to, response);
    }

    void recv_append_entries_response(const uint8_t* data, size_t size)
    {
      // Ignore if we're not the leader.
      if (state != Leader)
        return;

      AppendEntriesResponse r;

      try
      {
        r = channels->template recv_authenticated<AppendEntriesResponse>(
          data, size);
      }
      catch (const std::logic_error& err)
      {
        LOG_FAIL_FMT(err.what());
        return;
      }

      auto node = nodes.find(r.from_node);
      if (node == nodes.end())
      {
        // Ignore if we don't recognise the node.
        LOG_FAIL_FMT(
          "Recv append entries response to {} from {}: unknown node",
          local_id,
          r.from_node);
        return;
      }
      else if (current_term < r.term)
      {
        // We are behind, convert to a follower.
        LOG_DEBUG_FMT(
          "Recv append entries response to {} from {}: more recent term",
          local_id,
          r.from_node);
        become_follower(r.term);
        return;
      }
      else if (current_term != r.term)
      {
        // Stale response, discard if success.
        // Otherwise reset sent_idx and try again.
        LOG_DEBUG_FMT(
          "Recv append entries response to {} from {}: stale term",
          local_id,
          r.from_node);
        if (r.success)
          return;
      }
      else if (r.last_log_idx < node->second.match_idx)
      {
        // Stale response, discard if success.
        // Otherwise reset sent_idx and try again.
        LOG_DEBUG_FMT(
          "Recv append entries response to {} from {}: stale idx",
          local_id,
          r.from_node);
        if (r.success)
          return;
      }

      // Update next and match for the responding node.
      node->second.match_idx = std::min(r.last_log_idx, last_idx);

      if (!r.success)
      {
        // Failed due to log inconsistency. Reset sent_idx and try again.
        LOG_DEBUG_FMT(
          "Recv append entries response to {} from {}: failed",
          local_id,
          r.from_node);
        send_append_entries(r.from_node, node->second.match_idx + 1);
        return;
      }

      LOG_DEBUG_FMT(
        "Recv append entries response to {} from {} for index {}: success",
        local_id,
        r.from_node,
        r.last_log_idx);
      update_commit();
    }

    void send_request_vote(NodeId to)
    {
      LOG_INFO_FMT("Send request vote from {} to {}", local_id, to);

      RequestVote rv = {raft_request_vote,
                        local_id,
                        current_term,
                        commit_idx,
                        get_term_internal(commit_idx)};

      channels->send_authenticated(ccf::NodeMsgType::consensus_msg, to, rv);
    }

    void recv_request_vote(const uint8_t* data, size_t size)
    {
      RequestVote r;

      try
      {
        r = channels->template recv_authenticated<RequestVote>(data, size);
      }
      catch (const std::logic_error& err)
      {
        LOG_FAIL_FMT(err.what());
        return;
      }

      // Ignore if we don't recognise the node.
      auto node = nodes.find(r.from_node);
      if (node == nodes.end())
      {
        LOG_FAIL_FMT(
          "Recv request vote to {} from {}: unknown node",
          local_id,
          r.from_node);
        return;
      }

      if (current_term > r.term)
      {
        // Reply false, since our term is later than the received term.
        LOG_DEBUG_FMT(
          "Recv request vote to {} from {}: our term is later ({} > {})",
          local_id,
          r.from_node,
          current_term,
          r.term);
        send_request_vote_response(r.from_node, false);
        return;
      }
      else if (current_term < r.term)
      {
        // Become a follower in the new term.
        LOG_DEBUG_FMT(
          "Recv request vote to {} from {}: their term is later ({} < {})",
          local_id,
          r.from_node,
          current_term,
          r.term);
        become_follower(r.term);
      }

      if ((voted_for != NoNode) && (voted_for != r.from_node))
      {
        // Reply false, since we already voted for someone else.
        LOG_DEBUG_FMT(
          "Recv request vote to {} from {}: already voted for {}",
          local_id,
          r.from_node,
          voted_for);
        send_request_vote_response(r.from_node, false);
        return;
      }

      // If the candidate's log is at least as up-to-date as ours, vote yes
      auto last_commit_term = get_term_internal(commit_idx);

      auto answer = (r.last_commit_term > last_commit_term) ||
        ((r.last_commit_term == last_commit_term) &&
         (r.last_commit_idx >= commit_idx));

      if (answer)
      {
        // If we grant our vote, we also acknowledge that an election is in
        // progress.
        restart_election_timeout();
        leader_id = NoNode;
        voted_for = r.from_node;
      }

      send_request_vote_response(r.from_node, answer);
    }

    void send_request_vote_response(NodeId to, bool answer)
    {
      LOG_INFO_FMT(
        "Send request vote response from {} to {}: {}", local_id, to, answer);

      RequestVoteResponse response = {
        raft_request_vote_response, local_id, current_term, answer};

      channels->send_authenticated(
        ccf::NodeMsgType::consensus_msg, to, response);
    }

    void recv_request_vote_response(const uint8_t* data, size_t size)
    {
      if (state != Candidate)
      {
        LOG_INFO_FMT(
          "Recv request vote response to {}: we aren't a candidate", local_id);
        return;
      }

      RequestVoteResponse r;

      try
      {
        r = channels->template recv_authenticated<RequestVoteResponse>(
          data, size);
      }
      catch (const std::logic_error& err)
      {
        LOG_FAIL_FMT(err.what());
        return;
      }

      // Ignore if we don't recognise the node.
      auto node = nodes.find(r.from_node);
      if (node == nodes.end())
      {
        LOG_INFO_FMT(
          "Recv request vote response to {} from {}: unknown node",
          local_id,
          r.from_node);
        return;
      }

      if (current_term < r.term)
      {
        // Become a follower in the new term.
        LOG_INFO_FMT(
          "Recv request vote response to {} from {}: their term is more recent "
          "({} < {})",
          local_id,
          r.from_node,
          current_term,
          r.term);
        become_follower(r.term);
        return;
      }
      else if (current_term != r.term)
      {
        // Ignore as it is stale.
        LOG_INFO_FMT(
          "Recv request vote response to {} from {}: stale ({} != {})",
          local_id,
          r.from_node,
          current_term,
          r.term);
        return;
      }
      else if (!r.vote_granted)
      {
        // Do nothing.
        LOG_INFO_FMT(
          "Recv request vote response to {} from {}: they voted no",
          local_id,
          r.from_node);
        return;
      }

      LOG_INFO_FMT(
        "Recv request vote response to {} from {}: they voted yes",
        local_id,
        r.from_node);
      add_vote_for_me(r.from_node);
    }

    void restart_election_timeout()
    {
      // Randomise timeout_elapsed to get a random election timeout
      // between 0.5x and 1x the configured election timeout.
      timeout_elapsed = std::chrono::milliseconds(distrib(rand));
    }

    void become_candidate()
    {
      state = Candidate;
      leader_id = NoNode;
      voted_for = local_id;
      votes_for_me.clear();
      current_term++;

      restart_election_timeout();
      add_vote_for_me(local_id);

      LOG_INFO_FMT("Becoming candidate {}: {}", local_id, current_term);

      for (auto it = nodes.begin(); it != nodes.end(); ++it)
        send_request_vote(it->first);
    }

    void become_leader()
    {
      // Discard any un-committed updates we may hold,
      // since we have no signature for them. Except at startup,
      // where we do not want to roll back the genesis transaction.
      if (commit_idx)
      {
        rollback(commit_idx);
      }
      else
      {
        // but we still want the KV to know which term we're in
        store->set_term(current_term);
      }

      committable_indices.clear();
      state = Leader;
      leader_id = local_id;

      using namespace std::chrono_literals;
      timeout_elapsed = 0ms;

      LOG_INFO_FMT("Becoming leader {}: {}", local_id, current_term);

      // Immediately commit if there are no other nodes.
      if (nodes.size() == 0)
      {
        commit(last_idx);
        return;
      }

      // Reset next, match, and sent indices for all nodes.
      auto next = last_idx + 1;

      for (auto it = nodes.begin(); it != nodes.end(); ++it)
      {
        it->second.match_idx = 0;
        it->second.sent_idx = next - 1;

        // Send an empty append_entries to all nodes.
        send_append_entries(it->first, next);
      }
    }

    void become_follower(Term term)
    {
      state = Follower;
      leader_id = NoNode;
      restart_election_timeout();

      current_term = term;
      voted_for = NoNode;
      votes_for_me.clear();

      // Rollback unreplicated commits.
      rollback(commit_idx);
      committable_indices.clear();

      LOG_INFO_FMT("Becoming follower {}: {}", local_id, current_term);
    }

    void add_vote_for_me(NodeId from)
    {
      // Need 50% + 1 of the total nodes, which are the other nodes plus us.
      votes_for_me.insert(from);

      if (votes_for_me.size() >= ((nodes.size() + 1) / 2) + 1)
        become_leader();
    }

    void update_commit()
    {
      // If there exists some idx in the current term such that
      // idx > commit_idx and a majority of nodes have replicated it,
      // commit to that idx.
      auto new_commit_idx = std::numeric_limits<Index>::max();

      for (auto& c : configurations)
      {
        // The majority must be checked separately for each active
        // configuration.
        std::vector<Index> match;
        match.reserve(c.nodes.size() + 1);

        for (auto node : c.nodes)
        {
          if (node == local_id)
            match.push_back(last_idx);
          else
            match.push_back(nodes.at(node).match_idx);
        }

        sort(match.begin(), match.end());
        auto confirmed = match.at((match.size() - 1) / 2);

        if (confirmed < new_commit_idx)
          new_commit_idx = confirmed;
      }

      LOG_DEBUG_FMT(
        "In update_commit, new_commit_idx: {}, last_idx: {}",
        new_commit_idx,
        last_idx);

      if (new_commit_idx > last_idx)
      {
        throw std::logic_error(
          "Followers appear to have later match indices than leader");
      }

      commit_if_possible(new_commit_idx);
    }

    void commit_if_possible(Index idx)
    {
      if ((idx > commit_idx) && (get_term_internal(idx) <= current_term))
      {
        Index highest_committable = 0;
        bool can_commit = false;
        while (!committable_indices.empty() &&
               (committable_indices.front() <= idx))
        {
          highest_committable = committable_indices.front();
          committable_indices.pop_front();
          can_commit = true;
        }

        if (can_commit)
          commit(highest_committable);
      }
    }

    void commit(Index idx)
    {
      if (idx > last_idx)
        throw std::logic_error(
          "Tried to commit " + std::to_string(idx) + "but last_idx as " +
          std::to_string(last_idx));

      LOG_DEBUG_FMT("Starting commit");

      // This could happen if a follower becomes the leader when it
      // has committed fewer log entries, although it has them available.
      if (idx <= commit_idx)
        return;

      commit_idx = idx;

      LOG_DEBUG_FMT("Compacting...");
      store->compact(idx);
      ledger->commit(idx);
      LOG_DEBUG_FMT("Commit on {}: {}", local_id, idx);

      // Examine all configurations that are followed by a globally committed
      // configuration.
      bool changed = false;

      while (true)
      {
        auto conf = configurations.begin();
        if (conf == configurations.end())
          break;

        auto next = std::next(conf);
        if (next == configurations.end())
          break;

        if (idx < next->idx)
          break;

        configurations.pop_front();
        changed = true;
      }

      if (changed)
        create_and_remove_node_state();
    }

    void rollback(Index idx)
    {
      store->rollback(idx, current_term);
      LOG_DEBUG_FMT("Setting term in store to: {}", current_term);
      ledger->truncate(idx);
      last_idx = idx;
      LOG_DEBUG_FMT("Rolled back at {}", idx);

      while (!committable_indices.empty() && (committable_indices.back() > idx))
      {
        committable_indices.pop_back();
      }

      // Rollback configurations.
      bool changed = false;

      while (!configurations.empty() && (configurations.back().idx > idx))
      {
        configurations.pop_back();
        changed = true;
      }

      if (changed)
        create_and_remove_node_state();
    }

    void create_and_remove_node_state()
    {
      // Find all nodes present in any active configuration.
      std::unordered_set<NodeId> active_nodes;

      for (auto& conf : configurations)
      {
        for (auto node_id : conf.nodes)
          active_nodes.insert(node_id);
      }

      // Find all nodes in the node state that are not present in any active
      // configuration.
      std::vector<NodeId> to_remove;

      for (auto& node : nodes)
      {
        if (active_nodes.find(node.first) == active_nodes.end())
          to_remove.push_back(node.first);
      }

      for (auto node_id : to_remove)
      {
        nodes.erase(node_id);
        LOG_INFO_FMT("Removed node {}", node_id);
      }

      for (auto node_id : active_nodes)
      {
        if (node_id == local_id)
          continue;

        if (nodes.find(node_id) == nodes.end())
        {
          // A new node is sent only future entries initially. If it does not
          // have prior data, it will communicate that back to the leader.
          auto index = last_idx + 1;
          nodes[node_id] = {0, index};

          if (state == Leader)
            send_append_entries(node_id, index);

          LOG_INFO_FMT("Added node {}", node_id);
        }
      }

      if (active_nodes.find(local_id) == active_nodes.end())
      {
        LOG_INFO_FMT("Removed self {}", local_id);
      }
    }
  };
}<|MERGE_RESOLUTION|>--- conflicted
+++ resolved
@@ -326,7 +326,6 @@
     }
 
     template <typename T>
-<<<<<<< HEAD
     size_t write_to_ledger(const T& data)
     {
       ledger->put_entry(data->data(), data->size());
@@ -344,9 +343,6 @@
     template <typename T>
     bool replicate(
       const std::vector<std::tuple<Index, T, bool>>& entries, Term term)
-=======
-    bool replicate(const std::vector<std::tuple<Index, T, bool>>& entries)
->>>>>>> eb210226
     {
       std::lock_guard<SpinLock> guard(lock);
 
