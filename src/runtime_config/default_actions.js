class Action {
  constructor(validate, apply) {
    this.validate = validate;
    this.apply = apply;
  }
}

function parseUrl(url) {
  // From https://tools.ietf.org/html/rfc3986#appendix-B
  const re = new RegExp(
    "^(([^:/?#]+):)?(//([^/?#]*))?([^?#]*)(\\?([^#]*))?(#(.*))?"
  );
  const groups = url.match(re);
  if (!groups) {
    throw new TypeError(`${url} is not a valid URL.`);
  }
  return {
    scheme: groups[2],
    authority: groups[4],
    path: groups[5],
    query: groups[7],
    fragment: groups[9],
  };
}

function checkType(value, type, field) {
  const optional = type.endsWith("?");
  if (optional) {
    if (value === null || value === undefined) {
      return;
    }
    type = type.slice(0, -1);
  }
  if (type === "array") {
    if (!Array.isArray(value)) {
      throw new Error(`${field} must be an array`);
    }
  } else if (type === "integer") {
    if (!Number.isInteger(value)) {
      throw new Error(`${field} must be an integer`);
    }
  } else if (typeof value !== type) {
    throw new Error(`${field} must be of type ${type} but is ${typeof value}`);
  }
}

function checkEnum(value, members, field) {
  if (!members.includes(value)) {
    throw new Error(`${field} must be one of ${members}`);
  }
}

function checkBounds(value, low, high, field) {
  if (low !== null && value < low) {
    throw new Error(`${field} must be greater than ${low}`);
  }
  if (high !== null && value > high) {
    throw new Error(`${field} must be lower than ${high}`);
  }
}

function checkLength(value, min, max, field) {
  if (min !== null && value.length < min) {
    throw new Error(`${field} must be an array of minimum ${min} elements`);
  }
  if (max !== null && value.length > max) {
    throw new Error(`${field} must be an array of maximum ${max} elements`);
  }
}

function checkNone(args) {
  if (args !== null && args !== undefined) {
    throw new Error(`Proposal does not accept any argument, found "${args}"`);
  }
}

function getSingletonKvKey() {
  // When a KV map only contains one value, this is the key at which
  // the value is recorded
  return new ArrayBuffer(8);
}

function getActiveRecoveryMembersCount() {
  let activeRecoveryMembersCount = 0;
  ccf.kv["public:ccf.gov.members.encryption_public_keys"].forEach((_, k) => {
    let rawMemberInfo = ccf.kv["public:ccf.gov.members.info"].get(k);
    if (rawMemberInfo === undefined) {
      throw new Error(`Recovery member ${ccf.bufToStr(k)} has no information`);
    }

    const memberInfo = ccf.bufToJsonCompatible(rawMemberInfo);
    if (memberInfo.status === "Active") {
      activeRecoveryMembersCount++;
    }
  });
  return activeRecoveryMembersCount;
}

function checkJwks(value, field) {
  checkType(value, "object", field);
  checkType(value.keys, "array", `${field}.keys`);
  for (const [i, jwk] of value.keys.entries()) {
    checkType(jwk.kid, "string", `${field}.keys[${i}].kid`);
    checkType(jwk.kty, "string", `${field}.keys[${i}].kty`);
    checkType(jwk.x5c, "array", `${field}.keys[${i}].x5c`);
    checkLength(jwk.x5c, 1, null, `${field}.keys[${i}].x5c`);
    for (const [j, b64der] of jwk.x5c.entries()) {
      checkType(b64der, "string", `${field}.keys[${i}].x5c[${j}]`);
      const pem =
        "-----BEGIN CERTIFICATE-----\n" +
        b64der +
        "\n-----END CERTIFICATE-----";
      checkX509CertChain(pem, `${field}.keys[${i}].x5c[${j}]`);
    }
  }
}

function checkX509CertChain(value, field) {
  if (!ccf.isValidX509Chain(value)) {
    throw new Error(
      `${field} must be a valid X509 certificate (chain) in PEM format`
    );
  }
}

const actions = new Map([
  [
    "set_member",
    new Action(
      function (args) {
        checkX509CertChain(args.cert, "cert");
        checkType(args.member_data, "object?", "member_data");
        // Also check that public encryption key is well formed, if it exists
      },

      function (args) {
        const memberId = ccf.pemToId(args.cert);
        const rawMemberId = ccf.strToBuf(memberId);

        ccf.kv["public:ccf.gov.members.certs"].set(
          rawMemberId,
          ccf.strToBuf(args.cert)
        );

        if (args.encryption_pub_key == null) {
          ccf.kv["public:ccf.gov.members.encryption_public_keys"].delete(
            rawMemberId
          );
        } else {
          ccf.kv["public:ccf.gov.members.encryption_public_keys"].set(
            rawMemberId,
            ccf.strToBuf(args.encryption_pub_key)
          );
        }

        let member_info = {};
        member_info.member_data = args.member_data;
        member_info.status = "Accepted";
        ccf.kv["public:ccf.gov.members.info"].set(
          rawMemberId,
          ccf.jsonCompatibleToBuf(member_info)
        );

        const rawSignature = ccf.kv["public:ccf.internal.signatures"].get(
          getSingletonKvKey()
        );
        if (rawSignature === undefined) {
          ccf.kv["public:ccf.gov.members.acks"].set(rawMemberId);
        } else {
          const signature = ccf.bufToJsonCompatible(rawSignature);
          const ack = {};
          ack.state_digest = signature.root;
          ccf.kv["public:ccf.gov.members.acks"].set(
            rawMemberId,
            ccf.jsonCompatibleToBuf(ack)
          );
        }
      }
    ),
  ],
  [
    "remove_member",
    new Action(
      function (args) {
        checkType(args.member_id, "string", "member_id");
      },
      function (args) {
        const rawMemberId = ccf.strToBuf(args.member_id);
        const rawMemberInfo = ccf.kv["public:ccf.gov.members.info"].get(
          rawMemberId
        );
        if (rawMemberInfo === undefined) {
          return; // Idempotent
        }

        const memberInfo = ccf.bufToJsonCompatible(rawMemberInfo);
        const isActiveMember = memberInfo.status == "Active";

        const isRecoveryMember = ccf.kv[
          "public:ccf.gov.members.encryption_public_keys"
        ].has(rawMemberId)
          ? true
          : false;

        // If the member is an active recovery member, check that there
        // would still be a sufficient number of recovery members left
        // to recover the service
        if (isActiveMember && isRecoveryMember) {
          const rawConfig = ccf.kv["public:ccf.gov.service.config"].get(
            getSingletonKvKey()
          );
          if (rawConfig === undefined) {
            throw new Error("Service configuration could not be found");
          }

          const config = ccf.bufToJsonCompatible(rawConfig);
          const activeRecoveryMembersCountAfter =
            getActiveRecoveryMembersCount() - 1;
          if (activeRecoveryMembersCountAfter < config.recovery_threshold) {
            throw new Error(
              `Number of active recovery members (${activeRecoveryMembersCountAfter}) would be less than recovery threshold (${config.recovery_threshold})`
            );
          }
        }

        ccf.kv["public:ccf.gov.members.info"].delete(rawMemberId);
        ccf.kv["public:ccf.gov.members.encryption_public_keys"].delete(
          rawMemberId
        );
        ccf.kv["public:ccf.gov.members.certs"].delete(rawMemberId);
        ccf.kv["public:ccf.gov.members.acks"].delete(rawMemberId);
        ccf.kv["public:ccf.gov.history"].delete(rawMemberId);

        if (isActiveMember && isRecoveryMember) {
          // A retired recovery member should not have access to the private
          // ledger going forward so rekey the ledger, issuing new shares to
          // remaining active recovery members
          ccf.node.rekeyLedger();
        }
      }
    ),
  ],
  [
    "set_member_data",
    new Action(
      function (args) {
        checkType(args.member_id, "string", "member_id");
        checkType(args.member_data, "object", "member_data");
      },

      function (args) {
        let member_id = ccf.strToBuf(args.member_id);
        let members_info = ccf.kv["public:ccf.gov.members.info"];
        let member_info = members_info.get(member_id);
        if (member_info === undefined) {
          throw new Error(`Member ${args.member_id} does not exist`);
        }
        let mi = ccf.bufToJsonCompatible(member_info);
        mi.member_data = args.member_data;
        members_info.set(member_id, ccf.jsonCompatibleToBuf(mi));
      }
    ),
  ],
  [
    "set_user",
    new Action(
      function (args) {
        checkX509CertChain(args.cert, "cert");
        checkType(args.user_data, "object?", "user_data");
      },
      function (args) {
        let userId = ccf.pemToId(args.cert);
        let rawUserId = ccf.strToBuf(userId);

        ccf.kv["public:ccf.gov.users.certs"].set(
          rawUserId,
          ccf.strToBuf(args.cert)
        );

        if (args.user_data !== null && args.user_data !== undefined) {
          ccf.kv["public:ccf.gov.users.info"].set(
            rawUserId,
            ccf.jsonCompatibleToBuf(args.user_data)
          );
        } else {
          ccf.kv["public:ccf.gov.users.info"].delete(rawUserId);
        }
      }
    ),
  ],
  [
    "remove_user",
    new Action(
      function (args) {
        checkType(args.user_id, "string", "user_id");
      },
      function (args) {
        const user_id = ccf.strToBuf(args.user_id);
        ccf.kv["public:ccf.gov.users.certs"].delete(user_id);
        ccf.kv["public:ccf.gov.users.info"].delete(user_id);
      }
    ),
  ],
  [
    "set_user_data",
    new Action(
      function (args) {
        checkType(args.user_id, "string", "user_id");
        checkType(args.user_data, "object?", "user_data");
      },
      function (args) {
        const userId = ccf.strToBuf(args.user_id);

        if (args.user_data !== null && args.user_data !== undefined) {
          let userInfo = {};
          userInfo.user_data = args.user_data;
          ccf.kv["public:ccf.gov.users.info"].set(
            userId,
            ccf.jsonCompatibleToBuf(userInfo)
          );
        } else {
          ccf.kv["public:ccf.gov.users.info"].delete(userId);
        }
      }
    ),
  ],
  [
    "set_recovery_threshold",
    new Action(
      function (args) {
        checkType(args.recovery_threshold, "integer", "threshold");
        checkBounds(args.recovery_threshold, 1, 254, "threshold");
      },
      function (args) {
        const rawConfig = ccf.kv["public:ccf.gov.service.config"].get(
          getSingletonKvKey()
        );
        if (rawConfig === undefined) {
          throw new Error("Service configuration could not be found");
        }

        let config = ccf.bufToJsonCompatible(rawConfig);

        if (args.recovery_threshold === config.recovery_threshold) {
          return; // No effect
        }

        const rawService = ccf.kv["public:ccf.gov.service.info"].get(
          getSingletonKvKey()
        );
        if (rawService === undefined) {
          throw new Error("Service information could not be found");
        }

        const service = ccf.bufToJsonCompatible(rawService);

        if (service.status === "WaitingForRecoveryShares") {
          throw new Error(
            `Cannot set recovery threshold if service is ${service.status}`
          );
        } else if (service.status === "Open") {
          let activeRecoveryMembersCount = getActiveRecoveryMembersCount();
          if (args.recovery_threshold > activeRecoveryMembersCount) {
            throw new Error(
              `Cannot set recovery threshold to ${args.recovery_threshold}: recovery threshold would be greater than the number of recovery members ${activeRecoveryMembersCount}`
            );
          }
        }

        config.recovery_threshold = args.recovery_threshold;
        ccf.kv["public:ccf.gov.service.config"].set(
          getSingletonKvKey(),
          ccf.jsonCompatibleToBuf(config)
        );

        ccf.node.triggerRecoverySharesRefresh();
      }
    ),
  ],
  [
    "trigger_recovery_shares_refresh",
    new Action(
      function (args) {
        checkNone(args);
      },
      function (args) {
        ccf.node.triggerRecoverySharesRefresh();
      }
    ),
  ],
  [
    "trigger_ledger_rekey",
    new Action(
      function (args) {
        checkNone(args);
      },

      function (args) {
        ccf.node.rekeyLedger();
      }
    ),
  ],
  [
    "transition_service_to_open",
    new Action(
      function (args) {
        checkNone(args);
      },

      function (args) {
        ccf.node.transitionServiceToOpen();
      }
    ),
  ],
  [
    "set_js_app",
    new Action(
      function (args) {
        const bundle = args.bundle;
        checkType(bundle, "object", "bundle");

        let prefix = "bundle.modules";
        checkType(bundle.modules, "array", prefix);
        for (const [i, module] of bundle.modules.entries()) {
          checkType(module, "object", `${prefix}[${i}]`);
          checkType(module.name, "string", `${prefix}[${i}].name`);
          checkType(module.module, "string", `${prefix}[${i}].module`);
        }

        prefix = "bundle.metadata";
        checkType(bundle.metadata, "object", prefix);
        checkType(bundle.metadata.endpoints, "object", `${prefix}.endpoints`);
        for (const [url, endpoint] of Object.entries(
          bundle.metadata.endpoints
        )) {
          checkType(endpoint, "object", `${prefix}.endpoints["${url}"]`);
          for (const [method, info] of Object.entries(endpoint)) {
            const prefix2 = `${prefix}.endpoints["${url}"]["${method}"]`;
            checkType(info, "object", prefix2);
            checkType(info.js_module, "string", `${prefix2}.js_module`);
            checkType(info.js_function, "string", `${prefix2}.js_function`);
            checkEnum(
              info.mode,
              ["readwrite", "readonly", "historical"],
              `${prefix2}.mode`
            );
            checkEnum(
              info.forwarding_required,
              ["sometimes", "always", "never"],
              `${prefix2}.forwarding_required`
            );
            checkType(info.openapi, "object?", `${prefix2}.openapi`);
            checkType(
              info.openapi_hidden,
              "boolean?",
              `${prefix2}.openapi_hidden`
            );
            checkType(
              info.authn_policies,
              "array",
              `${prefix2}.authn_policies`
            );
            for (const [i, policy] of info.authn_policies.entries()) {
              checkType(policy, "string", `${prefix2}.authn_policies[${i}]`);
            }
            if (!bundle.modules.some((m) => m.name === info.js_module)) {
              throw new Error(`module '${info.js_module}' not found in bundle`);
            }
          }
        }
      },
      function (args) {
        const modulesMap = ccf.kv["public:ccf.gov.modules"];
        const endpointsMap = ccf.kv["public:ccf.gov.endpoints"];
        // kv should expose .clear()
        modulesMap.forEach((_, k) => {
          modulesMap.delete(k);
        });
        endpointsMap.forEach((_, k) => {
          endpointsMap.delete(k);
        });

        const bundle = args.bundle;
        for (const module of bundle.modules) {
          const path = "/" + module.name;
          const pathBuf = ccf.strToBuf(path);
          const moduleBuf = ccf.strToBuf(module.module);
          modulesMap.set(pathBuf, moduleBuf);
        }

        for (const [url, endpoint] of Object.entries(
          bundle.metadata.endpoints
        )) {
          for (const [method, info] of Object.entries(endpoint)) {
            const key = `${method.toUpperCase()} ${url}`;
            const keyBuf = ccf.strToBuf(key);

            info.js_module = "/" + info.js_module;
            const infoBuf = ccf.jsonCompatibleToBuf(info);
            endpointsMap.set(keyBuf, infoBuf);
          }
        }
      }
    ),
  ],
  [
    "remove_js_app",
    new Action(
      function (args) {},
      function (args) {
        const modulesMap = ccf.kv["public:ccf.gov.modules"];
        const endpointsMap = ccf.kv["public:ccf.gov.endpoints"];
        // kv should expose .clear()
        modulesMap.forEach((_, k) => {
          modulesMap.delete(k);
        });
        endpointsMap.forEach((_, k) => {
          endpointsMap.delete(k);
        });
      }
    ),
  ],
  [
    "set_ca_cert_bundle",
    new Action(
      function (args) {
        checkType(args.name, "string", "name");
        checkX509CertChain(args.cert_bundle, "cert_bundle");
      },
      function (args) {
        const name = args.name;
        const bundle = args.cert_bundle;
        const nameBuf = ccf.strToBuf(name);
        const bundleBuf = ccf.jsonCompatibleToBuf(bundle);
        ccf.kv["public:ccf.gov.tls.ca_cert_bundles"].set(nameBuf, bundleBuf);
      }
    ),
  ],
  [
    "remove_ca_cert_bundle",
    new Action(
      function (args) {
        checkType(args.name, "string", "name");
      },
      function (args) {
        const name = args.name;
        const nameBuf = ccf.strToBuf(name);
        ccf.kv["public:ccf.gov.tls.ca_cert_bundles"].delete(nameBuf);
      }
    ),
  ],
  [
    "set_jwt_issuer",
    new Action(
      function (args) {
        checkType(args.issuer, "string", "issuer");
        checkType(args.auto_refresh, "boolean?", "auto_refresh");
        checkType(args.ca_cert_bundle_name, "string?", "ca_cert_bundle_name");
        checkEnum(args.key_filter, ["all", "sgx"], "key_filter");
        checkType(args.key_policy, "object?", "key_policy");
        if (args.key_policy) {
          checkType(
            args.key_policy.sgx_claims,
            "object?",
            "key_policy.sgx_claims"
          );
          if (args.key_policy.sgx_claims) {
            for (const [name, value] of Object.entries(
              args.key_policy.sgx_claims
            )) {
              checkType(value, "string", `key_policy.sgx_claims["${name}"]`);
            }
          }
        }
        checkType(args.jwks, "object?", "jwks");
        if (args.jwks) {
          checkJwks(args.jwks, "jwks");
        }
        if (args.auto_refresh) {
          if (!args.ca_cert_bundle_name) {
            throw new Error(
              "ca_cert_bundle_name is missing but required if auto_refresh is true"
            );
          }
          let url;
          try {
            url = parseUrl(args.issuer);
          } catch (e) {
            throw new Error("issuer must be a URL if auto_refresh is true");
          }
          if (url.scheme != "https") {
            throw new Error(
              "issuer must be a URL starting with https:// if auto_refresh is true"
            );
          }
          if (url.query || url.fragment) {
            throw new Error(
              "issuer must be a URL without query/fragment if auto_refresh is true"
            );
          }
        }
      },
      function (args) {
        if (args.auto_refresh) {
          const caCertBundleName = args.ca_cert_bundle_name;
          const caCertBundleNameBuf = ccf.strToBuf(args.ca_cert_bundle_name);
          if (
            !ccf.kv["public:ccf.gov.tls.ca_cert_bundles"].has(
              caCertBundleNameBuf
            )
          ) {
            throw new Error(
              `No CA cert bundle found with name '${caCertBundleName}'`
            );
          }
        }
        const issuer = args.issuer;
        const jwks = args.jwks;
        delete args.jwks;
        const metadata = args;
        if (jwks) {
          ccf.setJwtPublicSigningKeys(issuer, metadata, jwks);
        }
        const issuerBuf = ccf.strToBuf(issuer);
        const metadataBuf = ccf.jsonCompatibleToBuf(metadata);
        ccf.kv["public:ccf.gov.jwt.issuers"].set(issuerBuf, metadataBuf);
      }
    ),
  ],
  [
    "set_jwt_public_signing_keys",
    new Action(
      function (args) {
        checkType(args.issuer, "string", "issuer");
        checkJwks(args.jwks, "jwks");
      },
      function (args) {
        const issuer = args.issuer;
        const issuerBuf = ccf.strToBuf(issuer);
        const metadataBuf = ccf.kv["public:ccf.gov.jwt.issuers"].get(issuerBuf);
        if (metadataBuf === undefined) {
          throw new Error(`issuer ${issuer} not found`);
        }
        const metadata = ccf.bufToJsonCompatible(metadataBuf);
        const jwks = args.jwks;
        ccf.setJwtPublicSigningKeys(issuer, metadata, jwks);
      }
    ),
  ],
  [
    "remove_jwt_issuer",
    new Action(
      function (args) {
        checkType(args.issuer, "string", "issuer");
      },
      function (args) {
        const issuerBuf = ccf.strToBuf(args.issuer);
        if (!ccf.kv["public:ccf.gov.jwt.issuers"].delete(issuerBuf)) {
          return;
        }
        ccf.removeJwtPublicSigningKeys(args.issuer);
      }
    ),
  ],
  [
<<<<<<< HEAD
    "add_node_code",
    new Action(
      function (args) {
        checkType(args.code_id, "string", "code_id");
      },
      function (args) {
        const codeId = ccf.strToBuf(args.code_id);
        const ALLOWED = ccf.strToBuf("AllowedToJoin");
        ccf.kv["public:ccf.gov.nodes.code_ids"].set(codeId, ALLOWED);
      }
    ),
  ],
  [
    "remove_node_code",
    new Action(
      function (args) {
        checkType(args.code_id, "string", "code_id");
      },
      function (args) {
        const codeId = ccf.strToBuf(args.code_id);
        ccf.kv["public:ccf.gov.nodes.code_ids"].remove(codeId);
=======
    "transition_node_to_trusted",
    new Action(
      function (args) {
        checkType(args.node_id, "string", "node_id");
      },
      function (args) {
        const node = ccf.kv["public:ccf.gov.nodes.info"].get(
          ccf.strToBuf(args.node_id)
        );
        if (node === undefined) {
          throw new Error(`No such node: ${args.node_id}`);
        }
        const nodeInfo = ccf.bufToJsonCompatible(node);
        if (nodeInfo.status === "Pending") {
          nodeInfo.status = "Trusted";
          nodeInfo.ledger_secret_seqno = ccf.network.getLatestLedgerSecretSeqno();
          ccf.kv["public:ccf.gov.nodes.info"].set(
            ccf.strToBuf(args.node_id),
            ccf.jsonCompatibleToBuf(nodeInfo)
          );
        }
      }
    ),
  ],
  [
    "remove_node",
    new Action(
      function (args) {
        checkType(args.node_id, "string", "node_id");
      },
      function (args) {
        const node = ccf.kv["public:ccf.gov.nodes.info"].get(
          ccf.strToBuf(args.node_id)
        );
        if (node !== undefined) {
          const node_obj = ccf.bufToJsonCompatible(node);
          node_obj.status = "Retired";
          ccf.kv["public:ccf.gov.nodes.info"].set(
            ccf.strToBuf(args.node_id),
            ccf.jsonCompatibleToBuf(node_obj)
          );
        }
>>>>>>> ea60c88c
      }
    ),
  ],
]);<|MERGE_RESOLUTION|>--- conflicted
+++ resolved
@@ -663,7 +663,6 @@
     ),
   ],
   [
-<<<<<<< HEAD
     "add_node_code",
     new Action(
       function (args) {
@@ -673,19 +672,9 @@
         const codeId = ccf.strToBuf(args.code_id);
         const ALLOWED = ccf.strToBuf("AllowedToJoin");
         ccf.kv["public:ccf.gov.nodes.code_ids"].set(codeId, ALLOWED);
-      }
-    ),
-  ],
-  [
-    "remove_node_code",
-    new Action(
-      function (args) {
-        checkType(args.code_id, "string", "code_id");
-      },
-      function (args) {
-        const codeId = ccf.strToBuf(args.code_id);
-        ccf.kv["public:ccf.gov.nodes.code_ids"].remove(codeId);
-=======
+      })],
+
+      [
     "transition_node_to_trusted",
     new Action(
       function (args) {
@@ -711,6 +700,17 @@
     ),
   ],
   [
+    "remove_node_code",
+    new Action(
+      function (args) {
+        checkType(args.code_id, "string", "code_id");
+      },
+      function (args) {
+        const codeId = ccf.strToBuf(args.code_id);
+        ccf.kv["public:ccf.gov.nodes.code_ids"].remove(codeId);
+      })
+    ],
+    [
     "remove_node",
     new Action(
       function (args) {
@@ -728,7 +728,6 @@
             ccf.jsonCompatibleToBuf(node_obj)
           );
         }
->>>>>>> ea60c88c
       }
     ),
   ],
