class Action {
  constructor(validate, apply) {
    this.validate = validate;
    this.apply = apply;
  }
}

const actions = new Map([
  [
    "set_member_data",
    new Action(
      function (args) {
        // Check that member id is a valid entity id?
        return (
          typeof args.member_id == "string" &&
          typeof args.member_data == "object"
        );
      },

      function (args) {
        let member_id = ccf.strToBuf(args.member_id);
        let members_info = ccf.kv["public:ccf.gov.members.info"];
        let member_info = members_info.get(member_id);
        if (member_info === undefined) {
          console.log(`Member ${args.member_id} does not exist`);
          return false;
        }
        let mi = ccf.bufToJsonCompatible(member_info);
        mi.member_data = args.member_data;
        members_info.set(member_id, ccf.jsonCompatibleToBuf(mi));
        return true;
      }
    ),
  ],
  [
    "rekey_ledger",
    new Action(
      function (args) {
        return true; // Check that args is null?
      },

      function (args) {
        ccf.node.rekeyLedger();
        return true;
      }
    ),
  ],
  [
    "transition_service_to_open",
    new Action(
      function (args) {
        return true; // Check that args is null?
      },

      function (args) {
        ccf.node.transitionServiceToOpen();
        return true;
      }
    ),
  ],
  [
    "set_user",
    new Action(
      function (args) {
        return true; // Check that args is null?
      },

      function (args) {
        let user_id = ccf.pemToId(args.cert);
        let raw_user_id = ccf.strToBuf(user_id);

        if (ccf.kv["ccf.gov.users.certs"].has(raw_user_id)) {
          console.log(`User cert for ${user_id} already exists`);
          return true; // Idempotent
        }

        ccf.kv["ccf.gov.users.certs"].set(raw_user_id, ccf.strToBuf(args.cert));

        if (args.user_data != null) {
          if (ccf.kv["ccf.gov.users.info"].has(raw_user_id)) {
            console.log(`User info for ${user_id} already exists`);
            return false; // Internal error
          }

          ccf.kv["ccf.gov.users.info"].set(
            raw_user_id,
            ccf.jsonCompatibleToBuf(args.user_data)
          );
        }

        return true;
      }
    ),
  ],
  [
    "set_recovery_threshold",
    new Action(
      function (args) {
        return (
          Number.isInteger(args.threshold) &&
          args.threshold > 0 &&
          args.threshold < 255
        );
      },
      function (args) {}
    ),
  ],
  [
    "always_accept_noop",
    new Action(
      function (args) {
        return true;
      },
      function (args) {}
    ),
  ],
  [
    "always_reject_noop",
    new Action(
      function (args) {
        return true;
      },
      function (args) {}
    ),
  ],
  [
    "always_accept_with_one_vote",
    new Action(
      function (args) {
        return true;
      },
      function (args) {}
    ),
  ],
  [
    "always_reject_with_one_vote",
    new Action(
      function (args) {
        return true;
      },
      function (args) {}
    ),
  ],
  [
    "always_accept_if_voted_by_operator",
    new Action(
      function (args) {
        return true;
      },
      function (args) {}
    ),
  ],
  [
    "always_accept_if_proposed_by_operator",
    new Action(
      function (args) {
        return true;
      },
      function (args) {}
    ),
  ],
  [
    "always_accept_with_two_votes",
    new Action(
      function (args) {
        return true;
      },
      function (args) {}
    ),
  ],
  [
    "always_reject_with_two_votes",
    new Action(
      function (args) {
        return true;
      },
      function (args) {}
    ),
  ],
  [
    "remove_user",
    new Action(
      function (args) {
        return typeof args.user_id === "string";
      },
      function (args) {
        const user_id = ccf.strToBuf(args.user_id);
        ccf.kv["public:ccf.gov.users.certs"].delete(user_id);
        ccf.kv["public:ccf.gov.users.info"].delete(user_id);
      }
    ),
  ],
  [
<<<<<<< HEAD
    "always_throw_in_apply",
    new Action(
      function (args) {
        return true;
      },
      function (args) {
        throw new Error("Error message");
      }
=======
    "valid_pem",
    new Action(
      function (args) {
        return ccf.isValidX509Chain(args.pem);
      },
      function (args) {}
>>>>>>> 14ec04d3
    ),
  ],
]);

export function validate(input) {
  let proposal = JSON.parse(input);
  let errors = [];
  let position = 0;
  for (const action of proposal["actions"]) {
    const definition = actions.get(action.name);
    if (definition) {
      if (!definition.validate(action.args)) {
        errors.push(`${action.name} at position ${position} failed validation`);
      }
    } else {
      errors.push(`${action.name}: no such action`);
    }
    position++;
  }
  return { valid: errors.length === 0, description: errors.join(", ") };
}

export function resolve(proposal, proposer_id, votes) {
  const actions = JSON.parse(proposal)["actions"];
  if (actions.length === 1) {
    if (actions[0].name === "always_accept_noop") {
      return "Accepted";
    } else if (actions[0].name === "always_reject_noop") {
      return "Rejected";
    } else if (actions[0].name === "always_throw_in_apply") {
      return "Accepted";
    } else if (
      actions[0].name === "always_accept_with_one_vote" &&
      votes.length === 1 &&
      votes[0].vote === true
    ) {
      return "Accepted";
    } else if (
      actions[0].name === "always_reject_with_one_vote" &&
      votes.length === 1 &&
      votes[0].vote === false
    ) {
      return "Rejected";
    } else if (actions[0].name === "always_accept_if_voted_by_operator") {
      for (const vote of votes) {
        const mi = ccf.kv["public:ccf.gov.members.info"].get(
          ccf.strToBuf(vote.member_id)
        );
        if (mi && ccf.bufToJsonCompatible(mi).member_data.is_operator) {
          return "Accepted";
        }
      }
    } else if (
      actions[0].name === "always_accept_if_proposed_by_operator" ||
      actions[0].name === "remove_user"
    ) {
      const mi = ccf.kv["public:ccf.gov.members.info"].get(
        ccf.strToBuf(proposer_id)
      );
      if (mi && ccf.bufToJsonCompatible(mi).member_data.is_operator) {
        return "Accepted";
      }
    } else if (
      actions[0].name === "always_accept_with_two_votes" &&
      votes.length === 2 &&
      votes[0].vote === true &&
      votes[1].vote === true
    ) {
      return "Accepted";
    } else if (
      actions[0].name === "always_reject_with_two_votes" &&
      votes.length === 2 &&
      votes[0].vote === false &&
      votes[1].vote === false
    ) {
      return "Rejected";
    } else {
      // For all other proposals (i.e. the real ones), use member
      // majority
      const memberVoteCount = votes.filter((v) => v.vote).length;

      let activeMemberCount = 0;
      ccf.kv["public:ccf.gov.members.info"].forEach((v) => {
        const info = ccf.bufToJsonCompatible(v);
        if (info.status === "Active") {
          activeMemberCount++;
        }
      });

      // A majority of members can accept a proposal.
      if (memberVoteCount > Math.floor(activeMemberCount / 2)) {
        return "Accepted";
      }

      return "Open";
    }
  }

  return "Open";
}

export function apply(proposal) {
  const proposed_actions = JSON.parse(proposal)["actions"];
  for (const proposed_action of proposed_actions) {
    const definition = actions.get(proposed_action.name);
    definition.apply(proposed_action.args);
  }
}<|MERGE_RESOLUTION|>--- conflicted
+++ resolved
@@ -191,7 +191,6 @@
     ),
   ],
   [
-<<<<<<< HEAD
     "always_throw_in_apply",
     new Action(
       function (args) {
@@ -200,14 +199,15 @@
       function (args) {
         throw new Error("Error message");
       }
-=======
+    ),
+  ],
+  [
     "valid_pem",
     new Action(
       function (args) {
         return ccf.isValidX509Chain(args.pem);
       },
       function (args) {}
->>>>>>> 14ec04d3
     ),
   ],
 ]);
