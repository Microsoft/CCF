// Copyright (c) Microsoft Corporation. All rights reserved.
// Licensed under the Apache 2.0 License.
#include "crypto/entropy.h"
#include "crypto/key_wrap.h"
#include "crypto/rsa_key_pair.h"
#include "enclave/app_interface.h"
#include "js/wrap.h"
#include "kv/untyped_map.h"
#include "named_auth_policies.h"
#include "node/rpc/metrics_tracker.h"
#include "node/rpc/user_frontend.h"

#include <memory>
#include <quickjs/quickjs-exports.h>
#include <quickjs/quickjs.h>
#include <stdexcept>
#include <vector>

namespace ccfapp
{
  using namespace std;
  using namespace kv;
  using namespace ccf;

#pragma clang diagnostic push
#pragma clang diagnostic ignored "-Wc99-extensions"

  static JSValue js_generate_aes_key(
    JSContext* ctx, JSValueConst, int argc, JSValueConst* argv)
  {
    if (argc != 1)
      return JS_ThrowTypeError(
        ctx, "Passed %d arguments, but expected 1", argc);

    int32_t key_size;
    if (JS_ToInt32(ctx, &key_size, argv[0]) < 0)
    {
      js::js_dump_error(ctx);
      return JS_EXCEPTION;
    }
    // Supported key sizes for AES.
    if (key_size != 128 && key_size != 192 && key_size != 256)
    {
      JS_ThrowRangeError(ctx, "invalid key size");
      js::js_dump_error(ctx);
      return JS_EXCEPTION;
    }

    std::vector<uint8_t> key = crypto::create_entropy()->random(key_size / 8);

    return JS_NewArrayBufferCopy(ctx, key.data(), key.size());
  }

  static JSValue js_generate_rsa_key_pair(
    JSContext* ctx, JSValueConst, int argc, JSValueConst* argv)
  {
    if (argc != 1 && argc != 2)
      return JS_ThrowTypeError(
        ctx, "Passed %d arguments, but expected 1 or 2", argc);

    uint32_t key_size = 0, key_exponent = 0;
    if (JS_ToUint32(ctx, &key_size, argv[0]) < 0)
    {
      js::js_dump_error(ctx);
      return JS_EXCEPTION;
    }

    if (argc == 2 && JS_ToUint32(ctx, &key_exponent, argv[1]) < 0)
    {
      js::js_dump_error(ctx);
      return JS_EXCEPTION;
    }

    std::shared_ptr<RSAKeyPair> k;
    if (argc == 1)
    {
      k = crypto::make_rsa_key_pair(key_size);
    }
    else
    {
      k = crypto::make_rsa_key_pair(key_size, key_exponent);
    }

    Pem prv = k->private_key_pem();
    Pem pub = k->public_key_pem();

    auto r = JS_NewObject(ctx);
    JS_SetPropertyStr(
      ctx, r, "privateKey", JS_NewString(ctx, (char*)prv.data()));
    JS_SetPropertyStr(
      ctx, r, "publicKey", JS_NewString(ctx, (char*)pub.data()));
    return r;
  }

  static JSValue js_wrap_key(
    JSContext* ctx, JSValueConst, int argc, JSValueConst* argv)
  {
    if (argc != 3)
      return JS_ThrowTypeError(
        ctx, "Passed %d arguments, but expected 3", argc);

    // API loosely modeled after
    // https://developer.mozilla.org/en-US/docs/Web/API/SubtleCrypto/wrapKey.

    size_t key_size;
    uint8_t* key = JS_GetArrayBuffer(ctx, &key_size, argv[0]);
    if (!key)
    {
      js::js_dump_error(ctx);
      return JS_EXCEPTION;
    }

    size_t wrapping_key_size;
    uint8_t* wrapping_key = JS_GetArrayBuffer(ctx, &wrapping_key_size, argv[1]);
    if (!wrapping_key)
    {
      js::js_dump_error(ctx);
      return JS_EXCEPTION;
    }

    void* auto_free_ptr = JS_GetContextOpaque(ctx);
    js::Context& auto_free = *(js::Context*)auto_free_ptr;

    auto parameters = argv[2];
    JSValue wrap_algo_name_val =
      auto_free(JS_GetPropertyStr(ctx, parameters, "name"));

    auto wrap_algo_name_cstr = auto_free(JS_ToCString(ctx, wrap_algo_name_val));

    if (!wrap_algo_name_cstr)
    {
      js::js_dump_error(ctx);
      return JS_EXCEPTION;
    }

    try
    {
      auto algo_name = std::string(wrap_algo_name_cstr);
      if (algo_name == "RSA-OAEP")
      {
        // key can in principle be arbitrary data (see note on maximum size
        // in rsa_key_pair.h). wrapping_key is a public RSA key.

        auto label_val = auto_free(JS_GetPropertyStr(ctx, parameters, "label"));
        size_t label_buf_size = 0;
        uint8_t* label_buf = JS_GetArrayBuffer(ctx, &label_buf_size, label_val);

        auto wrapped_key = crypto::ckm_rsa_pkcs_oaep_wrap(
          Pem(wrapping_key, wrapping_key_size),
          {key, key + key_size},
          {label_buf, label_buf + label_buf_size});

        return JS_NewArrayBufferCopy(
          ctx, wrapped_key.data(), wrapped_key.size());
      }
      else if (algo_name == "AES-KWP")
      {
        std::vector<uint8_t> wrapped_key = crypto::ckm_aes_key_wrap_pad(
          {wrapping_key, wrapping_key + wrapping_key_size},
          {key, key + key_size});

        return JS_NewArrayBufferCopy(
          ctx, wrapped_key.data(), wrapped_key.size());
      }
      else if (algo_name == "RSA-OAEP-AES-KWP")
      {
        auto aes_key_size_value =
          auto_free(JS_GetPropertyStr(ctx, parameters, "aesKeySize"));
        int32_t aes_key_size = 0;
        if (JS_ToInt32(ctx, &aes_key_size, aes_key_size_value) < 0)
        {
          js::js_dump_error(ctx);
          return JS_EXCEPTION;
        }

        auto label_val = auto_free(JS_GetPropertyStr(ctx, parameters, "label"));
        size_t label_buf_size = 0;
        uint8_t* label_buf = JS_GetArrayBuffer(ctx, &label_buf_size, label_val);

        auto wrapped_key = crypto::ckm_rsa_aes_key_wrap(
          aes_key_size,
          Pem(wrapping_key, wrapping_key_size),
          {key, key + key_size},
          {label_buf, label_buf + label_buf_size});

        return JS_NewArrayBufferCopy(
          ctx, wrapped_key.data(), wrapped_key.size());
      }
      else
      {
        JS_ThrowRangeError(
          ctx,
          "unsupported key wrapping algorithm, supported: RSA-OAEP, AES-KWP, "
          "RSA-OAEP-AES-KWP");
        js::js_dump_error(ctx);
        return JS_EXCEPTION;
      }
    }
    catch (std::exception& ex)
    {
      JS_ThrowRangeError(ctx, "%s", ex.what());
      js::js_dump_error(ctx);
      return JS_EXCEPTION;
    }
    catch (...)
    {
      JS_ThrowRangeError(ctx, "caught unknown exception");
      js::js_dump_error(ctx);
      return JS_EXCEPTION;
    }
  }

  static void js_free_arraybuffer_cstring(JSRuntime*, void* opaque, void* ptr)
  {
    JS_FreeCString((JSContext*)opaque, (char*)ptr);
  }

  static JSValue js_str_to_buf(
    JSContext* ctx, JSValueConst, int argc, JSValueConst* argv)
  {
    if (argc != 1)
      return JS_ThrowTypeError(
        ctx, "Passed %d arguments, but expected 1", argc);

    if (!JS_IsString(argv[0]))
      return JS_ThrowTypeError(ctx, "Argument must be a string");

    size_t str_size = 0;
    const char* str = JS_ToCStringLen(ctx, &str_size, argv[0]);

    if (!str)
    {
      js::js_dump_error(ctx);
      return JS_EXCEPTION;
    }

    JSValue buf = JS_NewArrayBuffer(
      ctx, (uint8_t*)str, str_size, js_free_arraybuffer_cstring, ctx, false);

    if (JS_IsException(buf))
      js::js_dump_error(ctx);

    return buf;
  }

  static JSValue js_buf_to_str(
    JSContext* ctx, JSValueConst, int argc, JSValueConst* argv)
  {
    if (argc != 1)
      return JS_ThrowTypeError(
        ctx, "Passed %d arguments, but expected 1", argc);

    size_t buf_size;
    uint8_t* buf = JS_GetArrayBuffer(ctx, &buf_size, argv[0]);

    if (!buf)
      return JS_ThrowTypeError(ctx, "Argument must be an ArrayBuffer");

    JSValue str = JS_NewStringLen(ctx, (char*)buf, buf_size);

    if (JS_IsException(str))
      js::js_dump_error(ctx);

    return str;
  }

  static JSValue js_json_compatible_to_buf(
    JSContext* ctx, JSValueConst, int argc, JSValueConst* argv)
  {
    if (argc != 1)
      return JS_ThrowTypeError(
        ctx, "Passed %d arguments, but expected 1", argc);

    JSValue str = JS_JSONStringify(ctx, argv[0], JS_NULL, JS_NULL);

    if (JS_IsException(str))
    {
      js::js_dump_error(ctx);
      return str;
    }

    JSValue buf = js_str_to_buf(ctx, JS_NULL, 1, &str);
    JS_FreeValue(ctx, str);
    return buf;
  }

  static JSValue js_buf_to_json_compatible(
    JSContext* ctx, JSValueConst, int argc, JSValueConst* argv)
  {
    if (argc != 1)
      return JS_ThrowTypeError(
        ctx, "Passed %d arguments, but expected 1", argc);

    size_t buf_size;
    uint8_t* buf = JS_GetArrayBuffer(ctx, &buf_size, argv[0]);

    if (!buf)
      return JS_ThrowTypeError(ctx, "Argument must be an ArrayBuffer");

    std::vector<uint8_t> buf_null_terminated(buf_size + 1);
    buf_null_terminated[buf_size] = 0;
    buf_null_terminated.assign(buf, buf + buf_size);

    JSValue obj =
      JS_ParseJSON(ctx, (char*)buf_null_terminated.data(), buf_size, "<json>");

    if (JS_IsException(obj))
      js::js_dump_error(ctx);

    return obj;
  }

<<<<<<< HEAD
  // Modules
=======
  static JSValue js_kv_map_has(
    JSContext* ctx, JSValueConst this_val, int argc, JSValueConst* argv)
  {
    auto handle = static_cast<KVMap::Handle*>(
      JS_GetOpaque(this_val, kv_map_handle_class_id));

    if (argc != 1)
      return JS_ThrowTypeError(
        ctx, "Passed %d arguments, but expected 1", argc);

    size_t key_size;
    uint8_t* key = JS_GetArrayBuffer(ctx, &key_size, argv[0]);

    if (!key)
      return JS_ThrowTypeError(ctx, "Argument must be an ArrayBuffer");

    auto has = handle->has({key, key + key_size});

    return JS_NewBool(ctx, has);
  }

  static JSValue js_kv_map_get(
    JSContext* ctx, JSValueConst this_val, int argc, JSValueConst* argv)
  {
    auto handle = static_cast<KVMap::Handle*>(
      JS_GetOpaque(this_val, kv_map_handle_class_id));

    if (argc != 1)
      return JS_ThrowTypeError(
        ctx, "Passed %d arguments, but expected 1", argc);

    size_t key_size;
    uint8_t* key = JS_GetArrayBuffer(ctx, &key_size, argv[0]);

    if (!key)
      return JS_ThrowTypeError(ctx, "Argument must be an ArrayBuffer");

    auto val = handle->get({key, key + key_size});

    if (!val.has_value())
      return JS_UNDEFINED;

    JSValue buf =
      JS_NewArrayBufferCopy(ctx, val.value().data(), val.value().size());

    if (JS_IsException(buf))
      js_dump_error(ctx);

    return buf;
  }

  static JSValue js_kv_map_delete(
    JSContext* ctx, JSValueConst this_val, int argc, JSValueConst* argv)
  {
    auto handle = static_cast<KVMap::Handle*>(
      JS_GetOpaque(this_val, kv_map_handle_class_id));

    if (argc != 1)
      return JS_ThrowTypeError(
        ctx, "Passed %d arguments, but expected 1", argc);

    size_t key_size;
    uint8_t* key = JS_GetArrayBuffer(ctx, &key_size, argv[0]);

    if (!key)
      return JS_ThrowTypeError(ctx, "Argument must be an ArrayBuffer");

    auto val = handle->remove({key, key + key_size});

    return JS_NewBool(ctx, val);
  }

  static JSValue js_kv_map_delete_read_only(
    JSContext* ctx, JSValueConst, int, JSValueConst*)
  {
    return JS_ThrowTypeError(ctx, "Cannot call delete on read-only map");
  }

  static JSValue js_kv_map_set(
    JSContext* ctx, JSValueConst this_val, int argc, JSValueConst* argv)
  {
    auto handle = static_cast<KVMap::Handle*>(
      JS_GetOpaque(this_val, kv_map_handle_class_id));

    if (argc != 2)
      return JS_ThrowTypeError(
        ctx, "Passed %d arguments, but expected 2", argc);

    size_t key_size;
    uint8_t* key = JS_GetArrayBuffer(ctx, &key_size, argv[0]);

    size_t val_size;
    uint8_t* val = JS_GetArrayBuffer(ctx, &val_size, argv[1]);

    if (!key || !val)
      return JS_ThrowTypeError(ctx, "Arguments must be ArrayBuffers");

    handle->put({key, key + key_size}, {val, val + val_size});

    return JS_DupValue(ctx, this_val);
  }

  static JSValue js_kv_map_set_read_only(
    JSContext* ctx, JSValueConst, int, JSValueConst*)
  {
    return JS_ThrowTypeError(ctx, "Cannot call set on read-only map");
  }

  static JSValue js_kv_map_foreach(
    JSContext* ctx, JSValueConst this_val, int argc, JSValueConst* argv)
  {
    auto handle = static_cast<KVMap::Handle*>(
      JS_GetOpaque(this_val, kv_map_handle_class_id));

    if (argc != 1)
      return JS_ThrowTypeError(
        ctx, "Passed %d arguments, but expected 1", argc);

    JSValue func = argv[0];

    if (!JS_IsFunction(ctx, func))
      return JS_ThrowTypeError(ctx, "Argument must be a function");

    bool failed = false;
    handle->foreach(
      [ctx, this_val, func, &failed](const auto& k, const auto& v) {
        JSValue args[3];

        // JS forEach expects (v, k, map) rather than (k, v)
        args[0] = JS_NewArrayBufferCopy(ctx, v.data(), v.size());
        args[1] = JS_NewArrayBufferCopy(ctx, k.data(), k.size());
        args[2] = JS_DupValue(ctx, this_val);

        auto val = JS_Call(ctx, func, JS_UNDEFINED, 3, args);

        JS_FreeValue(ctx, args[0]);
        JS_FreeValue(ctx, args[1]);
        JS_FreeValue(ctx, args[2]);

        if (JS_IsException(val))
        {
          js_dump_error(ctx);
          failed = true;
          return false;
        }

        JS_FreeValue(ctx, val);

        return true;
      });

    if (failed)
    {
      return JS_EXCEPTION;
    }

    return JS_UNDEFINED;
  }

  static int js_kv_lookup(
    JSContext* ctx,
    JSPropertyDescriptor* desc,
    JSValueConst this_val,
    JSAtom property)
  {
    const auto property_name_c = JS_AtomToCString(ctx, property);
    const std::string property_name(property_name_c);
    JS_FreeCString(ctx, property_name_c);
    LOG_TRACE_FMT("Looking for kv map '{}'", property_name);

    const auto [security_domain, access_category] =
      kv::parse_map_name(property_name);

    auto read_only = false;
    switch (access_category)
    {
      case kv::AccessCategory::INTERNAL:
      {
        if (security_domain == kv::SecurityDomain::PUBLIC)
        {
          read_only = true;
        }
        else
        {
          throw std::runtime_error(fmt::format(
            "JS application cannot access private internal CCF table '{}'",
            property_name));
        }
        break;
      }
      case kv::AccessCategory::GOVERNANCE:
      {
        read_only = true;
        break;
      }
      case kv::AccessCategory::APPLICATION:
      {
        break;
      }
      default:
      {
        throw std::logic_error(fmt::format(
          "Unhandled AccessCategory for table '{}'", property_name));
      }
    }

    auto tx_ptr = static_cast<kv::Tx*>(JS_GetOpaque(this_val, kv_class_id));
    auto handle = tx_ptr->rw<KVMap>(property_name);

    // This follows the interface of Map:
    // https://developer.mozilla.org/en-US/docs/Web/JavaScript/Reference/Global_Objects/Map
    // Keys and values are ArrayBuffers. Keys are matched based on their
    // contents.
    auto view_val = JS_NewObjectClass(ctx, kv_map_handle_class_id);
    JS_SetOpaque(view_val, handle);

    JS_SetPropertyStr(
      ctx,
      view_val,
      "has",
      JS_NewCFunction(ctx, ccfapp::js_kv_map_has, "has", 1));

    JS_SetPropertyStr(
      ctx,
      view_val,
      "get",
      JS_NewCFunction(ctx, ccfapp::js_kv_map_get, "get", 1));

    auto setter = ccfapp::js_kv_map_set;
    auto deleter = ccfapp::js_kv_map_delete;

    if (read_only)
    {
      setter = ccfapp::js_kv_map_set_read_only;
      deleter = ccfapp::js_kv_map_delete_read_only;
    }

    JS_SetPropertyStr(
      ctx, view_val, "set", JS_NewCFunction(ctx, setter, "set", 2));
    JS_SetPropertyStr(
      ctx, view_val, "delete", JS_NewCFunction(ctx, deleter, "delete", 1));

    JS_SetPropertyStr(
      ctx,
      view_val,
      "forEach",
      JS_NewCFunction(ctx, ccfapp::js_kv_map_foreach, "forEach", 1));

    desc->flags = 0;
    desc->value = view_val;

    return true;
  }

  static JSValue js_body_text(
    JSContext* ctx,
    JSValueConst this_val,
    int argc,
    [[maybe_unused]] JSValueConst* argv)
  {
    if (argc != 0)
      return JS_ThrowTypeError(
        ctx, "Passed %d arguments, but expected none", argc);

    auto body = static_cast<const std::vector<uint8_t>*>(
      JS_GetOpaque(this_val, body_class_id));
    auto body_ = JS_NewStringLen(ctx, (const char*)body->data(), body->size());
    return body_;
  }

  static JSValue js_body_json(
    JSContext* ctx,
    JSValueConst this_val,
    int argc,
    [[maybe_unused]] JSValueConst* argv)
  {
    if (argc != 0)
      return JS_ThrowTypeError(
        ctx, "Passed %d arguments, but expected none", argc);

    auto body = static_cast<const std::vector<uint8_t>*>(
      JS_GetOpaque(this_val, body_class_id));
    std::string body_str(body->begin(), body->end());
    auto body_ = JS_ParseJSON(ctx, body_str.c_str(), body->size(), "<body>");
    return body_;
  }

  static JSValue js_body_array_buffer(
    JSContext* ctx,
    JSValueConst this_val,
    int argc,
    [[maybe_unused]] JSValueConst* argv)
  {
    if (argc != 0)
      return JS_ThrowTypeError(
        ctx, "Passed %d arguments, but expected none", argc);

    auto body = static_cast<const std::vector<uint8_t>*>(
      JS_GetOpaque(this_val, body_class_id));
    auto body_ = JS_NewArrayBufferCopy(ctx, body->data(), body->size());
    return body_;
  }

  // Partially replicates https://developer.mozilla.org/en-US/docs/Web/API/Body
  // with a synchronous interface.
  static const JSCFunctionListEntry js_body_proto_funcs[] = {
    JS_CFUNC_DEF("text", 0, js_body_text),
    JS_CFUNC_DEF("json", 0, js_body_json),
    JS_CFUNC_DEF("arrayBuffer", 0, js_body_array_buffer),
  };
>>>>>>> beb4e43f

  struct JSModuleLoaderArg
  {
    ccf::NetworkTables* network;
    kv::Tx* tx;
  };

  static JSModuleDef* js_module_loader(
    JSContext* ctx, const char* module_name, void* opaque)
  {
    // QuickJS resolves relative paths but in some cases omits leading slashes.
    std::string module_name_kv(module_name);
    if (module_name_kv[0] != '/')
    {
      module_name_kv.insert(0, "/");
    }

    LOG_TRACE_FMT("Loading module '{}'", module_name_kv);

    auto arg = (JSModuleLoaderArg*)opaque;

    const auto modules = arg->tx->ro(arg->network->modules);
    auto module = modules->get(module_name_kv);
    if (!module.has_value())
    {
      JS_ThrowReferenceError(ctx, "module '%s' not found in kv", module_name);
      return nullptr;
    }
    std::string js = module->js;

    const char* buf = js.c_str();
    size_t buf_len = js.size();
    JSValue func_val = JS_Eval(
      ctx,
      buf,
      buf_len,
      module_name,
      JS_EVAL_TYPE_MODULE | JS_EVAL_FLAG_COMPILE_ONLY);
    if (JS_IsException(func_val))
    {
      js::js_dump_error(ctx);
      return nullptr;
    }

    auto m = (JSModuleDef*)JS_VALUE_GET_PTR(func_val);
    // module already referenced, decrement ref count
    JS_FreeValue(ctx, func_val);
    return m;
  }

  // END modules

  class JSHandlers : public UserEndpointRegistry
  {
  private:
    NetworkTables& network;
<<<<<<< HEAD
=======
    ccfapp::AbstractNodeContext& context;

    JSClassDef kv_class_def = {};
    JSClassExoticMethods kv_exotic_methods = {};

    JSClassDef kv_map_handle_class_def = {};

    JSClassDef body_class_def = {};

>>>>>>> beb4e43f
    metrics::Tracker metrics_tracker;

    static JSValue create_ccf_obj(
      kv::Tx& tx,
      const std::optional<kv::TxID>& transaction_id,
      historical::TxReceiptPtr receipt,
      JSContext* ctx)
    {
      auto ccf = JS_NewObject(ctx);

      JS_SetPropertyStr(
        ctx,
        ccf,
        "strToBuf",
        JS_NewCFunction(ctx, ccfapp::js_str_to_buf, "strToBuf", 1));
      JS_SetPropertyStr(
        ctx,
        ccf,
        "bufToStr",
        JS_NewCFunction(ctx, ccfapp::js_buf_to_str, "bufToStr", 1));
      JS_SetPropertyStr(
        ctx,
        ccf,
        "jsonCompatibleToBuf",
        JS_NewCFunction(
          ctx, ccfapp::js_json_compatible_to_buf, "jsonCompatibleToBuf", 1));
      JS_SetPropertyStr(
        ctx,
        ccf,
        "bufToJsonCompatible",
        JS_NewCFunction(
          ctx, ccfapp::js_buf_to_json_compatible, "bufToJsonCompatible", 1));
      JS_SetPropertyStr(
        ctx,
        ccf,
        "generateAesKey",
        JS_NewCFunction(ctx, ccfapp::js_generate_aes_key, "generateAesKey", 1));
      JS_SetPropertyStr(
        ctx,
        ccf,
        "generateRsaKeyPair",
        JS_NewCFunction(
          ctx, ccfapp::js_generate_rsa_key_pair, "generateRsaKeyPair", 1));
      JS_SetPropertyStr(
        ctx,
        ccf,
        "wrapKey",
        JS_NewCFunction(ctx, ccfapp::js_wrap_key, "wrapKey", 3));

<<<<<<< HEAD
      auto kv = JS_NewObjectClass(ctx, js::kv_class_id);
      JS_SetOpaque(kv, &args.tx);
=======
      auto kv = JS_NewObjectClass(ctx, kv_class_id);
      JS_SetOpaque(kv, &tx);
>>>>>>> beb4e43f
      JS_SetPropertyStr(ctx, ccf, "kv", kv);

      // Historical queries
      if (receipt)
      {
        auto state = JS_NewObject(ctx);

        ccf::TxID tx_id;
        tx_id.seqno = static_cast<ccf::SeqNo>(transaction_id.value().version);
        tx_id.view = static_cast<ccf::View>(transaction_id.value().term);
        JS_SetPropertyStr(
          ctx,
          state,
          "transactionId",
          JS_NewString(ctx, tx_id.to_str().c_str()));

        ccf::GetReceipt::Out receipt_out;
        receipt_out.from_receipt(receipt);
        auto js_receipt = JS_NewObject(ctx);
        JS_SetPropertyStr(
          ctx,
          js_receipt,
          "signature",
          JS_NewString(ctx, receipt_out.signature.c_str()));
        JS_SetPropertyStr(
          ctx, js_receipt, "root", JS_NewString(ctx, receipt_out.root.c_str()));
        JS_SetPropertyStr(
          ctx, js_receipt, "leaf", JS_NewString(ctx, receipt_out.leaf.c_str()));
        JS_SetPropertyStr(
          ctx,
          js_receipt,
          "nodeId",
          JS_NewString(ctx, receipt_out.node_id.value().c_str()));
        auto proof = JS_NewArray(ctx);
        uint32_t i = 0;
        for (auto& element : receipt_out.proof)
        {
          auto js_element = JS_NewObject(ctx);
          auto is_left = element.left.has_value();
          JS_SetPropertyStr(
            ctx,
            js_element,
            is_left ? "left" : "right",
            JS_NewString(
              ctx, (is_left ? element.left : element.right).value().c_str()));
          JS_DefinePropertyValueUint32(
            ctx, proof, i++, js_element, JS_PROP_C_W_E);
        }
        JS_SetPropertyStr(ctx, js_receipt, "proof", proof);

        JS_SetPropertyStr(ctx, state, "receipt", js_receipt);

        JS_SetPropertyStr(ctx, ccf, "historicalState", state);
      }

      return ccf;
    }

    static JSValue create_console_obj(JSContext* ctx)
    {
      auto console = JS_NewObject(ctx);

      JS_SetPropertyStr(
        ctx, console, "log", JS_NewCFunction(ctx, js::js_print, "log", 1));

      return console;
    }

    static void populate_global_obj(
      kv::Tx& tx,
      const std::optional<kv::TxID>& transaction_id,
      ccf::historical::TxReceiptPtr receipt,
      JSContext* ctx)
    {
      auto global_obj = JS_GetGlobalObject(ctx);

      JS_SetPropertyStr(ctx, global_obj, "console", create_console_obj(ctx));
      JS_SetPropertyStr(
        ctx,
        global_obj,
        "ccf",
        create_ccf_obj(tx, transaction_id, receipt, ctx));

      JS_FreeValue(ctx, global_obj);
    }

    static JSValue create_json_obj(const nlohmann::json& j, JSContext* ctx)
    {
      const auto buf = j.dump();
      return JS_ParseJSON(ctx, buf.data(), buf.size(), "<json>");
    }

    static JSValue create_caller_obj(EndpointContext& args, JSContext* ctx)
    {
      if (args.caller == nullptr)
      {
        return JS_NULL;
      }

      auto caller = JS_NewObject(ctx);

      if (auto jwt_ident = args.try_get_caller<ccf::JwtAuthnIdentity>())
      {
        JS_SetPropertyStr(
          ctx,
          caller,
          "policy",
          JS_NewString(ctx, get_policy_name_from_ident(jwt_ident)));

        auto jwt = JS_NewObject(ctx);
        JS_SetPropertyStr(
          ctx,
          jwt,
          "key_issuer",
          JS_NewStringLen(
            ctx, jwt_ident->key_issuer.data(), jwt_ident->key_issuer.size()));
        JS_SetPropertyStr(
          ctx, jwt, "header", create_json_obj(jwt_ident->header, ctx));
        JS_SetPropertyStr(
          ctx, jwt, "payload", create_json_obj(jwt_ident->payload, ctx));
        JS_SetPropertyStr(ctx, caller, "jwt", jwt);

        return caller;
      }
      else if (
        auto empty_ident = args.try_get_caller<ccf::EmptyAuthnIdentity>())
      {
        JS_SetPropertyStr(
          ctx,
          caller,
          "policy",
          JS_NewString(ctx, get_policy_name_from_ident(empty_ident)));
        return caller;
      }

      char const* policy_name = nullptr;
      CallerId id;
      nlohmann::json data;
      std::string cert_s;

      if (
        auto user_cert_ident =
          args.try_get_caller<ccf::UserCertAuthnIdentity>())
      {
        policy_name = get_policy_name_from_ident(user_cert_ident);
        id = user_cert_ident->user_id;
        data = user_cert_ident->user_data;
        cert_s = user_cert_ident->user_cert.str();
      }
      else if (
        auto member_cert_ident =
          args.try_get_caller<ccf::MemberCertAuthnIdentity>())
      {
        policy_name = get_policy_name_from_ident(member_cert_ident);
        id = member_cert_ident->member_id;
        data = member_cert_ident->member_data;
        cert_s = member_cert_ident->member_cert.str();
      }
      else if (
        auto user_sig_ident =
          args.try_get_caller<ccf::UserSignatureAuthnIdentity>())
      {
        policy_name = get_policy_name_from_ident(user_sig_ident);
        id = user_sig_ident->user_id;
        data = user_sig_ident->user_data;
        cert_s = user_sig_ident->user_cert.str();
      }
      else if (
        auto member_sig_ident =
          args.try_get_caller<ccf::MemberSignatureAuthnIdentity>())
      {
        policy_name = get_policy_name_from_ident(member_sig_ident);
        id = member_sig_ident->member_id;
        data = member_sig_ident->member_data;
        cert_s = member_sig_ident->member_cert.str();
      }

      if (policy_name == nullptr)
      {
        throw std::logic_error("Unable to convert caller info to JS object");
      }

      JS_SetPropertyStr(ctx, caller, "policy", JS_NewString(ctx, policy_name));
      JS_SetPropertyStr(
        ctx, caller, "id", JS_NewStringLen(ctx, id.data(), id.size()));
      JS_SetPropertyStr(ctx, caller, "data", create_json_obj(data, ctx));
      JS_SetPropertyStr(
        ctx,
        caller,
        "cert",
        JS_NewStringLen(ctx, cert_s.data(), cert_s.size()));

      return caller;
    }

    static JSValue create_request_obj(EndpointContext& args, JSContext* ctx)
    {
      auto request = JS_NewObject(ctx);

      auto headers = JS_NewObject(ctx);
      for (auto& [header_name, header_value] :
           args.rpc_ctx->get_request_headers())
      {
        JS_SetPropertyStr(
          ctx,
          headers,
          header_name.c_str(),
          JS_NewStringLen(ctx, header_value.c_str(), header_value.size()));
      }
      JS_SetPropertyStr(ctx, request, "headers", headers);

      const auto& request_query = args.rpc_ctx->get_request_query();
      auto query_str =
        JS_NewStringLen(ctx, request_query.c_str(), request_query.size());
      JS_SetPropertyStr(ctx, request, "query", query_str);

      auto params = JS_NewObject(ctx);
      for (auto& [param_name, param_value] :
           args.rpc_ctx->get_request_path_params())
      {
        JS_SetPropertyStr(
          ctx,
          params,
          param_name.c_str(),
          JS_NewStringLen(ctx, param_value.c_str(), param_value.size()));
      }
      JS_SetPropertyStr(ctx, request, "params", params);

      const auto& request_body = args.rpc_ctx->get_request_body();
      auto body_ = JS_NewObjectClass(ctx, js::body_class_id);
      JS_SetOpaque(body_, (void*)&request_body);
      JS_SetPropertyStr(ctx, request, "body", body_);

      JS_SetPropertyStr(ctx, request, "caller", create_caller_obj(args, ctx));

      return request;
    }

    void execute_request(
      const std::string& method,
      const ccf::RESTVerb& verb,
      EndpointContext& args)
    {
      // Is this a historical endpoint?
      auto endpoints =
        args.tx.ro<ccf::endpoints::EndpointsMap>(ccf::Tables::ENDPOINTS);
      auto info = endpoints->get(ccf::endpoints::EndpointKey{method, verb});

      if (
        info.has_value() &&
        info.value().mode == ccf::endpoints::Mode::Historical)
      {
        auto is_tx_committed = [this](
                                 kv::Consensus::View view,
                                 kv::Consensus::SeqNo seqno,
                                 std::string& error_reason) {
          return ccf::historical::is_tx_committed(
            consensus, view, seqno, error_reason);
        };

        ccf::historical::adapter(
          [this, &method, &verb](
            ccf::EndpointContext& args, ccf::historical::StatePtr state) {
            auto tx = state->store->create_tx();
            auto tx_id = state->transaction_id;
            auto receipt = state->receipt;
            do_execute_request(method, verb, args, tx, tx_id, receipt);
          },
          context.get_historical_state(),
          is_tx_committed)(args);
      }
      else
      {
        do_execute_request(method, verb, args, args.tx, std::nullopt, nullptr);
      }
    }

    void do_execute_request(
      const std::string& method,
      const ccf::RESTVerb& verb,
      EndpointContext& args,
      kv::Tx& target_tx,
      const std::optional<kv::TxID>& transaction_id,
      ccf::historical::TxReceiptPtr receipt)
    {
      const auto local_method = method.substr(method.find_first_not_of('/'));

      const auto scripts = args.tx.ro(this->network.app_scripts);

      // Try to find script for method
      // - First try a script called "foo"
      // - If that fails, try a script called "POST foo"
      auto handler_script = scripts->get(local_method);
      if (!handler_script)
      {
        const auto verb_prefixed =
          fmt::format("{} {}", verb.c_str(), local_method);
        handler_script = scripts->get(verb_prefixed);
        if (!handler_script)
        {
          args.rpc_ctx->set_error(
            HTTP_STATUS_NOT_FOUND,
            ccf::errors::ResourceNotFound,
            fmt::format(
              "No handler script found for method '{}'.", verb_prefixed));
          return;
        }
      }

      js::Runtime rt;

      JSModuleLoaderArg js_module_loader_arg{&this->network, &args.tx};
      JS_SetModuleLoaderFunc(
        rt, nullptr, js_module_loader, &js_module_loader_arg);

      // Register class for KV
      {
        auto ret = JS_NewClass(rt, js::kv_class_id, &js::kv_class_def);
        if (ret != 0)
        {
          throw std::logic_error(
            "Failed to register JS class definition for KV");
        }
      }

      // Register class for KV map views
      {
        auto ret = JS_NewClass(
          rt, js::kv_map_handle_class_id, &js::kv_map_handle_class_def);
        if (ret != 0)
        {
          throw std::logic_error(
            "Failed to register JS class definition for KVMap");
        }
      }

      // Register class for request body
      {
        auto ret = JS_NewClass(rt, js::body_class_id, &js::body_class_def);
        if (ret != 0)
        {
          throw std::logic_error(
            "Failed to register JS class definition for Body");
        }
      }

      js::Context ctx(rt);

      js::register_request_body_class(ctx);

      // Populate globalThis with console and ccf globals
      populate_global_obj(target_tx, transaction_id, receipt, ctx);

      // Compile module
      if (!handler_script.value().text.has_value())
      {
        throw std::runtime_error("Could not find script text");
      }
      std::string code = handler_script.value().text.value();
      const std::string path = "/__endpoint__.js";

      auto export_func = ctx.function(code, path);

      // Call exported function
      auto request = create_request_obj(args, ctx);
      int argc = 1;
      JSValueConst* argv = (JSValueConst*)&request;
      auto val = ctx(JS_Call(ctx, export_func, JS_UNDEFINED, argc, argv));
      JS_FreeValue(ctx, request);
      JS_FreeValue(ctx, export_func);

      if (JS_IsException(val))
      {
        js::js_dump_error(ctx);
        args.rpc_ctx->set_error(
          HTTP_STATUS_INTERNAL_SERVER_ERROR,
          ccf::errors::InternalError,
          "Exception thrown while executing.");
        return;
      }

      // Handle return value: {body, headers, statusCode}
      if (!JS_IsObject(val))
      {
        args.rpc_ctx->set_error(
          HTTP_STATUS_INTERNAL_SERVER_ERROR,
          ccf::errors::InternalError,
          "Invalid endpoint function return value (not an object).");
        return;
      }

      // Response body (also sets a default response content-type header)
      {
        auto response_body_js = ctx(JS_GetPropertyStr(ctx, val, "body"));
        std::vector<uint8_t> response_body;
        size_t buf_size;
        size_t buf_offset;
        JSValue typed_array_buffer = JS_GetTypedArrayBuffer(
          ctx, response_body_js, &buf_offset, &buf_size, nullptr);
        uint8_t* array_buffer;
        if (!JS_IsException(typed_array_buffer))
        {
          size_t buf_size_total;
          array_buffer =
            JS_GetArrayBuffer(ctx, &buf_size_total, typed_array_buffer);
          array_buffer += buf_offset;
          JS_FreeValue(ctx, typed_array_buffer);
        }
        else
        {
          array_buffer = JS_GetArrayBuffer(ctx, &buf_size, response_body_js);
        }
        if (array_buffer)
        {
          args.rpc_ctx->set_response_header(
            http::headers::CONTENT_TYPE,
            http::headervalues::contenttype::OCTET_STREAM);
          response_body =
            std::vector<uint8_t>(array_buffer, array_buffer + buf_size);
        }
        else
        {
          const char* cstr = nullptr;
          if (JS_IsString(response_body_js))
          {
            args.rpc_ctx->set_response_header(
              http::headers::CONTENT_TYPE,
              http::headervalues::contenttype::TEXT);
            cstr = JS_ToCString(ctx, response_body_js);
          }
          else
          {
            args.rpc_ctx->set_response_header(
              http::headers::CONTENT_TYPE,
              http::headervalues::contenttype::JSON);
            JSValue rval =
              JS_JSONStringify(ctx, response_body_js, JS_NULL, JS_NULL);
            if (JS_IsException(rval))
            {
              js::js_dump_error(ctx);
              args.rpc_ctx->set_error(
                HTTP_STATUS_INTERNAL_SERVER_ERROR,
                ccf::errors::InternalError,
                "Invalid endpoint function return value (error during JSON "
                "conversion of body).");
              return;
            }
            cstr = JS_ToCString(ctx, rval);
            JS_FreeValue(ctx, rval);
          }
          if (!cstr)
          {
            js::js_dump_error(ctx);
            args.rpc_ctx->set_error(
              HTTP_STATUS_INTERNAL_SERVER_ERROR,
              ccf::errors::InternalError,
              "Invalid endpoint function return value (error during string "
              "conversion of body).");
            return;
          }
          std::string str(cstr);
          JS_FreeCString(ctx, cstr);

          response_body = std::vector<uint8_t>(str.begin(), str.end());
        }
        args.rpc_ctx->set_response_body(std::move(response_body));
      }

      // Response headers
      {
        auto response_headers_js = ctx(JS_GetPropertyStr(ctx, val, "headers"));
        if (JS_IsObject(response_headers_js))
        {
          uint32_t prop_count = 0;
          JSPropertyEnum* props = nullptr;
          JS_GetOwnPropertyNames(
            ctx,
            &props,
            &prop_count,
            response_headers_js,
            JS_GPN_STRING_MASK | JS_GPN_ENUM_ONLY);
          for (size_t i = 0; i < prop_count; i++)
          {
            auto prop_name = props[i].atom;
            auto prop_name_cstr = ctx(JS_AtomToCString(ctx, prop_name));
            auto prop_val =
              ctx(JS_GetProperty(ctx, response_headers_js, prop_name));
            auto prop_val_cstr = JS_ToCString(ctx, prop_val);
            if (!prop_val_cstr)
            {
              args.rpc_ctx->set_error(
                HTTP_STATUS_INTERNAL_SERVER_ERROR,
                ccf::errors::InternalError,
                "Invalid endpoint function return value (header value type).");
              return;
            }
            args.rpc_ctx->set_response_header(prop_name_cstr, prop_val_cstr);
            JS_FreeCString(ctx, prop_val_cstr);
          }
          js_free(ctx, props);
        }
      }

      // Response status code
      {
        int response_status_code = HTTP_STATUS_OK;
        auto status_code_js = ctx(JS_GetPropertyStr(ctx, val, "statusCode"));
        if (!JS_IsUndefined(status_code_js) && !JS_IsNull(status_code_js))
        {
          if (JS_VALUE_GET_TAG(status_code_js.val) != JS_TAG_INT)
          {
            args.rpc_ctx->set_error(
              HTTP_STATUS_INTERNAL_SERVER_ERROR,
              ccf::errors::InternalError,
              "Invalid endpoint function return value (status code type).");
            return;
          }
          response_status_code = JS_VALUE_GET_INT(status_code_js.val);
        }
        args.rpc_ctx->set_response_status(response_status_code);
      }

      return;
    }

    struct JSDynamicEndpoint : public EndpointDefinition
    {};

  public:
    JSHandlers(NetworkTables& network, AbstractNodeContext& context) :
      UserEndpointRegistry(context),
      network(network),
      context(context)
    {
      js::register_class_ids();
      metrics_tracker.install_endpoint(*this);
    }

    void instantiate_authn_policies(JSDynamicEndpoint& endpoint)
    {
      for (const auto& policy_name : endpoint.properties.authn_policies)
      {
        auto policy = get_policy_by_name(policy_name);
        if (policy == nullptr)
        {
          throw std::logic_error(
            fmt::format("Unknown auth policy: {}", policy_name));
        }
        endpoint.authn_policies.push_back(std::move(policy));
      }
    }

    EndpointDefinitionPtr find_endpoint(
      kv::Tx& tx, enclave::RpcContext& rpc_ctx) override
    {
      const auto method = fmt::format("/{}", rpc_ctx.get_method());
      const auto verb = rpc_ctx.get_request_verb();

      auto endpoints =
        tx.ro<ccf::endpoints::EndpointsMap>(ccf::Tables::ENDPOINTS);

      const auto key = ccf::endpoints::EndpointKey{method, verb};

      // Look for a direct match of the given path
      const auto it = endpoints->get(key);
      if (it.has_value())
      {
        auto endpoint_def = std::make_shared<JSDynamicEndpoint>();
        endpoint_def->dispatch = key;
        endpoint_def->properties = it.value();
        instantiate_authn_policies(*endpoint_def);
        return endpoint_def;
      }

      // If that doesn't exist, look through _all_ the endpoints to find
      // templated matches. If there is one, that's a match. More is an error,
      // none means delegate to the base class.
      {
        std::vector<EndpointDefinitionPtr> matches;

        endpoints->foreach([this, &matches, &key, &rpc_ctx](
                             const auto& other_key, const auto& properties) {
          if (key.verb == other_key.verb)
          {
            const auto opt_spec =
              EndpointRegistry::parse_path_template(other_key.uri_path);
            if (opt_spec.has_value())
            {
              const auto& template_spec = opt_spec.value();
              // This endpoint has templates in its path, and the correct verb
              // - now check if template matches the current request's path
              std::smatch match;
              if (std::regex_match(
                    key.uri_path, match, template_spec.template_regex))
              {
                if (matches.empty())
                {
                  // Populate the request_path_params while we have the match,
                  // though this will be discarded on error if we later find
                  // multiple matches
                  auto& path_params = rpc_ctx.get_request_path_params();
                  for (size_t i = 0;
                       i < template_spec.template_component_names.size();
                       ++i)
                  {
                    const auto& template_name =
                      template_spec.template_component_names[i];
                    const auto& template_value = match[i + 1].str();
                    path_params[template_name] = template_value;
                  }
                }

                auto endpoint = std::make_shared<JSDynamicEndpoint>();
                endpoint->dispatch = other_key;
                endpoint->properties = properties;
                instantiate_authn_policies(*endpoint);
                matches.push_back(endpoint);
              }
            }
          }
          return true;
        });

        if (matches.size() > 1)
        {
          report_ambiguous_templated_path(key.uri_path, matches);
        }
        else if (matches.size() == 1)
        {
          return matches[0];
        }
      }

      return EndpointRegistry::find_endpoint(tx, rpc_ctx);
    }

    void execute_endpoint(
      EndpointDefinitionPtr e, EndpointContext& args) override
    {
      auto endpoint = dynamic_cast<const JSDynamicEndpoint*>(e.get());
      if (endpoint != nullptr)
      {
        execute_request(
          endpoint->dispatch.uri_path, endpoint->dispatch.verb, args);
        return;
      }

      EndpointRegistry::execute_endpoint(e, args);
    }

    // Since we do our own dispatch within the default handler, report the
    // supported methods here
    void build_api(nlohmann::json& document, kv::ReadOnlyTx& tx) override
    {
      UserEndpointRegistry::build_api(document, tx);

      auto endpoints =
        tx.ro<ccf::endpoints::EndpointsMap>(ccf::Tables::ENDPOINTS);

      endpoints->foreach([&document](const auto& key, const auto& properties) {
        const auto http_verb = key.verb.get_http_method();
        if (!http_verb.has_value())
        {
          return true;
        }

        if (!properties.openapi_hidden)
        {
          auto& path_op = ds::openapi::path_operation(
            ds::openapi::path(document, key.uri_path),
            http_verb.value(),
            false);
          LOG_INFO_FMT(
            "Building OpenAPI for {} {}", key.verb.c_str(), key.uri_path);
          const auto dumped = document.dump(2);
          LOG_INFO_FMT(
            "Starting from: {}", std::string(dumped.begin(), dumped.end()));
          if (!properties.openapi.empty())
          {
            for (const auto& [k, v] : properties.openapi.items())
            {
              LOG_INFO_FMT("Inserting field {}", k);
            }
            path_op.insert(
              properties.openapi.cbegin(), properties.openapi.cend());
          }
        }

        return true;
      });
    }

    void tick(
      std::chrono::milliseconds elapsed,
      kv::Consensus::Statistics stats) override
    {
      metrics_tracker.tick(elapsed, stats);

      ccf::UserEndpointRegistry::tick(elapsed, stats);
    }
  };

#pragma clang diagnostic pop

  class JS : public ccf::UserRpcFrontend
  {
  private:
    JSHandlers js_handlers;

  public:
    JS(NetworkTables& network, ccfapp::AbstractNodeContext& context) :
      ccf::UserRpcFrontend(*network.tables, js_handlers),
      js_handlers(network, context)
    {}
  };

  std::shared_ptr<ccf::UserRpcFrontend> get_rpc_handler(
    NetworkTables& network, ccfapp::AbstractNodeContext& context)
  {
    return make_shared<JS>(network, context);
  }
} // namespace ccfapp<|MERGE_RESOLUTION|>--- conflicted
+++ resolved
@@ -25,605 +25,7 @@
 #pragma clang diagnostic push
 #pragma clang diagnostic ignored "-Wc99-extensions"
 
-  static JSValue js_generate_aes_key(
-    JSContext* ctx, JSValueConst, int argc, JSValueConst* argv)
-  {
-    if (argc != 1)
-      return JS_ThrowTypeError(
-        ctx, "Passed %d arguments, but expected 1", argc);
-
-    int32_t key_size;
-    if (JS_ToInt32(ctx, &key_size, argv[0]) < 0)
-    {
-      js::js_dump_error(ctx);
-      return JS_EXCEPTION;
-    }
-    // Supported key sizes for AES.
-    if (key_size != 128 && key_size != 192 && key_size != 256)
-    {
-      JS_ThrowRangeError(ctx, "invalid key size");
-      js::js_dump_error(ctx);
-      return JS_EXCEPTION;
-    }
-
-    std::vector<uint8_t> key = crypto::create_entropy()->random(key_size / 8);
-
-    return JS_NewArrayBufferCopy(ctx, key.data(), key.size());
-  }
-
-  static JSValue js_generate_rsa_key_pair(
-    JSContext* ctx, JSValueConst, int argc, JSValueConst* argv)
-  {
-    if (argc != 1 && argc != 2)
-      return JS_ThrowTypeError(
-        ctx, "Passed %d arguments, but expected 1 or 2", argc);
-
-    uint32_t key_size = 0, key_exponent = 0;
-    if (JS_ToUint32(ctx, &key_size, argv[0]) < 0)
-    {
-      js::js_dump_error(ctx);
-      return JS_EXCEPTION;
-    }
-
-    if (argc == 2 && JS_ToUint32(ctx, &key_exponent, argv[1]) < 0)
-    {
-      js::js_dump_error(ctx);
-      return JS_EXCEPTION;
-    }
-
-    std::shared_ptr<RSAKeyPair> k;
-    if (argc == 1)
-    {
-      k = crypto::make_rsa_key_pair(key_size);
-    }
-    else
-    {
-      k = crypto::make_rsa_key_pair(key_size, key_exponent);
-    }
-
-    Pem prv = k->private_key_pem();
-    Pem pub = k->public_key_pem();
-
-    auto r = JS_NewObject(ctx);
-    JS_SetPropertyStr(
-      ctx, r, "privateKey", JS_NewString(ctx, (char*)prv.data()));
-    JS_SetPropertyStr(
-      ctx, r, "publicKey", JS_NewString(ctx, (char*)pub.data()));
-    return r;
-  }
-
-  static JSValue js_wrap_key(
-    JSContext* ctx, JSValueConst, int argc, JSValueConst* argv)
-  {
-    if (argc != 3)
-      return JS_ThrowTypeError(
-        ctx, "Passed %d arguments, but expected 3", argc);
-
-    // API loosely modeled after
-    // https://developer.mozilla.org/en-US/docs/Web/API/SubtleCrypto/wrapKey.
-
-    size_t key_size;
-    uint8_t* key = JS_GetArrayBuffer(ctx, &key_size, argv[0]);
-    if (!key)
-    {
-      js::js_dump_error(ctx);
-      return JS_EXCEPTION;
-    }
-
-    size_t wrapping_key_size;
-    uint8_t* wrapping_key = JS_GetArrayBuffer(ctx, &wrapping_key_size, argv[1]);
-    if (!wrapping_key)
-    {
-      js::js_dump_error(ctx);
-      return JS_EXCEPTION;
-    }
-
-    void* auto_free_ptr = JS_GetContextOpaque(ctx);
-    js::Context& auto_free = *(js::Context*)auto_free_ptr;
-
-    auto parameters = argv[2];
-    JSValue wrap_algo_name_val =
-      auto_free(JS_GetPropertyStr(ctx, parameters, "name"));
-
-    auto wrap_algo_name_cstr = auto_free(JS_ToCString(ctx, wrap_algo_name_val));
-
-    if (!wrap_algo_name_cstr)
-    {
-      js::js_dump_error(ctx);
-      return JS_EXCEPTION;
-    }
-
-    try
-    {
-      auto algo_name = std::string(wrap_algo_name_cstr);
-      if (algo_name == "RSA-OAEP")
-      {
-        // key can in principle be arbitrary data (see note on maximum size
-        // in rsa_key_pair.h). wrapping_key is a public RSA key.
-
-        auto label_val = auto_free(JS_GetPropertyStr(ctx, parameters, "label"));
-        size_t label_buf_size = 0;
-        uint8_t* label_buf = JS_GetArrayBuffer(ctx, &label_buf_size, label_val);
-
-        auto wrapped_key = crypto::ckm_rsa_pkcs_oaep_wrap(
-          Pem(wrapping_key, wrapping_key_size),
-          {key, key + key_size},
-          {label_buf, label_buf + label_buf_size});
-
-        return JS_NewArrayBufferCopy(
-          ctx, wrapped_key.data(), wrapped_key.size());
-      }
-      else if (algo_name == "AES-KWP")
-      {
-        std::vector<uint8_t> wrapped_key = crypto::ckm_aes_key_wrap_pad(
-          {wrapping_key, wrapping_key + wrapping_key_size},
-          {key, key + key_size});
-
-        return JS_NewArrayBufferCopy(
-          ctx, wrapped_key.data(), wrapped_key.size());
-      }
-      else if (algo_name == "RSA-OAEP-AES-KWP")
-      {
-        auto aes_key_size_value =
-          auto_free(JS_GetPropertyStr(ctx, parameters, "aesKeySize"));
-        int32_t aes_key_size = 0;
-        if (JS_ToInt32(ctx, &aes_key_size, aes_key_size_value) < 0)
-        {
-          js::js_dump_error(ctx);
-          return JS_EXCEPTION;
-        }
-
-        auto label_val = auto_free(JS_GetPropertyStr(ctx, parameters, "label"));
-        size_t label_buf_size = 0;
-        uint8_t* label_buf = JS_GetArrayBuffer(ctx, &label_buf_size, label_val);
-
-        auto wrapped_key = crypto::ckm_rsa_aes_key_wrap(
-          aes_key_size,
-          Pem(wrapping_key, wrapping_key_size),
-          {key, key + key_size},
-          {label_buf, label_buf + label_buf_size});
-
-        return JS_NewArrayBufferCopy(
-          ctx, wrapped_key.data(), wrapped_key.size());
-      }
-      else
-      {
-        JS_ThrowRangeError(
-          ctx,
-          "unsupported key wrapping algorithm, supported: RSA-OAEP, AES-KWP, "
-          "RSA-OAEP-AES-KWP");
-        js::js_dump_error(ctx);
-        return JS_EXCEPTION;
-      }
-    }
-    catch (std::exception& ex)
-    {
-      JS_ThrowRangeError(ctx, "%s", ex.what());
-      js::js_dump_error(ctx);
-      return JS_EXCEPTION;
-    }
-    catch (...)
-    {
-      JS_ThrowRangeError(ctx, "caught unknown exception");
-      js::js_dump_error(ctx);
-      return JS_EXCEPTION;
-    }
-  }
-
-  static void js_free_arraybuffer_cstring(JSRuntime*, void* opaque, void* ptr)
-  {
-    JS_FreeCString((JSContext*)opaque, (char*)ptr);
-  }
-
-  static JSValue js_str_to_buf(
-    JSContext* ctx, JSValueConst, int argc, JSValueConst* argv)
-  {
-    if (argc != 1)
-      return JS_ThrowTypeError(
-        ctx, "Passed %d arguments, but expected 1", argc);
-
-    if (!JS_IsString(argv[0]))
-      return JS_ThrowTypeError(ctx, "Argument must be a string");
-
-    size_t str_size = 0;
-    const char* str = JS_ToCStringLen(ctx, &str_size, argv[0]);
-
-    if (!str)
-    {
-      js::js_dump_error(ctx);
-      return JS_EXCEPTION;
-    }
-
-    JSValue buf = JS_NewArrayBuffer(
-      ctx, (uint8_t*)str, str_size, js_free_arraybuffer_cstring, ctx, false);
-
-    if (JS_IsException(buf))
-      js::js_dump_error(ctx);
-
-    return buf;
-  }
-
-  static JSValue js_buf_to_str(
-    JSContext* ctx, JSValueConst, int argc, JSValueConst* argv)
-  {
-    if (argc != 1)
-      return JS_ThrowTypeError(
-        ctx, "Passed %d arguments, but expected 1", argc);
-
-    size_t buf_size;
-    uint8_t* buf = JS_GetArrayBuffer(ctx, &buf_size, argv[0]);
-
-    if (!buf)
-      return JS_ThrowTypeError(ctx, "Argument must be an ArrayBuffer");
-
-    JSValue str = JS_NewStringLen(ctx, (char*)buf, buf_size);
-
-    if (JS_IsException(str))
-      js::js_dump_error(ctx);
-
-    return str;
-  }
-
-  static JSValue js_json_compatible_to_buf(
-    JSContext* ctx, JSValueConst, int argc, JSValueConst* argv)
-  {
-    if (argc != 1)
-      return JS_ThrowTypeError(
-        ctx, "Passed %d arguments, but expected 1", argc);
-
-    JSValue str = JS_JSONStringify(ctx, argv[0], JS_NULL, JS_NULL);
-
-    if (JS_IsException(str))
-    {
-      js::js_dump_error(ctx);
-      return str;
-    }
-
-    JSValue buf = js_str_to_buf(ctx, JS_NULL, 1, &str);
-    JS_FreeValue(ctx, str);
-    return buf;
-  }
-
-  static JSValue js_buf_to_json_compatible(
-    JSContext* ctx, JSValueConst, int argc, JSValueConst* argv)
-  {
-    if (argc != 1)
-      return JS_ThrowTypeError(
-        ctx, "Passed %d arguments, but expected 1", argc);
-
-    size_t buf_size;
-    uint8_t* buf = JS_GetArrayBuffer(ctx, &buf_size, argv[0]);
-
-    if (!buf)
-      return JS_ThrowTypeError(ctx, "Argument must be an ArrayBuffer");
-
-    std::vector<uint8_t> buf_null_terminated(buf_size + 1);
-    buf_null_terminated[buf_size] = 0;
-    buf_null_terminated.assign(buf, buf + buf_size);
-
-    JSValue obj =
-      JS_ParseJSON(ctx, (char*)buf_null_terminated.data(), buf_size, "<json>");
-
-    if (JS_IsException(obj))
-      js::js_dump_error(ctx);
-
-    return obj;
-  }
-
-<<<<<<< HEAD
   // Modules
-=======
-  static JSValue js_kv_map_has(
-    JSContext* ctx, JSValueConst this_val, int argc, JSValueConst* argv)
-  {
-    auto handle = static_cast<KVMap::Handle*>(
-      JS_GetOpaque(this_val, kv_map_handle_class_id));
-
-    if (argc != 1)
-      return JS_ThrowTypeError(
-        ctx, "Passed %d arguments, but expected 1", argc);
-
-    size_t key_size;
-    uint8_t* key = JS_GetArrayBuffer(ctx, &key_size, argv[0]);
-
-    if (!key)
-      return JS_ThrowTypeError(ctx, "Argument must be an ArrayBuffer");
-
-    auto has = handle->has({key, key + key_size});
-
-    return JS_NewBool(ctx, has);
-  }
-
-  static JSValue js_kv_map_get(
-    JSContext* ctx, JSValueConst this_val, int argc, JSValueConst* argv)
-  {
-    auto handle = static_cast<KVMap::Handle*>(
-      JS_GetOpaque(this_val, kv_map_handle_class_id));
-
-    if (argc != 1)
-      return JS_ThrowTypeError(
-        ctx, "Passed %d arguments, but expected 1", argc);
-
-    size_t key_size;
-    uint8_t* key = JS_GetArrayBuffer(ctx, &key_size, argv[0]);
-
-    if (!key)
-      return JS_ThrowTypeError(ctx, "Argument must be an ArrayBuffer");
-
-    auto val = handle->get({key, key + key_size});
-
-    if (!val.has_value())
-      return JS_UNDEFINED;
-
-    JSValue buf =
-      JS_NewArrayBufferCopy(ctx, val.value().data(), val.value().size());
-
-    if (JS_IsException(buf))
-      js_dump_error(ctx);
-
-    return buf;
-  }
-
-  static JSValue js_kv_map_delete(
-    JSContext* ctx, JSValueConst this_val, int argc, JSValueConst* argv)
-  {
-    auto handle = static_cast<KVMap::Handle*>(
-      JS_GetOpaque(this_val, kv_map_handle_class_id));
-
-    if (argc != 1)
-      return JS_ThrowTypeError(
-        ctx, "Passed %d arguments, but expected 1", argc);
-
-    size_t key_size;
-    uint8_t* key = JS_GetArrayBuffer(ctx, &key_size, argv[0]);
-
-    if (!key)
-      return JS_ThrowTypeError(ctx, "Argument must be an ArrayBuffer");
-
-    auto val = handle->remove({key, key + key_size});
-
-    return JS_NewBool(ctx, val);
-  }
-
-  static JSValue js_kv_map_delete_read_only(
-    JSContext* ctx, JSValueConst, int, JSValueConst*)
-  {
-    return JS_ThrowTypeError(ctx, "Cannot call delete on read-only map");
-  }
-
-  static JSValue js_kv_map_set(
-    JSContext* ctx, JSValueConst this_val, int argc, JSValueConst* argv)
-  {
-    auto handle = static_cast<KVMap::Handle*>(
-      JS_GetOpaque(this_val, kv_map_handle_class_id));
-
-    if (argc != 2)
-      return JS_ThrowTypeError(
-        ctx, "Passed %d arguments, but expected 2", argc);
-
-    size_t key_size;
-    uint8_t* key = JS_GetArrayBuffer(ctx, &key_size, argv[0]);
-
-    size_t val_size;
-    uint8_t* val = JS_GetArrayBuffer(ctx, &val_size, argv[1]);
-
-    if (!key || !val)
-      return JS_ThrowTypeError(ctx, "Arguments must be ArrayBuffers");
-
-    handle->put({key, key + key_size}, {val, val + val_size});
-
-    return JS_DupValue(ctx, this_val);
-  }
-
-  static JSValue js_kv_map_set_read_only(
-    JSContext* ctx, JSValueConst, int, JSValueConst*)
-  {
-    return JS_ThrowTypeError(ctx, "Cannot call set on read-only map");
-  }
-
-  static JSValue js_kv_map_foreach(
-    JSContext* ctx, JSValueConst this_val, int argc, JSValueConst* argv)
-  {
-    auto handle = static_cast<KVMap::Handle*>(
-      JS_GetOpaque(this_val, kv_map_handle_class_id));
-
-    if (argc != 1)
-      return JS_ThrowTypeError(
-        ctx, "Passed %d arguments, but expected 1", argc);
-
-    JSValue func = argv[0];
-
-    if (!JS_IsFunction(ctx, func))
-      return JS_ThrowTypeError(ctx, "Argument must be a function");
-
-    bool failed = false;
-    handle->foreach(
-      [ctx, this_val, func, &failed](const auto& k, const auto& v) {
-        JSValue args[3];
-
-        // JS forEach expects (v, k, map) rather than (k, v)
-        args[0] = JS_NewArrayBufferCopy(ctx, v.data(), v.size());
-        args[1] = JS_NewArrayBufferCopy(ctx, k.data(), k.size());
-        args[2] = JS_DupValue(ctx, this_val);
-
-        auto val = JS_Call(ctx, func, JS_UNDEFINED, 3, args);
-
-        JS_FreeValue(ctx, args[0]);
-        JS_FreeValue(ctx, args[1]);
-        JS_FreeValue(ctx, args[2]);
-
-        if (JS_IsException(val))
-        {
-          js_dump_error(ctx);
-          failed = true;
-          return false;
-        }
-
-        JS_FreeValue(ctx, val);
-
-        return true;
-      });
-
-    if (failed)
-    {
-      return JS_EXCEPTION;
-    }
-
-    return JS_UNDEFINED;
-  }
-
-  static int js_kv_lookup(
-    JSContext* ctx,
-    JSPropertyDescriptor* desc,
-    JSValueConst this_val,
-    JSAtom property)
-  {
-    const auto property_name_c = JS_AtomToCString(ctx, property);
-    const std::string property_name(property_name_c);
-    JS_FreeCString(ctx, property_name_c);
-    LOG_TRACE_FMT("Looking for kv map '{}'", property_name);
-
-    const auto [security_domain, access_category] =
-      kv::parse_map_name(property_name);
-
-    auto read_only = false;
-    switch (access_category)
-    {
-      case kv::AccessCategory::INTERNAL:
-      {
-        if (security_domain == kv::SecurityDomain::PUBLIC)
-        {
-          read_only = true;
-        }
-        else
-        {
-          throw std::runtime_error(fmt::format(
-            "JS application cannot access private internal CCF table '{}'",
-            property_name));
-        }
-        break;
-      }
-      case kv::AccessCategory::GOVERNANCE:
-      {
-        read_only = true;
-        break;
-      }
-      case kv::AccessCategory::APPLICATION:
-      {
-        break;
-      }
-      default:
-      {
-        throw std::logic_error(fmt::format(
-          "Unhandled AccessCategory for table '{}'", property_name));
-      }
-    }
-
-    auto tx_ptr = static_cast<kv::Tx*>(JS_GetOpaque(this_val, kv_class_id));
-    auto handle = tx_ptr->rw<KVMap>(property_name);
-
-    // This follows the interface of Map:
-    // https://developer.mozilla.org/en-US/docs/Web/JavaScript/Reference/Global_Objects/Map
-    // Keys and values are ArrayBuffers. Keys are matched based on their
-    // contents.
-    auto view_val = JS_NewObjectClass(ctx, kv_map_handle_class_id);
-    JS_SetOpaque(view_val, handle);
-
-    JS_SetPropertyStr(
-      ctx,
-      view_val,
-      "has",
-      JS_NewCFunction(ctx, ccfapp::js_kv_map_has, "has", 1));
-
-    JS_SetPropertyStr(
-      ctx,
-      view_val,
-      "get",
-      JS_NewCFunction(ctx, ccfapp::js_kv_map_get, "get", 1));
-
-    auto setter = ccfapp::js_kv_map_set;
-    auto deleter = ccfapp::js_kv_map_delete;
-
-    if (read_only)
-    {
-      setter = ccfapp::js_kv_map_set_read_only;
-      deleter = ccfapp::js_kv_map_delete_read_only;
-    }
-
-    JS_SetPropertyStr(
-      ctx, view_val, "set", JS_NewCFunction(ctx, setter, "set", 2));
-    JS_SetPropertyStr(
-      ctx, view_val, "delete", JS_NewCFunction(ctx, deleter, "delete", 1));
-
-    JS_SetPropertyStr(
-      ctx,
-      view_val,
-      "forEach",
-      JS_NewCFunction(ctx, ccfapp::js_kv_map_foreach, "forEach", 1));
-
-    desc->flags = 0;
-    desc->value = view_val;
-
-    return true;
-  }
-
-  static JSValue js_body_text(
-    JSContext* ctx,
-    JSValueConst this_val,
-    int argc,
-    [[maybe_unused]] JSValueConst* argv)
-  {
-    if (argc != 0)
-      return JS_ThrowTypeError(
-        ctx, "Passed %d arguments, but expected none", argc);
-
-    auto body = static_cast<const std::vector<uint8_t>*>(
-      JS_GetOpaque(this_val, body_class_id));
-    auto body_ = JS_NewStringLen(ctx, (const char*)body->data(), body->size());
-    return body_;
-  }
-
-  static JSValue js_body_json(
-    JSContext* ctx,
-    JSValueConst this_val,
-    int argc,
-    [[maybe_unused]] JSValueConst* argv)
-  {
-    if (argc != 0)
-      return JS_ThrowTypeError(
-        ctx, "Passed %d arguments, but expected none", argc);
-
-    auto body = static_cast<const std::vector<uint8_t>*>(
-      JS_GetOpaque(this_val, body_class_id));
-    std::string body_str(body->begin(), body->end());
-    auto body_ = JS_ParseJSON(ctx, body_str.c_str(), body->size(), "<body>");
-    return body_;
-  }
-
-  static JSValue js_body_array_buffer(
-    JSContext* ctx,
-    JSValueConst this_val,
-    int argc,
-    [[maybe_unused]] JSValueConst* argv)
-  {
-    if (argc != 0)
-      return JS_ThrowTypeError(
-        ctx, "Passed %d arguments, but expected none", argc);
-
-    auto body = static_cast<const std::vector<uint8_t>*>(
-      JS_GetOpaque(this_val, body_class_id));
-    auto body_ = JS_NewArrayBufferCopy(ctx, body->data(), body->size());
-    return body_;
-  }
-
-  // Partially replicates https://developer.mozilla.org/en-US/docs/Web/API/Body
-  // with a synchronous interface.
-  static const JSCFunctionListEntry js_body_proto_funcs[] = {
-    JS_CFUNC_DEF("text", 0, js_body_text),
-    JS_CFUNC_DEF("json", 0, js_body_json),
-    JS_CFUNC_DEF("arrayBuffer", 0, js_body_array_buffer),
-  };
->>>>>>> beb4e43f
 
   struct JSModuleLoaderArg
   {
@@ -680,159 +82,8 @@
   {
   private:
     NetworkTables& network;
-<<<<<<< HEAD
-=======
     ccfapp::AbstractNodeContext& context;
-
-    JSClassDef kv_class_def = {};
-    JSClassExoticMethods kv_exotic_methods = {};
-
-    JSClassDef kv_map_handle_class_def = {};
-
-    JSClassDef body_class_def = {};
-
->>>>>>> beb4e43f
     metrics::Tracker metrics_tracker;
-
-    static JSValue create_ccf_obj(
-      kv::Tx& tx,
-      const std::optional<kv::TxID>& transaction_id,
-      historical::TxReceiptPtr receipt,
-      JSContext* ctx)
-    {
-      auto ccf = JS_NewObject(ctx);
-
-      JS_SetPropertyStr(
-        ctx,
-        ccf,
-        "strToBuf",
-        JS_NewCFunction(ctx, ccfapp::js_str_to_buf, "strToBuf", 1));
-      JS_SetPropertyStr(
-        ctx,
-        ccf,
-        "bufToStr",
-        JS_NewCFunction(ctx, ccfapp::js_buf_to_str, "bufToStr", 1));
-      JS_SetPropertyStr(
-        ctx,
-        ccf,
-        "jsonCompatibleToBuf",
-        JS_NewCFunction(
-          ctx, ccfapp::js_json_compatible_to_buf, "jsonCompatibleToBuf", 1));
-      JS_SetPropertyStr(
-        ctx,
-        ccf,
-        "bufToJsonCompatible",
-        JS_NewCFunction(
-          ctx, ccfapp::js_buf_to_json_compatible, "bufToJsonCompatible", 1));
-      JS_SetPropertyStr(
-        ctx,
-        ccf,
-        "generateAesKey",
-        JS_NewCFunction(ctx, ccfapp::js_generate_aes_key, "generateAesKey", 1));
-      JS_SetPropertyStr(
-        ctx,
-        ccf,
-        "generateRsaKeyPair",
-        JS_NewCFunction(
-          ctx, ccfapp::js_generate_rsa_key_pair, "generateRsaKeyPair", 1));
-      JS_SetPropertyStr(
-        ctx,
-        ccf,
-        "wrapKey",
-        JS_NewCFunction(ctx, ccfapp::js_wrap_key, "wrapKey", 3));
-
-<<<<<<< HEAD
-      auto kv = JS_NewObjectClass(ctx, js::kv_class_id);
-      JS_SetOpaque(kv, &args.tx);
-=======
-      auto kv = JS_NewObjectClass(ctx, kv_class_id);
-      JS_SetOpaque(kv, &tx);
->>>>>>> beb4e43f
-      JS_SetPropertyStr(ctx, ccf, "kv", kv);
-
-      // Historical queries
-      if (receipt)
-      {
-        auto state = JS_NewObject(ctx);
-
-        ccf::TxID tx_id;
-        tx_id.seqno = static_cast<ccf::SeqNo>(transaction_id.value().version);
-        tx_id.view = static_cast<ccf::View>(transaction_id.value().term);
-        JS_SetPropertyStr(
-          ctx,
-          state,
-          "transactionId",
-          JS_NewString(ctx, tx_id.to_str().c_str()));
-
-        ccf::GetReceipt::Out receipt_out;
-        receipt_out.from_receipt(receipt);
-        auto js_receipt = JS_NewObject(ctx);
-        JS_SetPropertyStr(
-          ctx,
-          js_receipt,
-          "signature",
-          JS_NewString(ctx, receipt_out.signature.c_str()));
-        JS_SetPropertyStr(
-          ctx, js_receipt, "root", JS_NewString(ctx, receipt_out.root.c_str()));
-        JS_SetPropertyStr(
-          ctx, js_receipt, "leaf", JS_NewString(ctx, receipt_out.leaf.c_str()));
-        JS_SetPropertyStr(
-          ctx,
-          js_receipt,
-          "nodeId",
-          JS_NewString(ctx, receipt_out.node_id.value().c_str()));
-        auto proof = JS_NewArray(ctx);
-        uint32_t i = 0;
-        for (auto& element : receipt_out.proof)
-        {
-          auto js_element = JS_NewObject(ctx);
-          auto is_left = element.left.has_value();
-          JS_SetPropertyStr(
-            ctx,
-            js_element,
-            is_left ? "left" : "right",
-            JS_NewString(
-              ctx, (is_left ? element.left : element.right).value().c_str()));
-          JS_DefinePropertyValueUint32(
-            ctx, proof, i++, js_element, JS_PROP_C_W_E);
-        }
-        JS_SetPropertyStr(ctx, js_receipt, "proof", proof);
-
-        JS_SetPropertyStr(ctx, state, "receipt", js_receipt);
-
-        JS_SetPropertyStr(ctx, ccf, "historicalState", state);
-      }
-
-      return ccf;
-    }
-
-    static JSValue create_console_obj(JSContext* ctx)
-    {
-      auto console = JS_NewObject(ctx);
-
-      JS_SetPropertyStr(
-        ctx, console, "log", JS_NewCFunction(ctx, js::js_print, "log", 1));
-
-      return console;
-    }
-
-    static void populate_global_obj(
-      kv::Tx& tx,
-      const std::optional<kv::TxID>& transaction_id,
-      ccf::historical::TxReceiptPtr receipt,
-      JSContext* ctx)
-    {
-      auto global_obj = JS_GetGlobalObject(ctx);
-
-      JS_SetPropertyStr(ctx, global_obj, "console", create_console_obj(ctx));
-      JS_SetPropertyStr(
-        ctx,
-        global_obj,
-        "ccf",
-        create_ccf_obj(tx, transaction_id, receipt, ctx));
-
-      JS_FreeValue(ctx, global_obj);
-    }
 
     static JSValue create_json_obj(const nlohmann::json& j, JSContext* ctx)
     {
@@ -1097,9 +348,8 @@
       js::Context ctx(rt);
 
       js::register_request_body_class(ctx);
-
-      // Populate globalThis with console and ccf globals
-      populate_global_obj(target_tx, transaction_id, receipt, ctx);
+      js::populate_global_console(ctx);
+      js::populate_global_ccf(target_tx, transaction_id, receipt, ctx);
 
       // Compile module
       if (!handler_script.value().text.has_value())
