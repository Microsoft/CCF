--- conflicted
+++ resolved
@@ -189,7 +189,6 @@
     // supported methods here
     void build_api(ds::openapi::Document& document, kv::Tx& tx) override
     {
-<<<<<<< HEAD
       UserEndpointRegistry::build_api(document, tx);
 
       // TODO
@@ -201,15 +200,12 @@
       //   }
       //   return true;
       // });
-=======
-      UserEndpointRegistry::list_methods(tx, out);
-
-      auto scripts = tx.get_view(this->network.app_scripts);
-      scripts->foreach([&out](const auto& key, const auto&) {
-        out.endpoints.push_back({"POST", key});
-        return true;
-      });
->>>>>>> 6aba788a
+
+      // auto scripts = tx.get_view(this->network.app_scripts);
+      // scripts->foreach([&out](const auto& key, const auto&) {
+      // out.endpoints.push_back({"POST", key});
+      // return true;
+      // });
     }
   };
 
