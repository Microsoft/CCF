// Copyright (c) Microsoft Corporation. All rights reserved.
// Licensed under the Apache 2.0 License.
#pragma once

#include "ccf/historical_queries_interface.h"
#include "ds/logger.h"
#include "kv/kv_types.h"
#include "kv/tx.h"

#include <memory>
#include <quickjs/quickjs-exports.h>
#include <quickjs/quickjs.h>

namespace js
{
  extern JSClassID kv_class_id;
  extern JSClassID kv_map_handle_class_id;
  extern JSClassID body_class_id;

  extern JSClassDef kv_class_def;
  extern JSClassExoticMethods kv_exotic_methods;
  extern JSClassDef kv_map_handle_class_def;
  extern JSClassDef body_class_def;

  enum class TxAccess
  {
    APP,
    GOV_RO,
    GOV_RW
  };

  struct TxContext
  {
    kv::Tx* tx = nullptr;
    TxAccess access = js::TxAccess::APP;
  };

#pragma clang diagnostic push
#pragma clang diagnostic ignored "-Wc99-extensions"

  void register_class_ids();
  void register_request_body_class(JSContext* ctx);
  void populate_global_console(JSContext* ctx);
  void populate_global_ccf(
<<<<<<< HEAD
    kv::Tx* tx,
    const std::optional<ccf::TxID>& transaction_id,
=======
    TxContext* txctx,
    const std::optional<kv::TxID>& transaction_id,
>>>>>>> c43a9599
    ccf::historical::TxReceiptPtr receipt,
    JSContext* ctx);

  JSValue js_print(JSContext* ctx, JSValueConst, int argc, JSValueConst* argv);
  void js_dump_error(JSContext* ctx);

  JSValue js_body_text(
    JSContext* ctx,
    JSValueConst this_val,
    int argc,
    [[maybe_unused]] JSValueConst* argv);

  JSValue js_body_json(
    JSContext* ctx,
    JSValueConst this_val,
    int argc,
    [[maybe_unused]] JSValueConst* argv);

  JSValue js_body_array_buffer(
    JSContext* ctx,
    JSValueConst this_val,
    int argc,
    [[maybe_unused]] JSValueConst* argv);

  class Runtime
  {
    JSRuntime* rt;

  public:
    inline Runtime(
      size_t max_stack_size = 1024 * 1024,
      size_t max_heap_size = 100 * 1024 * 1024)
    {
      rt = JS_NewRuntime();
      if (rt == nullptr)
      {
        throw std::runtime_error("Failed to initialise QuickJS runtime");
      }
      JS_SetMaxStackSize(rt, max_stack_size);
      JS_SetMemoryLimit(rt, max_heap_size);
    }

    inline ~Runtime()
    {
      JS_FreeRuntime(rt);
    }

    inline operator JSRuntime*() const
    {
      return rt;
    }

    void add_ccf_classdefs();
  };

  class Context
  {
    JSContext* ctx;

  public:
    inline Context(JSRuntime* rt)
    {
      ctx = JS_NewContext(rt);
      if (ctx == nullptr)
      {
        throw std::runtime_error("Failed to initialise QuickJS context");
      }
      JS_SetContextOpaque(ctx, this);
    }

    inline ~Context()
    {
      JS_FreeContext(ctx);
    }

    inline operator JSContext*() const
    {
      return ctx;
    }

    struct JSWrappedValue
    {
      inline JSWrappedValue(JSContext* ctx, JSValue&& val) :
        ctx(ctx),
        val(std::move(val))
      {}
      inline ~JSWrappedValue()
      {
        JS_FreeValue(ctx, val);
      }
      inline operator const JSValue&() const
      {
        return val;
      }
      JSContext* ctx;
      JSValue val;
    };

    struct JSWrappedCString
    {
      inline JSWrappedCString(JSContext* ctx, const char* cstr) :
        ctx(ctx),
        cstr(cstr)
      {}
      inline ~JSWrappedCString()
      {
        JS_FreeCString(ctx, cstr);
      }
      inline operator const char*() const
      {
        return cstr;
      }
      inline operator std::string() const
      {
        return std::string(cstr);
      }
      inline operator std::string_view() const
      {
        return std::string_view(cstr);
      }
      JSContext* ctx;
      const char* cstr;
    };

    inline JSWrappedValue operator()(JSValue&& val)
    {
      return JSWrappedValue(ctx, std::move(val));
    };

    inline JSWrappedCString operator()(const char* cstr)
    {
      return JSWrappedCString(ctx, cstr);
    };

    JSValue function(const std::string& code, const std::string& path);
  };

#pragma clang diagnostic pop

}<|MERGE_RESOLUTION|>--- conflicted
+++ resolved
@@ -42,13 +42,8 @@
   void register_request_body_class(JSContext* ctx);
   void populate_global_console(JSContext* ctx);
   void populate_global_ccf(
-<<<<<<< HEAD
-    kv::Tx* tx,
+    TxContext* txctx,
     const std::optional<ccf::TxID>& transaction_id,
-=======
-    TxContext* txctx,
-    const std::optional<kv::TxID>& transaction_id,
->>>>>>> c43a9599
     ccf::historical::TxReceiptPtr receipt,
     JSContext* ctx);
 
