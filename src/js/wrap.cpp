// Copyright (c) Microsoft Corporation. All rights reserved.
// Licensed under the Apache 2.0 License.
#ifndef DELETE_MTE
#  include "js/wrap.h"
#endif
#include "ccf/tx_id.h"
#include "ds/logger.h"
#include "js/conv.cpp"
#include "js/crypto.cpp"
#include "kv/untyped_map.h"
#include "node/jwt.h"
#include "node/rpc/call_types.h"
#include "node/rpc/node_interface.h"
#include "tls/base64.h"

#include <memory>
#include <quickjs/quickjs-exports.h>
#include <quickjs/quickjs.h>

namespace js
{
#pragma clang diagnostic push
#pragma clang diagnostic ignored "-Wc99-extensions"

  using KVMap = kv::untyped::Map;

  JSClassID kv_class_id = 0;
  JSClassID kv_map_handle_class_id = 0;
  JSClassID body_class_id = 0;
  JSClassID node_class_id = 0;

  JSClassDef kv_class_def = {};
  JSClassExoticMethods kv_exotic_methods = {};
  JSClassDef kv_map_handle_class_def = {};
  JSClassDef body_class_def = {};
  JSClassDef node_class_def = {};

  static JSValue js_kv_map_has(
    JSContext* ctx, JSValueConst this_val, int argc, JSValueConst* argv)
  {
    auto handle = static_cast<KVMap::Handle*>(
      JS_GetOpaque(this_val, kv_map_handle_class_id));

    if (argc != 1)
      return JS_ThrowTypeError(
        ctx, "Passed %d arguments, but expected 1", argc);

    size_t key_size;
    uint8_t* key = JS_GetArrayBuffer(ctx, &key_size, argv[0]);

    if (!key)
      return JS_ThrowTypeError(ctx, "Argument must be an ArrayBuffer");

    auto has = handle->has({key, key + key_size});

    return JS_NewBool(ctx, has);
  }

  static JSValue js_kv_map_get(
    JSContext* ctx, JSValueConst this_val, int argc, JSValueConst* argv)
  {
    auto handle = static_cast<KVMap::Handle*>(
      JS_GetOpaque(this_val, kv_map_handle_class_id));

    if (argc != 1)
      return JS_ThrowTypeError(
        ctx, "Passed %d arguments, but expected 1", argc);

    size_t key_size;
    uint8_t* key = JS_GetArrayBuffer(ctx, &key_size, argv[0]);

    if (!key)
      return JS_ThrowTypeError(ctx, "Argument must be an ArrayBuffer");

    auto val = handle->get({key, key + key_size});

    if (!val.has_value())
      return JS_UNDEFINED;

    JSValue buf =
      JS_NewArrayBufferCopy(ctx, val.value().data(), val.value().size());

    if (JS_IsException(buf))
      js_dump_error(ctx);

    return buf;
  }

  static JSValue js_kv_map_delete(
    JSContext* ctx, JSValueConst this_val, int argc, JSValueConst* argv)
  {
    auto handle = static_cast<KVMap::Handle*>(
      JS_GetOpaque(this_val, kv_map_handle_class_id));

    if (argc != 1)
      return JS_ThrowTypeError(
        ctx, "Passed %d arguments, but expected 1", argc);

    size_t key_size;
    uint8_t* key = JS_GetArrayBuffer(ctx, &key_size, argv[0]);

    if (!key)
      return JS_ThrowTypeError(ctx, "Argument must be an ArrayBuffer");

    auto val = handle->remove({key, key + key_size});

    return JS_NewBool(ctx, val);
  }

  static JSValue js_kv_map_delete_read_only(
    JSContext* ctx, JSValueConst, int, JSValueConst*)
  {
    return JS_ThrowTypeError(ctx, "Cannot call delete on read-only map");
  }

  static JSValue js_kv_map_set(
    JSContext* ctx, JSValueConst this_val, int argc, JSValueConst* argv)
  {
    auto handle = static_cast<KVMap::Handle*>(
      JS_GetOpaque(this_val, kv_map_handle_class_id));

    if (argc != 2)
      return JS_ThrowTypeError(
        ctx, "Passed %d arguments, but expected 2", argc);

    size_t key_size;
    uint8_t* key = JS_GetArrayBuffer(ctx, &key_size, argv[0]);

    size_t val_size;
    uint8_t* val = JS_GetArrayBuffer(ctx, &val_size, argv[1]);

    if (!key || !val)
      return JS_ThrowTypeError(ctx, "Arguments must be ArrayBuffers");

    handle->put({key, key + key_size}, {val, val + val_size});

    return JS_DupValue(ctx, this_val);
  }

  static JSValue js_kv_map_set_read_only(
    JSContext* ctx, JSValueConst, int, JSValueConst*)
  {
    return JS_ThrowTypeError(ctx, "Cannot call set on read-only map");
  }

  static JSValue js_kv_map_foreach(
    JSContext* ctx, JSValueConst this_val, int argc, JSValueConst* argv)
  {
    auto handle = static_cast<KVMap::Handle*>(
      JS_GetOpaque(this_val, kv_map_handle_class_id));

    if (argc != 1)
      return JS_ThrowTypeError(
        ctx, "Passed %d arguments, but expected 1", argc);

    JSValue func = argv[0];

    if (!JS_IsFunction(ctx, func))
      return JS_ThrowTypeError(ctx, "Argument must be a function");

    bool failed = false;
    handle->foreach(
      [ctx, this_val, func, &failed](const auto& k, const auto& v) {
        JSValue args[3];

        // JS forEach expects (v, k, map) rather than (k, v)
        args[0] = JS_NewArrayBufferCopy(ctx, v.data(), v.size());
        args[1] = JS_NewArrayBufferCopy(ctx, k.data(), k.size());
        args[2] = JS_DupValue(ctx, this_val);

        auto val = JS_Call(ctx, func, JS_UNDEFINED, 3, args);

        JS_FreeValue(ctx, args[0]);
        JS_FreeValue(ctx, args[1]);
        JS_FreeValue(ctx, args[2]);

        if (JS_IsException(val))
        {
          js_dump_error(ctx);
          failed = true;
          return false;
        }

        JS_FreeValue(ctx, val);

        return true;
      });

    if (failed)
    {
      return JS_EXCEPTION;
    }

    return JS_UNDEFINED;
  }

  static int js_kv_lookup(
    JSContext* ctx,
    JSPropertyDescriptor* desc,
    JSValueConst this_val,
    JSAtom property)
  {
    const auto property_name_c = JS_AtomToCString(ctx, property);
    const std::string property_name(property_name_c);
    JS_FreeCString(ctx, property_name_c);
    LOG_TRACE_FMT("Looking for kv map '{}'", property_name);

    const auto [security_domain, access_category] =
      kv::parse_map_name(property_name);

    auto tx_ctx_ptr =
      static_cast<TxContext*>(JS_GetOpaque(this_val, kv_class_id));

    auto read_only = false;
    switch (access_category)
    {
      case kv::AccessCategory::INTERNAL:
      {
        if (security_domain == kv::SecurityDomain::PUBLIC)
        {
          read_only = true;
        }
        else
        {
          throw std::runtime_error(fmt::format(
            "JS application cannot access private internal CCF table '{}'",
            property_name));
        }
        break;
      }
      case kv::AccessCategory::GOVERNANCE:
      {
        read_only = tx_ctx_ptr->access != TxAccess::GOV_RW;
        break;
      }
      case kv::AccessCategory::APPLICATION:
      {
        read_only = tx_ctx_ptr->access != TxAccess::APP;
        break;
      }
      default:
      {
        throw std::logic_error(fmt::format(
          "Unhandled AccessCategory for table '{}'", property_name));
      }
    }

    auto handle = tx_ctx_ptr->tx->rw<KVMap>(property_name);

    // This follows the interface of Map:
    // https://developer.mozilla.org/en-US/docs/Web/JavaScript/Reference/Global_Objects/Map
    // Keys and values are ArrayBuffers. Keys are matched based on their
    // contents.
    auto view_val = JS_NewObjectClass(ctx, kv_map_handle_class_id);
    JS_SetOpaque(view_val, handle);

    JS_SetPropertyStr(
      ctx, view_val, "has", JS_NewCFunction(ctx, js_kv_map_has, "has", 1));

    JS_SetPropertyStr(
      ctx, view_val, "get", JS_NewCFunction(ctx, js_kv_map_get, "get", 1));

    auto setter = js_kv_map_set;
    auto deleter = js_kv_map_delete;

    if (read_only)
    {
      setter = js_kv_map_set_read_only;
      deleter = js_kv_map_delete_read_only;
    }

    JS_SetPropertyStr(
      ctx, view_val, "set", JS_NewCFunction(ctx, setter, "set", 2));
    JS_SetPropertyStr(
      ctx, view_val, "delete", JS_NewCFunction(ctx, deleter, "delete", 1));

    JS_SetPropertyStr(
      ctx,
      view_val,
      "forEach",
      JS_NewCFunction(ctx, js_kv_map_foreach, "forEach", 1));

    desc->flags = 0;
    desc->value = view_val;

    return true;
  }

  JSValue js_body_text(
    JSContext* ctx,
    JSValueConst this_val,
    int argc,
    [[maybe_unused]] JSValueConst* argv)
  {
    if (argc != 0)
      return JS_ThrowTypeError(
        ctx, "Passed %d arguments, but expected none", argc);

    auto body = static_cast<const std::vector<uint8_t>*>(
      JS_GetOpaque(this_val, body_class_id));
    auto body_ = JS_NewStringLen(ctx, (const char*)body->data(), body->size());
    return body_;
  }

  JSValue js_body_json(
    JSContext* ctx,
    JSValueConst this_val,
    int argc,
    [[maybe_unused]] JSValueConst* argv)
  {
    if (argc != 0)
      return JS_ThrowTypeError(
        ctx, "Passed %d arguments, but expected none", argc);

    auto body = static_cast<const std::vector<uint8_t>*>(
      JS_GetOpaque(this_val, body_class_id));
    std::string body_str(body->begin(), body->end());
    auto body_ = JS_ParseJSON(ctx, body_str.c_str(), body->size(), "<body>");
    return body_;
  }

  JSValue js_body_array_buffer(
    JSContext* ctx,
    JSValueConst this_val,
    int argc,
    [[maybe_unused]] JSValueConst* argv)
  {
    if (argc != 0)
      return JS_ThrowTypeError(
        ctx, "Passed %d arguments, but expected none", argc);

    auto body = static_cast<const std::vector<uint8_t>*>(
      JS_GetOpaque(this_val, body_class_id));
    auto body_ = JS_NewArrayBufferCopy(ctx, body->data(), body->size());
    return body_;
  }

  JSValue js_node_rekey_ledger(
    JSContext* ctx,
    JSValueConst this_val,
    int argc,
    [[maybe_unused]] JSValueConst* argv)
  {
    if (argc != 0)
    {
      return JS_ThrowTypeError(
        ctx, "Passed %d arguments but expected none", argc);
    }

    auto node = static_cast<ccf::AbstractNodeState*>(
      JS_GetOpaque(this_val, node_class_id));

    auto global_obj = JS_GetGlobalObject(ctx);
    auto ccf = JS_GetPropertyStr(ctx, global_obj, "ccf");
    auto kv = JS_GetPropertyStr(ctx, ccf, "kv");

    auto tx_ctx_ptr = static_cast<TxContext*>(JS_GetOpaque(kv, kv_class_id));

    if (tx_ctx_ptr->tx == nullptr)
    {
      return JS_ThrowInternalError(
        ctx, "No transaction available to rekey ledger");
    }

    JS_FreeValue(ctx, kv);
    JS_FreeValue(ctx, ccf);
    JS_FreeValue(ctx, global_obj);

    bool result = node->rekey_ledger(*tx_ctx_ptr->tx);

    if (!result)
    {
      return JS_ThrowInternalError(ctx, "Could not rekey ledger");
    }

    return JS_UNDEFINED;
  }

  JSValue js_node_transition_service_to_open(
    JSContext* ctx,
    JSValueConst this_val,
    int argc,
    [[maybe_unused]] JSValueConst* argv)
  {
    if (argc != 0)
    {
      return JS_ThrowTypeError(
        ctx, "Passed %d arguments but expected none", argc);
    }

    auto node = static_cast<ccf::AbstractNodeState*>(
      JS_GetOpaque(this_val, node_class_id));

    auto global_obj = JS_GetGlobalObject(ctx);
    auto ccf = JS_GetPropertyStr(ctx, global_obj, "ccf");
    auto kv = JS_GetPropertyStr(ctx, ccf, "kv");

    auto tx_ctx_ptr = static_cast<TxContext*>(JS_GetOpaque(kv, kv_class_id));

    if (tx_ctx_ptr->tx == nullptr)
    {
      return JS_ThrowInternalError(
        ctx, "No transaction available to open service");
    }

    JS_FreeValue(ctx, kv);
    JS_FreeValue(ctx, ccf);
    JS_FreeValue(ctx, global_obj);

    node->transition_service_to_open(*tx_ctx_ptr->tx);

    return JS_UNDEFINED;
  }

<<<<<<< HEAD
  JSValue js_node_trigger_recovery_shares_refresh(
    JSContext* ctx,
    JSValueConst this_val,
    int argc,
    [[maybe_unused]] JSValueConst* argv)
  {
    if (argc != 0)
    {
      return JS_ThrowTypeError(
        ctx, "Passed %d arguments but expected none", argc);
    }

    auto node = static_cast<ccf::AbstractNodeState*>(
      JS_GetOpaque(this_val, node_class_id));

=======
  JSValue js_gov_set_jwt_public_signing_keys(
    JSContext* ctx,
    [[maybe_unused]] JSValueConst this_val,
    int argc,
    JSValueConst* argv)
  {
    if (argc != 3)
    {
      return JS_ThrowTypeError(ctx, "Passed %d arguments but expected 3", argc);
    }

    // yikes
    auto global_obj = JS_GetGlobalObject(ctx);
    auto ccf = JS_GetPropertyStr(ctx, global_obj, "ccf");
    auto kv = JS_GetPropertyStr(ctx, ccf, "kv");

    auto tx_ctx_ptr = static_cast<TxContext*>(JS_GetOpaque(kv, kv_class_id));

    if (tx_ctx_ptr->tx == nullptr)
    {
      return JS_ThrowInternalError(ctx, "No transaction available");
    }

    JS_FreeValue(ctx, kv);
    JS_FreeValue(ctx, ccf);
    JS_FreeValue(ctx, global_obj);

    auto& tx = *tx_ctx_ptr->tx;

    auto issuer_cstr = JS_ToCString(ctx, argv[0]);
    if (issuer_cstr == nullptr)
    {
      return JS_ThrowTypeError(ctx, "issuer argument is not a string");
    }
    std::string issuer(issuer_cstr);
    JS_FreeCString(ctx, issuer_cstr);

    JSValue metadata_val = JS_JSONStringify(ctx, argv[1], JS_NULL, JS_NULL);
    if (JS_IsException(metadata_val))
    {
      return JS_ThrowTypeError(ctx, "metadata argument is not a JSON object");
    }
    auto metadata_cstr = JS_ToCString(ctx, metadata_val);
    std::string metadata_json(metadata_cstr);
    JS_FreeCString(ctx, metadata_cstr);
    JS_FreeValue(ctx, metadata_val);

    JSValue jwks_val = JS_JSONStringify(ctx, argv[2], JS_NULL, JS_NULL);
    if (JS_IsException(jwks_val))
    {
      return JS_ThrowTypeError(ctx, "jwks argument is not a JSON object");
    }
    auto jwks_cstr = JS_ToCString(ctx, jwks_val);
    std::string jwks_json(jwks_cstr);
    JS_FreeCString(ctx, jwks_cstr);
    JS_FreeValue(ctx, jwks_val);

    try
    {
      auto metadata =
        nlohmann::json::parse(metadata_json).get<ccf::JwtIssuerMetadata>();
      auto jwks = nlohmann::json::parse(jwks_json).get<ccf::JsonWebKeySet>();
      auto success =
        ccf::set_jwt_public_signing_keys(tx, "<js>", issuer, metadata, jwks);
      if (!success)
      {
        return JS_ThrowInternalError(
          ctx, "set_jwt_public_signing_keys() failed");
      }
    }
    catch (std::exception& exc)
    {
      return JS_ThrowInternalError(ctx, "Error: %s", exc.what());
    }
    return JS_UNDEFINED;
  }

  JSValue js_gov_remove_jwt_public_signing_keys(
    JSContext* ctx,
    [[maybe_unused]] JSValueConst this_val,
    int argc,
    JSValueConst* argv)
  {
    if (argc != 1)
    {
      return JS_ThrowTypeError(ctx, "Passed %d arguments but expected 1", argc);
    }

    // yikes
>>>>>>> e05c92c7
    auto global_obj = JS_GetGlobalObject(ctx);
    auto ccf = JS_GetPropertyStr(ctx, global_obj, "ccf");
    auto kv = JS_GetPropertyStr(ctx, ccf, "kv");

    auto tx_ctx_ptr = static_cast<TxContext*>(JS_GetOpaque(kv, kv_class_id));

    if (tx_ctx_ptr->tx == nullptr)
    {
<<<<<<< HEAD
      return JS_ThrowInternalError(
        ctx, "No transaction available to open service");
=======
      return JS_ThrowInternalError(ctx, "No transaction available");
>>>>>>> e05c92c7
    }

    JS_FreeValue(ctx, kv);
    JS_FreeValue(ctx, ccf);
    JS_FreeValue(ctx, global_obj);

<<<<<<< HEAD
    node->trigger_recovery_shares_refresh(*tx_ctx_ptr->tx);

=======
    auto& tx = *tx_ctx_ptr->tx;

    auto issuer_cstr = JS_ToCString(ctx, argv[0]);
    if (issuer_cstr == nullptr)
    {
      return JS_ThrowTypeError(ctx, "issuer argument is not a string");
    }
    std::string issuer(issuer_cstr);
    JS_FreeCString(ctx, issuer_cstr);

    try
    {
      ccf::remove_jwt_public_signing_keys(tx, issuer);
    }
    catch (std::exception& exc)
    {
      return JS_ThrowInternalError(ctx, "Error: %s", exc.what());
    }
>>>>>>> e05c92c7
    return JS_UNDEFINED;
  }

  // Partially replicates https://developer.mozilla.org/en-US/docs/Web/API/Body
  // with a synchronous interface.
  static const JSCFunctionListEntry js_body_proto_funcs[] = {
    JS_CFUNC_DEF("text", 0, js_body_text),
    JS_CFUNC_DEF("json", 0, js_body_json),
    JS_CFUNC_DEF("arrayBuffer", 0, js_body_array_buffer),
  };

  // Not thread-safe, must happen exactly once
  void register_class_ids()
  {
    JS_NewClassID(&kv_class_id);
    kv_exotic_methods.get_own_property = js_kv_lookup;
    kv_class_def.class_name = "KV Tables";
    kv_class_def.exotic = &kv_exotic_methods;

    JS_NewClassID(&kv_map_handle_class_id);
    kv_map_handle_class_def.class_name = "KV Map Handle";

    JS_NewClassID(&body_class_id);
    body_class_def.class_name = "Body";

    JS_NewClassID(&node_class_id);
    node_class_def.class_name = "Node";
  }

  JSValue js_print(JSContext* ctx, JSValueConst, int argc, JSValueConst* argv)
  {
    int i;
    const char* str;
    std::stringstream ss;

    for (i = 0; i < argc; i++)
    {
      if (i != 0)
        ss << ' ';
      if (!JS_IsError(ctx, argv[i]) && JS_IsObject(argv[i]))
      {
        JSValue rval = JS_JSONStringify(ctx, argv[i], JS_NULL, JS_NULL);
        str = JS_ToCString(ctx, rval);
        JS_FreeValue(ctx, rval);
      }
      else
        str = JS_ToCString(ctx, argv[i]);
      if (!str)
        return JS_EXCEPTION;
      ss << str;
      JS_FreeCString(ctx, str);
    }
    LOG_INFO << ss.str() << std::endl;
    return JS_UNDEFINED;
  }

  void js_dump_error(JSContext* ctx)
  {
    JSValue exception_val = JS_GetException(ctx);

    JSValue val;
    const char* stack;
    bool is_error;

    is_error = JS_IsError(ctx, exception_val);
    if (!is_error)
      LOG_INFO_FMT("Throw: ");
    js_print(ctx, JS_NULL, 1, (JSValueConst*)&exception_val);
    if (is_error)
    {
      val = JS_GetPropertyStr(ctx, exception_val, "stack");
      if (!JS_IsUndefined(val))
      {
        stack = JS_ToCString(ctx, val);
        LOG_INFO_FMT("{}", stack);

        JS_FreeCString(ctx, stack);
      }
      JS_FreeValue(ctx, val);
    }

    JS_FreeValue(ctx, exception_val);
  }

  std::pair<std::string, std::optional<std::string>> js_error_message(
    JSContext* ctx)
  {
    JSValue exception_val = JS_GetException(ctx);
    const char* str;
    bool is_error = JS_IsError(ctx, exception_val);
    if (!is_error && JS_IsObject(exception_val))
    {
      JSValue rval = JS_JSONStringify(ctx, exception_val, JS_NULL, JS_NULL);
      str = JS_ToCString(ctx, rval);
      JS_FreeValue(ctx, rval);
    }
    else
    {
      str = JS_ToCString(ctx, exception_val);
    }
    std::string message(str);
    JS_FreeCString(ctx, str);

    std::optional<std::string> trace = std::nullopt;
    if (is_error)
    {
      auto val = JS_GetPropertyStr(ctx, exception_val, "stack");
      if (!JS_IsUndefined(val))
      {
        auto stack = JS_ToCString(ctx, val);
        trace = stack;
        JS_FreeCString(ctx, stack);
      }
      JS_FreeValue(ctx, val);
    }
    JS_FreeValue(ctx, exception_val);
    return {message, trace};
  }

  JSValue Context::default_function(
    const std::string& code, const std::string& path)

  {
    return function(code, "default", path);
  }

  JSValue Context::function(
    const std::string& code, const std::string& func, const std::string& path)
  {
    JSValue module = JS_Eval(
      ctx,
      code.c_str(),
      code.size(),
      path.c_str(),
      JS_EVAL_TYPE_MODULE | JS_EVAL_FLAG_COMPILE_ONLY);

    if (JS_IsException(module))
    {
      js_dump_error(ctx);
      throw std::runtime_error(fmt::format("Failed to compile {}", path));
    }

    auto eval_val = JS_EvalFunction(ctx, module);
    if (JS_IsException(eval_val))
    {
      js_dump_error(ctx);
      JS_FreeValue(ctx, eval_val);
      throw std::runtime_error(fmt::format("Failed to execute {}", path));
    }
    JS_FreeValue(ctx, eval_val);

    // Get exported function from module
    assert(JS_VALUE_GET_TAG(module) == JS_TAG_MODULE);
    auto module_def = (JSModuleDef*)JS_VALUE_GET_PTR(module);
    auto export_count = JS_GetModuleExportEntriesCount(module_def);
    for (auto i = 0; i < export_count; i++)
    {
      auto export_name_atom = JS_GetModuleExportEntryName(ctx, module_def, i);
      auto export_name_cstr = JS_AtomToCString(ctx, export_name_atom);
      std::string export_name{export_name_cstr};
      JS_FreeCString(ctx, export_name_cstr);
      JS_FreeAtom(ctx, export_name_atom);
      if (export_name == func)
      {
        auto export_func = JS_GetModuleExportEntry(ctx, module_def, i);
        if (!JS_IsFunction(ctx, export_func))
        {
          JS_FreeValue(ctx, export_func);
          throw std::runtime_error(fmt::format(
            "Export '{}' of module '{}' is not a function", func, path));
        }
        return export_func;
      }
    }

    throw std::runtime_error(
      fmt::format("Failed to find export '{}' in module '{}'", func, path));
  }

  void register_request_body_class(JSContext* ctx)
  {
    // Set prototype for request body class
    JSValue body_proto = JS_NewObject(ctx);
    size_t func_count =
      sizeof(js_body_proto_funcs) / sizeof(js_body_proto_funcs[0]);
    JS_SetPropertyFunctionList(
      ctx, body_proto, js_body_proto_funcs, func_count);
    JS_SetClassProto(ctx, body_class_id, body_proto);
  }

  static JSValue create_console_obj(JSContext* ctx)
  {
    auto console = JS_NewObject(ctx);

    JS_SetPropertyStr(
      ctx, console, "log", JS_NewCFunction(ctx, js_print, "log", 1));

    return console;
  }

  void populate_global_console(JSContext* ctx)
  {
    auto global_obj = JS_GetGlobalObject(ctx);
    JS_SetPropertyStr(ctx, global_obj, "console", create_console_obj(ctx));
    JS_FreeValue(ctx, global_obj);
  }

  JSValue create_ccf_obj(
    TxContext* txctx,
    const std::optional<ccf::TxID>& transaction_id,
    ccf::historical::TxReceiptPtr receipt,
    ccf::AbstractNodeState* node_state,
    JSContext* ctx)
  {
    auto ccf = JS_NewObject(ctx);

    JS_SetPropertyStr(
      ctx, ccf, "strToBuf", JS_NewCFunction(ctx, js_str_to_buf, "strToBuf", 1));
    JS_SetPropertyStr(
      ctx, ccf, "bufToStr", JS_NewCFunction(ctx, js_buf_to_str, "bufToStr", 1));
    JS_SetPropertyStr(
      ctx,
      ccf,
      "jsonCompatibleToBuf",
      JS_NewCFunction(
        ctx, js_json_compatible_to_buf, "jsonCompatibleToBuf", 1));
    JS_SetPropertyStr(
      ctx,
      ccf,
      "bufToJsonCompatible",
      JS_NewCFunction(
        ctx, js_buf_to_json_compatible, "bufToJsonCompatible", 1));
    JS_SetPropertyStr(
      ctx,
      ccf,
      "generateAesKey",
      JS_NewCFunction(ctx, js_generate_aes_key, "generateAesKey", 1));
    JS_SetPropertyStr(
      ctx,
      ccf,
      "generateRsaKeyPair",
      JS_NewCFunction(ctx, js_generate_rsa_key_pair, "generateRsaKeyPair", 1));
    JS_SetPropertyStr(
      ctx, ccf, "wrapKey", JS_NewCFunction(ctx, js_wrap_key, "wrapKey", 3));
    JS_SetPropertyStr(
      ctx, ccf, "digest", JS_NewCFunction(ctx, js_digest, "digest", 2));
    JS_SetPropertyStr(
      ctx,
      ccf,
      "isValidX509Chain",
      JS_NewCFunction(ctx, js_is_valid_pem, "isValidX509Chain", 1));
    JS_SetPropertyStr(
      ctx, ccf, "pemToId", JS_NewCFunction(ctx, js_pem_to_id, "pemToId", 1));

    if (txctx != nullptr)
    {
      auto kv = JS_NewObjectClass(ctx, kv_class_id);
      JS_SetOpaque(kv, txctx);
      JS_SetPropertyStr(ctx, ccf, "kv", kv);

      JS_SetPropertyStr(
        ctx,
        ccf,
        "setJwtPublicSigningKeys",
        JS_NewCFunction(
          ctx,
          js_gov_set_jwt_public_signing_keys,
          "setJwtPublicSigningKeys",
          3));
      JS_SetPropertyStr(
        ctx,
        ccf,
        "removeJwtPublicSigningKeys",
        JS_NewCFunction(
          ctx,
          js_gov_remove_jwt_public_signing_keys,
          "removeJwtPublicSigningKeys",
          1));
    }

    // Historical queries
    if (receipt != nullptr)
    {
      CCF_ASSERT(
        transaction_id.has_value(),
        "Expected receipt and transaction_id to both be passed");

      auto state = JS_NewObject(ctx);

      JS_SetPropertyStr(
        ctx,
        state,
        "transactionId",
        JS_NewString(ctx, transaction_id->to_str().c_str()));

      ccf::Receipt receipt_out;
      receipt->describe(receipt_out);
      auto js_receipt = JS_NewObject(ctx);
      JS_SetPropertyStr(
        ctx,
        js_receipt,
        "signature",
        JS_NewString(ctx, receipt_out.signature.c_str()));
      JS_SetPropertyStr(
        ctx, js_receipt, "root", JS_NewString(ctx, receipt_out.root.c_str()));
      JS_SetPropertyStr(
        ctx, js_receipt, "leaf", JS_NewString(ctx, receipt_out.leaf.c_str()));
      JS_SetPropertyStr(
        ctx,
        js_receipt,
        "nodeId",
        JS_NewString(ctx, receipt_out.node_id.value().c_str()));
      auto proof = JS_NewArray(ctx);
      uint32_t i = 0;
      for (auto& element : receipt_out.proof)
      {
        auto js_element = JS_NewObject(ctx);
        auto is_left = element.left.has_value();
        JS_SetPropertyStr(
          ctx,
          js_element,
          is_left ? "left" : "right",
          JS_NewString(
            ctx, (is_left ? element.left : element.right).value().c_str()));
        JS_DefinePropertyValueUint32(
          ctx, proof, i++, js_element, JS_PROP_C_W_E);
      }
      JS_SetPropertyStr(ctx, js_receipt, "proof", proof);
      JS_SetPropertyStr(ctx, state, "receipt", js_receipt);
      JS_SetPropertyStr(ctx, ccf, "historicalState", state);
    }

    // Node state
    if (node_state != nullptr)
    {
      if (txctx == nullptr)
      {
        throw std::logic_error("Tx should be set to set node context");
      }

      auto node = JS_NewObjectClass(ctx, node_class_id);
      JS_SetOpaque(node, node_state);
      JS_SetPropertyStr(ctx, ccf, "node", node);
      JS_SetPropertyStr(
        ctx,
        node,
        "rekeyLedger",
        JS_NewCFunction(ctx, js_node_rekey_ledger, "rekeyLedger", 0));
      JS_SetPropertyStr(
        ctx,
        node,
        "transitionServiceToOpen",
        JS_NewCFunction(
          ctx,
          js_node_transition_service_to_open,
          "transitionServiceToOpen",
          0));
      JS_SetPropertyStr(
        ctx,
        node,
        "triggerRecoverySharesRefresh",
        JS_NewCFunction(
          ctx,
          js_node_trigger_recovery_shares_refresh,
          "triggerRecoverySharesRefresh",
          0));
    }

    return ccf;
  }

  void populate_global_ccf(
    TxContext* txctx,
    const std::optional<ccf::TxID>& transaction_id,
    ccf::historical::TxReceiptPtr receipt,
    ccf::AbstractNodeState* node_state,
    JSContext* ctx)
  {
    auto global_obj = JS_GetGlobalObject(ctx);

    JS_SetPropertyStr(
      ctx,
      global_obj,
      "ccf",
      create_ccf_obj(txctx, transaction_id, receipt, node_state, ctx));

    JS_FreeValue(ctx, global_obj);
  }

  void Runtime::add_ccf_classdefs()
  {
    // Register class for KV
    {
      auto ret = JS_NewClass(rt, kv_class_id, &kv_class_def);
      if (ret != 0)
      {
        throw std::logic_error("Failed to register JS class definition for KV");
      }
    }

    // Register class for KV map views
    {
      auto ret =
        JS_NewClass(rt, kv_map_handle_class_id, &kv_map_handle_class_def);
      if (ret != 0)
      {
        throw std::logic_error(
          "Failed to register JS class definition for KVMap");
      }
    }

    // Register class for request body
    {
      auto ret = JS_NewClass(rt, body_class_id, &body_class_def);
      if (ret != 0)
      {
        throw std::logic_error(
          "Failed to register JS class definition for Body");
      }
    }

    // Register class for node
    {
      auto ret = JS_NewClass(rt, node_class_id, &node_class_def);
      if (ret != 0)
      {
        throw std::logic_error(
          "Failed to register JS class definition for node");
      }
    }
  }

#pragma clang diagnostic pop

}<|MERGE_RESOLUTION|>--- conflicted
+++ resolved
@@ -412,23 +412,6 @@
     return JS_UNDEFINED;
   }
 
-<<<<<<< HEAD
-  JSValue js_node_trigger_recovery_shares_refresh(
-    JSContext* ctx,
-    JSValueConst this_val,
-    int argc,
-    [[maybe_unused]] JSValueConst* argv)
-  {
-    if (argc != 0)
-    {
-      return JS_ThrowTypeError(
-        ctx, "Passed %d arguments but expected none", argc);
-    }
-
-    auto node = static_cast<ccf::AbstractNodeState*>(
-      JS_GetOpaque(this_val, node_class_id));
-
-=======
   JSValue js_gov_set_jwt_public_signing_keys(
     JSContext* ctx,
     [[maybe_unused]] JSValueConst this_val,
@@ -518,7 +501,6 @@
     }
 
     // yikes
->>>>>>> e05c92c7
     auto global_obj = JS_GetGlobalObject(ctx);
     auto ccf = JS_GetPropertyStr(ctx, global_obj, "ccf");
     auto kv = JS_GetPropertyStr(ctx, ccf, "kv");
@@ -527,22 +509,13 @@
 
     if (tx_ctx_ptr->tx == nullptr)
     {
-<<<<<<< HEAD
-      return JS_ThrowInternalError(
-        ctx, "No transaction available to open service");
-=======
       return JS_ThrowInternalError(ctx, "No transaction available");
->>>>>>> e05c92c7
     }
 
     JS_FreeValue(ctx, kv);
     JS_FreeValue(ctx, ccf);
     JS_FreeValue(ctx, global_obj);
 
-<<<<<<< HEAD
-    node->trigger_recovery_shares_refresh(*tx_ctx_ptr->tx);
-
-=======
     auto& tx = *tx_ctx_ptr->tx;
 
     auto issuer_cstr = JS_ToCString(ctx, argv[0]);
@@ -561,7 +534,41 @@
     {
       return JS_ThrowInternalError(ctx, "Error: %s", exc.what());
     }
->>>>>>> e05c92c7
+    return JS_UNDEFINED;
+  }
+
+  JSValue js_node_trigger_recovery_shares_refresh(
+    JSContext* ctx,
+    JSValueConst this_val,
+    int argc,
+    [[maybe_unused]] JSValueConst* argv)
+  {
+    if (argc != 0)
+    {
+      return JS_ThrowTypeError(
+        ctx, "Passed %d arguments but expected none", argc);
+    }
+
+    auto node = static_cast<ccf::AbstractNodeState*>(
+      JS_GetOpaque(this_val, node_class_id));
+    auto global_obj = JS_GetGlobalObject(ctx);
+    auto ccf = JS_GetPropertyStr(ctx, global_obj, "ccf");
+    auto kv = JS_GetPropertyStr(ctx, ccf, "kv");
+
+    auto tx_ctx_ptr = static_cast<TxContext*>(JS_GetOpaque(kv, kv_class_id));
+
+    if (tx_ctx_ptr->tx == nullptr)
+    {
+      return JS_ThrowInternalError(
+        ctx, "No transaction available to open service");
+    }
+
+    JS_FreeValue(ctx, kv);
+    JS_FreeValue(ctx, ccf);
+    JS_FreeValue(ctx, global_obj);
+
+    node->trigger_recovery_shares_refresh(*tx_ctx_ptr->tx);
+
     return JS_UNDEFINED;
   }
 
@@ -995,5 +1002,4 @@
   }
 
 #pragma clang diagnostic pop
-
 }