// Copyright (c) Microsoft Corporation. All rights reserved.
// Licensed under the Apache 2.0 License.
#include "js/wrap.h"

#include "ccf/tx_id.h"
#include "ds/logger.h"
#include "js/conv.cpp"
#include "js/crypto.cpp"
#include "kv/untyped_map.h"
#include "node/rpc/call_types.h"
#include "node/rpc/node_interface.h"
#include "tls/base64.h"

#include <memory>
#include <quickjs/quickjs-exports.h>
#include <quickjs/quickjs.h>

namespace js
{
#pragma clang diagnostic push
#pragma clang diagnostic ignored "-Wc99-extensions"

  using KVMap = kv::untyped::Map;

  JSClassID kv_class_id = 0;
  JSClassID kv_map_handle_class_id = 0;
  JSClassID body_class_id = 0;
  JSClassID node_class_id = 0;

  JSClassDef kv_class_def = {};
  JSClassExoticMethods kv_exotic_methods = {};
  JSClassDef kv_map_handle_class_def = {};
  JSClassDef body_class_def = {};
  JSClassDef node_class_def = {};

  static JSValue js_kv_map_has(
    JSContext* ctx, JSValueConst this_val, int argc, JSValueConst* argv)
  {
    auto handle = static_cast<KVMap::Handle*>(
      JS_GetOpaque(this_val, kv_map_handle_class_id));

    if (argc != 1)
      return JS_ThrowTypeError(
        ctx, "Passed %d arguments, but expected 1", argc);

    size_t key_size;
    uint8_t* key = JS_GetArrayBuffer(ctx, &key_size, argv[0]);

    if (!key)
      return JS_ThrowTypeError(ctx, "Argument must be an ArrayBuffer");

    auto has = handle->has({key, key + key_size});

    return JS_NewBool(ctx, has);
  }

  static JSValue js_kv_map_get(
    JSContext* ctx, JSValueConst this_val, int argc, JSValueConst* argv)
  {
    auto handle = static_cast<KVMap::Handle*>(
      JS_GetOpaque(this_val, kv_map_handle_class_id));

    if (argc != 1)
      return JS_ThrowTypeError(
        ctx, "Passed %d arguments, but expected 1", argc);

    size_t key_size;
    uint8_t* key = JS_GetArrayBuffer(ctx, &key_size, argv[0]);

    if (!key)
      return JS_ThrowTypeError(ctx, "Argument must be an ArrayBuffer");

    auto val = handle->get({key, key + key_size});

    if (!val.has_value())
      return JS_UNDEFINED;

    JSValue buf =
      JS_NewArrayBufferCopy(ctx, val.value().data(), val.value().size());

    if (JS_IsException(buf))
      js_dump_error(ctx);

    return buf;
  }

  static JSValue js_kv_map_delete(
    JSContext* ctx, JSValueConst this_val, int argc, JSValueConst* argv)
  {
    auto handle = static_cast<KVMap::Handle*>(
      JS_GetOpaque(this_val, kv_map_handle_class_id));

    if (argc != 1)
      return JS_ThrowTypeError(
        ctx, "Passed %d arguments, but expected 1", argc);

    size_t key_size;
    uint8_t* key = JS_GetArrayBuffer(ctx, &key_size, argv[0]);

    if (!key)
      return JS_ThrowTypeError(ctx, "Argument must be an ArrayBuffer");

    auto val = handle->remove({key, key + key_size});

    return JS_NewBool(ctx, val);
  }

  static JSValue js_kv_map_delete_read_only(
    JSContext* ctx, JSValueConst, int, JSValueConst*)
  {
    return JS_ThrowTypeError(ctx, "Cannot call delete on read-only map");
  }

  static JSValue js_kv_map_set(
    JSContext* ctx, JSValueConst this_val, int argc, JSValueConst* argv)
  {
    auto handle = static_cast<KVMap::Handle*>(
      JS_GetOpaque(this_val, kv_map_handle_class_id));

    if (argc != 2)
      return JS_ThrowTypeError(
        ctx, "Passed %d arguments, but expected 2", argc);

    size_t key_size;
    uint8_t* key = JS_GetArrayBuffer(ctx, &key_size, argv[0]);

    size_t val_size;
    uint8_t* val = JS_GetArrayBuffer(ctx, &val_size, argv[1]);

    if (!key || !val)
      return JS_ThrowTypeError(ctx, "Arguments must be ArrayBuffers");

    handle->put({key, key + key_size}, {val, val + val_size});

    return JS_DupValue(ctx, this_val);
  }

  static JSValue js_kv_map_set_read_only(
    JSContext* ctx, JSValueConst, int, JSValueConst*)
  {
    return JS_ThrowTypeError(ctx, "Cannot call set on read-only map");
  }

  static JSValue js_kv_map_foreach(
    JSContext* ctx, JSValueConst this_val, int argc, JSValueConst* argv)
  {
    auto handle = static_cast<KVMap::Handle*>(
      JS_GetOpaque(this_val, kv_map_handle_class_id));

    if (argc != 1)
      return JS_ThrowTypeError(
        ctx, "Passed %d arguments, but expected 1", argc);

    JSValue func = argv[0];

    if (!JS_IsFunction(ctx, func))
      return JS_ThrowTypeError(ctx, "Argument must be a function");

    bool failed = false;
    handle->foreach(
      [ctx, this_val, func, &failed](const auto& k, const auto& v) {
        JSValue args[3];

        // JS forEach expects (v, k, map) rather than (k, v)
        args[0] = JS_NewArrayBufferCopy(ctx, v.data(), v.size());
        args[1] = JS_NewArrayBufferCopy(ctx, k.data(), k.size());
        args[2] = JS_DupValue(ctx, this_val);

        auto val = JS_Call(ctx, func, JS_UNDEFINED, 3, args);

        JS_FreeValue(ctx, args[0]);
        JS_FreeValue(ctx, args[1]);
        JS_FreeValue(ctx, args[2]);

        if (JS_IsException(val))
        {
          js_dump_error(ctx);
          failed = true;
          return false;
        }

        JS_FreeValue(ctx, val);

        return true;
      });

    if (failed)
    {
      return JS_EXCEPTION;
    }

    return JS_UNDEFINED;
  }

  static int js_kv_lookup(
    JSContext* ctx,
    JSPropertyDescriptor* desc,
    JSValueConst this_val,
    JSAtom property)
  {
    const auto property_name_c = JS_AtomToCString(ctx, property);
    const std::string property_name(property_name_c);
    JS_FreeCString(ctx, property_name_c);
    LOG_TRACE_FMT("Looking for kv map '{}'", property_name);

    // const auto [security_domain, access_category] =
    //   kv::parse_map_name(property_name);

    auto tx_ctx_ptr =
      static_cast<TxContext*>(JS_GetOpaque(this_val, kv_class_id));

    auto read_only = false;
<<<<<<< HEAD
    // switch (access_category)
    // {
    //   case kv::AccessCategory::INTERNAL:
    //   {
    //     if (security_domain == kv::SecurityDomain::PUBLIC)
    //     {
    //       read_only = true;
    //     }
    //     else
    //     {
    //       throw std::runtime_error(fmt::format(
    //         "JS application cannot access private internal CCF table '{}'",
    //         property_name));
    //     }
    //     break;
    //   }
    //   case kv::AccessCategory::GOVERNANCE:
    //   {
    //     read_only = true;
    //     break;
    //   }
    //   case kv::AccessCategory::APPLICATION:
    //   {
    //     break;
    //   }
    //   default:
    //   {
    //     throw std::logic_error(fmt::format(
    //       "Unhandled AccessCategory for table '{}'", property_name));
    //   }
    // }
=======
    switch (access_category)
    {
      case kv::AccessCategory::INTERNAL:
      {
        if (security_domain == kv::SecurityDomain::PUBLIC)
        {
          read_only = true;
        }
        else
        {
          throw std::runtime_error(fmt::format(
            "JS application cannot access private internal CCF table '{}'",
            property_name));
        }
        break;
      }
      case kv::AccessCategory::GOVERNANCE:
      {
        read_only = tx_ctx_ptr->access != TxAccess::GOV_RW;
        break;
      }
      case kv::AccessCategory::APPLICATION:
      {
        read_only = tx_ctx_ptr->access != TxAccess::APP;
        break;
      }
      default:
      {
        throw std::logic_error(fmt::format(
          "Unhandled AccessCategory for table '{}'", property_name));
      }
    }
>>>>>>> c43a9599

    auto handle = tx_ctx_ptr->tx->rw<KVMap>(property_name);

    // This follows the interface of Map:
    // https://developer.mozilla.org/en-US/docs/Web/JavaScript/Reference/Global_Objects/Map
    // Keys and values are ArrayBuffers. Keys are matched based on their
    // contents.
    auto view_val = JS_NewObjectClass(ctx, kv_map_handle_class_id);
    JS_SetOpaque(view_val, handle);

    JS_SetPropertyStr(
      ctx, view_val, "has", JS_NewCFunction(ctx, js_kv_map_has, "has", 1));

    JS_SetPropertyStr(
      ctx, view_val, "get", JS_NewCFunction(ctx, js_kv_map_get, "get", 1));

    auto setter = js_kv_map_set;
    auto deleter = js_kv_map_delete;

    if (read_only)
    {
      setter = js_kv_map_set_read_only;
      deleter = js_kv_map_delete_read_only;
    }

    JS_SetPropertyStr(
      ctx, view_val, "set", JS_NewCFunction(ctx, setter, "set", 2));
    JS_SetPropertyStr(
      ctx, view_val, "delete", JS_NewCFunction(ctx, deleter, "delete", 1));

    JS_SetPropertyStr(
      ctx,
      view_val,
      "forEach",
      JS_NewCFunction(ctx, js_kv_map_foreach, "forEach", 1));

    desc->flags = 0;
    desc->value = view_val;

    return true;
  }

  JSValue js_body_text(
    JSContext* ctx,
    JSValueConst this_val,
    int argc,
    [[maybe_unused]] JSValueConst* argv)
  {
    if (argc != 0)
      return JS_ThrowTypeError(
        ctx, "Passed %d arguments, but expected none", argc);

    auto body = static_cast<const std::vector<uint8_t>*>(
      JS_GetOpaque(this_val, body_class_id));
    auto body_ = JS_NewStringLen(ctx, (const char*)body->data(), body->size());
    return body_;
  }

  JSValue js_body_json(
    JSContext* ctx,
    JSValueConst this_val,
    int argc,
    [[maybe_unused]] JSValueConst* argv)
  {
    if (argc != 0)
      return JS_ThrowTypeError(
        ctx, "Passed %d arguments, but expected none", argc);

    auto body = static_cast<const std::vector<uint8_t>*>(
      JS_GetOpaque(this_val, body_class_id));
    std::string body_str(body->begin(), body->end());
    auto body_ = JS_ParseJSON(ctx, body_str.c_str(), body->size(), "<body>");
    return body_;
  }

  JSValue js_body_array_buffer(
    JSContext* ctx,
    JSValueConst this_val,
    int argc,
    [[maybe_unused]] JSValueConst* argv)
  {
    if (argc != 0)
      return JS_ThrowTypeError(
        ctx, "Passed %d arguments, but expected none", argc);

    auto body = static_cast<const std::vector<uint8_t>*>(
      JS_GetOpaque(this_val, body_class_id));
    auto body_ = JS_NewArrayBufferCopy(ctx, body->data(), body->size());
    return body_;
  }

  JSValue js_node_rekey_ledger(
    JSContext* ctx,
    JSValueConst this_val,
    int argc,
    [[maybe_unused]] JSValueConst* argv)
  {
    if (argc != 0)
    {
      return JS_ThrowTypeError(
        ctx, "Passed %d arguments but expected none", argc);
    }

    auto node = static_cast<ccf::AbstractNodeState*>(
      JS_GetOpaque(this_val, node_class_id));

    auto global_obj = JS_GetGlobalObject(ctx);
    auto ccf = JS_GetPropertyStr(ctx, global_obj, "ccf");
    auto kv = JS_GetPropertyStr(ctx, ccf, "kv");

    auto tx_ptr = static_cast<kv::Tx*>(JS_GetOpaque(kv, kv_class_id));

    JS_FreeValue(ctx, kv);
    JS_FreeValue(ctx, ccf);
    JS_FreeValue(ctx, global_obj);

    bool result = node->rekey_ledger(*tx_ptr);

    if (!result)
    {
      return JS_ThrowInternalError(ctx, "Could not rekey ledger");
    }

    return JS_UNDEFINED;
  }

  // Partially replicates https://developer.mozilla.org/en-US/docs/Web/API/Body
  // with a synchronous interface.
  static const JSCFunctionListEntry js_body_proto_funcs[] = {
    JS_CFUNC_DEF("text", 0, js_body_text),
    JS_CFUNC_DEF("json", 0, js_body_json),
    JS_CFUNC_DEF("arrayBuffer", 0, js_body_array_buffer),
  };

  // Not thread-safe, must happen exactly once
  void register_class_ids()
  {
    JS_NewClassID(&kv_class_id);
    kv_exotic_methods.get_own_property = js_kv_lookup;
    kv_class_def.class_name = "KV Tables";
    kv_class_def.exotic = &kv_exotic_methods;

    JS_NewClassID(&kv_map_handle_class_id);
    kv_map_handle_class_def.class_name = "KV Map Handle";

    JS_NewClassID(&body_class_id);
    body_class_def.class_name = "Body";

    JS_NewClassID(&node_class_id);
    node_class_def.class_name = "Node";
  }

  JSValue js_print(JSContext* ctx, JSValueConst, int argc, JSValueConst* argv)
  {
    int i;
    const char* str;
    std::stringstream ss;

    for (i = 0; i < argc; i++)
    {
      if (i != 0)
        ss << ' ';
      if (!JS_IsError(ctx, argv[i]) && JS_IsObject(argv[i]))
      {
        JSValue rval = JS_JSONStringify(ctx, argv[i], JS_NULL, JS_NULL);
        str = JS_ToCString(ctx, rval);
        JS_FreeValue(ctx, rval);
      }
      else
        str = JS_ToCString(ctx, argv[i]);
      if (!str)
        return JS_EXCEPTION;
      ss << str;
      JS_FreeCString(ctx, str);
    }
    LOG_INFO << ss.str() << std::endl;
    return JS_UNDEFINED;
  }

  void js_dump_error(JSContext* ctx)
  {
    JSValue exception_val = JS_GetException(ctx);

    JSValue val;
    const char* stack;
    bool is_error;

    is_error = JS_IsError(ctx, exception_val);
    if (!is_error)
      LOG_INFO_FMT("Throw: ");
    js_print(ctx, JS_NULL, 1, (JSValueConst*)&exception_val);
    if (is_error)
    {
      val = JS_GetPropertyStr(ctx, exception_val, "stack");
      if (!JS_IsUndefined(val))
      {
        stack = JS_ToCString(ctx, val);
        LOG_INFO_FMT("{}", stack);

        JS_FreeCString(ctx, stack);
      }
      JS_FreeValue(ctx, val);
    }

    JS_FreeValue(ctx, exception_val);
  }

  JSValue Context::function(const std::string& code, const std::string& path)
  {
    JSValue module = JS_Eval(
      ctx,
      code.c_str(),
      code.size(),
      path.c_str(),
      JS_EVAL_TYPE_MODULE | JS_EVAL_FLAG_COMPILE_ONLY);

    if (JS_IsException(module))
    {
      js_dump_error(ctx);
      throw std::runtime_error(fmt::format("Failed to compile {}", path));
    }

    auto eval_val = JS_EvalFunction(ctx, module);
    if (JS_IsException(eval_val))
    {
      js_dump_error(ctx);
      JS_FreeValue(ctx, eval_val);
      throw std::runtime_error(fmt::format("Failed to execute {}", path));
    }
    JS_FreeValue(ctx, eval_val);

    // Get exported function from module
    assert(JS_VALUE_GET_TAG(module) == JS_TAG_MODULE);
    auto module_def = (JSModuleDef*)JS_VALUE_GET_PTR(module);
    if (JS_GetModuleExportEntriesCount(module_def) != 1)
    {
      throw std::runtime_error(
        "Endpoint module exports more than one function");
    }

    auto export_func = JS_GetModuleExportEntry(ctx, module_def, 0);
    if (!JS_IsFunction(ctx, export_func))
    {
      JS_FreeValue(ctx, export_func);
      throw std::runtime_error(
        "Endpoint module exports something that is not a function");
    }

    return export_func;
  }

  void register_request_body_class(JSContext* ctx)
  {
    // Set prototype for request body class
    JSValue body_proto = JS_NewObject(ctx);
    size_t func_count =
      sizeof(js_body_proto_funcs) / sizeof(js_body_proto_funcs[0]);
    JS_SetPropertyFunctionList(
      ctx, body_proto, js_body_proto_funcs, func_count);
    JS_SetClassProto(ctx, body_class_id, body_proto);
  }

  static JSValue create_console_obj(JSContext* ctx)
  {
    auto console = JS_NewObject(ctx);

    JS_SetPropertyStr(
      ctx, console, "log", JS_NewCFunction(ctx, js_print, "log", 1));

    return console;
  }

  void populate_global_console(JSContext* ctx)
  {
    auto global_obj = JS_GetGlobalObject(ctx);
    JS_SetPropertyStr(ctx, global_obj, "console", create_console_obj(ctx));
    JS_FreeValue(ctx, global_obj);
  }

  JSValue create_ccf_obj(
    TxContext* txctx,
    const std::optional<kv::TxID>& transaction_id,
    ccf::historical::TxReceiptPtr receipt,
    ccf::AbstractNodeState* node_state,
    JSContext* ctx)
  {
    auto ccf = JS_NewObject(ctx);

    JS_SetPropertyStr(
      ctx, ccf, "strToBuf", JS_NewCFunction(ctx, js_str_to_buf, "strToBuf", 1));
    JS_SetPropertyStr(
      ctx, ccf, "bufToStr", JS_NewCFunction(ctx, js_buf_to_str, "bufToStr", 1));
    JS_SetPropertyStr(
      ctx,
      ccf,
      "jsonCompatibleToBuf",
      JS_NewCFunction(
        ctx, js_json_compatible_to_buf, "jsonCompatibleToBuf", 1));
    JS_SetPropertyStr(
      ctx,
      ccf,
      "bufToJsonCompatible",
      JS_NewCFunction(
        ctx, js_buf_to_json_compatible, "bufToJsonCompatible", 1));
    JS_SetPropertyStr(
      ctx,
      ccf,
      "generateAesKey",
      JS_NewCFunction(ctx, js_generate_aes_key, "generateAesKey", 1));
    JS_SetPropertyStr(
      ctx,
      ccf,
      "generateRsaKeyPair",
      JS_NewCFunction(ctx, js_generate_rsa_key_pair, "generateRsaKeyPair", 1));
    JS_SetPropertyStr(
      ctx, ccf, "wrapKey", JS_NewCFunction(ctx, js_wrap_key, "wrapKey", 3));

    if (txctx != nullptr)
    {
      auto kv = JS_NewObjectClass(ctx, kv_class_id);
      JS_SetOpaque(kv, txctx);
      JS_SetPropertyStr(ctx, ccf, "kv", kv);
    }

    // Historical queries
    if (receipt != nullptr)
    {
      auto state = JS_NewObject(ctx);

      ccf::TxID tx_id;
      tx_id.seqno = static_cast<ccf::SeqNo>(transaction_id.value().version);
      tx_id.view = static_cast<ccf::View>(transaction_id.value().term);
      JS_SetPropertyStr(
        ctx, state, "transactionId", JS_NewString(ctx, tx_id.to_str().c_str()));

      ccf::Receipt receipt_out;
      receipt->describe(receipt_out);
      auto js_receipt = JS_NewObject(ctx);
      JS_SetPropertyStr(
        ctx,
        js_receipt,
        "signature",
        JS_NewString(ctx, receipt_out.signature.c_str()));
      JS_SetPropertyStr(
        ctx, js_receipt, "root", JS_NewString(ctx, receipt_out.root.c_str()));
      JS_SetPropertyStr(
        ctx, js_receipt, "leaf", JS_NewString(ctx, receipt_out.leaf.c_str()));
      JS_SetPropertyStr(
        ctx,
        js_receipt,
        "nodeId",
        JS_NewString(ctx, receipt_out.node_id.value().c_str()));
      auto proof = JS_NewArray(ctx);
      uint32_t i = 0;
      for (auto& element : receipt_out.proof)
      {
        auto js_element = JS_NewObject(ctx);
        auto is_left = element.left.has_value();
        JS_SetPropertyStr(
          ctx,
          js_element,
          is_left ? "left" : "right",
          JS_NewString(
            ctx, (is_left ? element.left : element.right).value().c_str()));
        JS_DefinePropertyValueUint32(
          ctx, proof, i++, js_element, JS_PROP_C_W_E);
      }
      JS_SetPropertyStr(ctx, js_receipt, "proof", proof);
      JS_SetPropertyStr(ctx, state, "receipt", js_receipt);
      JS_SetPropertyStr(ctx, ccf, "historicalState", state);
    }

    // Node state
    if (node_state != nullptr)
    {
      if (tx == nullptr)
      {
        throw std::logic_error("Tx should be set to set node context");
      }

      auto node = JS_NewObjectClass(ctx, node_class_id);
      JS_SetOpaque(node, node_state);
      JS_SetPropertyStr(ctx, ccf, "node", node);
      JS_SetPropertyStr(
        ctx,
        node,
        "rekeyLedger",
        JS_NewCFunction(ctx, js_rekey_ledger, "rekeyLedger", 0));
    }

    return ccf;
  }

  void populate_global_ccf(
    TxContext* txctx,
    const std::optional<kv::TxID>& transaction_id,
    ccf::historical::TxReceiptPtr receipt,
    ccf::AbstractNodeState* node_state,
    JSContext* ctx)
  {
    auto global_obj = JS_GetGlobalObject(ctx);

    JS_SetPropertyStr(
      ctx,
      global_obj,
      "ccf",
<<<<<<< HEAD
      create_ccf_obj(tx, transaction_id, receipt, node_state, ctx));
=======
      create_ccf_obj(txctx, transaction_id, receipt, ctx));
>>>>>>> c43a9599

    JS_FreeValue(ctx, global_obj);
  }

  void Runtime::add_ccf_classdefs()
  {
    // Register class for KV
    {
      auto ret = JS_NewClass(rt, kv_class_id, &kv_class_def);
      if (ret != 0)
      {
        throw std::logic_error("Failed to register JS class definition for KV");
      }
    }

    // Register class for KV map views
    {
      auto ret =
        JS_NewClass(rt, kv_map_handle_class_id, &kv_map_handle_class_def);
      if (ret != 0)
      {
        throw std::logic_error(
          "Failed to register JS class definition for KVMap");
      }
    }

    // Register class for request body
    {
      auto ret = JS_NewClass(rt, body_class_id, &body_class_def);
      if (ret != 0)
      {
        throw std::logic_error(
          "Failed to register JS class definition for Body");
      }
    }

    // Register class for node
    {
      auto ret = JS_NewClass(rt, node_class_id, &node_class_def);
      if (ret != 0)
      {
        throw std::logic_error(
          "Failed to register JS class definition for node");
      }
    }
  }

#pragma clang diagnostic pop

}<|MERGE_RESOLUTION|>--- conflicted
+++ resolved
@@ -203,46 +203,13 @@
     JS_FreeCString(ctx, property_name_c);
     LOG_TRACE_FMT("Looking for kv map '{}'", property_name);
 
-    // const auto [security_domain, access_category] =
-    //   kv::parse_map_name(property_name);
+    const auto [security_domain, access_category] =
+      kv::parse_map_name(property_name);
 
     auto tx_ctx_ptr =
       static_cast<TxContext*>(JS_GetOpaque(this_val, kv_class_id));
 
     auto read_only = false;
-<<<<<<< HEAD
-    // switch (access_category)
-    // {
-    //   case kv::AccessCategory::INTERNAL:
-    //   {
-    //     if (security_domain == kv::SecurityDomain::PUBLIC)
-    //     {
-    //       read_only = true;
-    //     }
-    //     else
-    //     {
-    //       throw std::runtime_error(fmt::format(
-    //         "JS application cannot access private internal CCF table '{}'",
-    //         property_name));
-    //     }
-    //     break;
-    //   }
-    //   case kv::AccessCategory::GOVERNANCE:
-    //   {
-    //     read_only = true;
-    //     break;
-    //   }
-    //   case kv::AccessCategory::APPLICATION:
-    //   {
-    //     break;
-    //   }
-    //   default:
-    //   {
-    //     throw std::logic_error(fmt::format(
-    //       "Unhandled AccessCategory for table '{}'", property_name));
-    //   }
-    // }
-=======
     switch (access_category)
     {
       case kv::AccessCategory::INTERNAL:
@@ -275,7 +242,6 @@
           "Unhandled AccessCategory for table '{}'", property_name));
       }
     }
->>>>>>> c43a9599
 
     auto handle = tx_ctx_ptr->tx->rw<KVMap>(property_name);
 
@@ -386,13 +352,15 @@
     auto ccf = JS_GetPropertyStr(ctx, global_obj, "ccf");
     auto kv = JS_GetPropertyStr(ctx, ccf, "kv");
 
-    auto tx_ptr = static_cast<kv::Tx*>(JS_GetOpaque(kv, kv_class_id));
+    auto tx_ctx_ptr = static_cast<TxContext*>(JS_GetOpaque(kv, kv_class_id));
+
+    // TODO: Check that tx isn't  nullptr!
 
     JS_FreeValue(ctx, kv);
     JS_FreeValue(ctx, ccf);
     JS_FreeValue(ctx, global_obj);
 
-    bool result = node->rekey_ledger(*tx_ptr);
+    bool result = node->rekey_ledger(*tx_ctx_ptr->tx);
 
     if (!result)
     {
@@ -651,7 +619,7 @@
     // Node state
     if (node_state != nullptr)
     {
-      if (tx == nullptr)
+      if (txctx == nullptr)
       {
         throw std::logic_error("Tx should be set to set node context");
       }
@@ -663,7 +631,7 @@
         ctx,
         node,
         "rekeyLedger",
-        JS_NewCFunction(ctx, js_rekey_ledger, "rekeyLedger", 0));
+        JS_NewCFunction(ctx, js_node_rekey_ledger, "rekeyLedger", 0));
     }
 
     return ccf;
@@ -682,11 +650,7 @@
       ctx,
       global_obj,
       "ccf",
-<<<<<<< HEAD
-      create_ccf_obj(tx, transaction_id, receipt, node_state, ctx));
-=======
-      create_ccf_obj(txctx, transaction_id, receipt, ctx));
->>>>>>> c43a9599
+      create_ccf_obj(txctx, transaction_id, receipt, node_state, ctx));
 
     JS_FreeValue(ctx, global_obj);
   }
