--- conflicted
+++ resolved
@@ -329,9 +329,7 @@
                                   public_rpc_address.hostname,
                                   node_address.port,
                                   rpc_address.port};
-<<<<<<< HEAD
   ccf_config.hostname = hostname;
-=======
   if (consensus == "raft")
   {
     consensus_type = ConsensusType::Raft;
@@ -340,7 +338,6 @@
   {
     consensus_type = ConsensusType::Pbft;
   }
->>>>>>> 0b743c43
 
   if (*start)
   {
