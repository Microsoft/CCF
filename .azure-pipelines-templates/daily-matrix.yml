parameters:
  env:
    NoSGX:
      container: nosgx
      pool: Ubuntu-1804-D8s_v3
    SGX:
      container: sgx
      pool: Ubuntu-1804-DC8_v2
    Perf:
      pool: CCF-Perf

  build:
    common:
      cmake_args: "-DLONG_TESTS=ON"
    NoSGX:
      cmake_args: "-DCOMPILE_TARGETS=virtual"
    SGX:
      cmake_args: "-DCOMPILE_TARGETS=sgx"
    debug:
      cmake_args: "-DCMAKE_BUILD_TYPE=Debug -DSAN=ON -DBUILD_SMALLBANK=OFF -DLVI_MITIGATIONS=OFF"
    fuzz:
      cmake_args: "-DBUILD_UNIT_TESTS=OFF -DZAP_TEST=ON"

  test:
    fuzz:
      ctest_args: '-L "zaptest"'

jobs:
  - job: "Make"
    displayName: "Make generator"
    ${{ insert }}: "${{ parameters.env.NoSGX }}"
    variables:
      skipComponentGovernanceDetection: true
    steps:
      - checkout: self
        clean: true
        fetchDepth: 10000
      - script: |
          mkdir build_make
          cd build_make
          cmake -L .. ${{ parameters.build.NoSGX.cmake_args }}
        displayName: CMake

  - template: common.yml
    parameters:
      target: NoSGX
      env: "${{ parameters.env.NoSGX }}"
      cmake_args: "${{ parameters.build.common.cmake_args }} ${{ parameters.build.debug.cmake_args }} ${{ parameters.build.NoSGX.cmake_args }}"
      suffix: "Instrumented"
      artifact_name: "NoSGX_Instrumented"
      ctest_filter: '-LE "benchmark|perf|rotation"'
      ctest_timeout: "300"

  - template: common.yml
    parameters:
      target: SGX
      env: "${{ parameters.env.SGX }}"
      cmake_args: "${{ parameters.build.common.cmake_args }} -DTLS_TEST=ON -DSHUFFLE_SUITE=ON"
      suffix: "Release"
      artifact_name: "SGX_Release"
<<<<<<< HEAD
      ctest_filter: '-LE "benchmark|perf|rotation"'
=======
      ctest_filter: '-LE "benchmark|perf"'
>>>>>>> 20cccf77

  - template: common.yml
    parameters:
      target: NoSGX
      # Perf env to launch a Docker container inside tests.
      env: ${{ parameters.env.Perf }}
      cmake_args: "${{ parameters.build.common.cmake_args }} ${{ parameters.build.fuzz.cmake_args }} ${{ parameters.build.NoSGX.cmake_args }}"
      suffix: "Fuzz"
      artifact_name: "NoSGX_Fuzz"
      ctest_filter: "${{ parameters.test.fuzz.ctest_args }}"<|MERGE_RESOLUTION|>--- conflicted
+++ resolved
@@ -58,11 +58,8 @@
       cmake_args: "${{ parameters.build.common.cmake_args }} -DTLS_TEST=ON -DSHUFFLE_SUITE=ON"
       suffix: "Release"
       artifact_name: "SGX_Release"
-<<<<<<< HEAD
       ctest_filter: '-LE "benchmark|perf|rotation"'
-=======
       ctest_filter: '-LE "benchmark|perf"'
->>>>>>> 20cccf77
 
   - template: common.yml
     parameters:
