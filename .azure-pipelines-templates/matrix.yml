parameters:
  target: ["NoSGX", "SGX"]

  env:
    Hosted:
      container: nosgx
      pool:
        vmImage: ubuntu-18.04
    NoSGX:
      container: nosgx
      pool: Ubuntu-1804-D8s_v3
    SGX:
      container: sgx
      pool: Ubuntu-1804-DC8_v2
    Perf:
      pool: CCF-Perf

  build:
    common:
      cmake_args: '-DCMAKE_C_COMPILER_LAUNCHER="ccache" -DCMAKE_CXX_COMPILER_LAUNCHER="ccache"'
    NoSGX:
      cmake_args: "-DCOMPILE_TARGETS=virtual"
    SGX:
      cmake_args: "-DCOMPILE_TARGETS=sgx"
    debug:
      cmake_args: "-DCMAKE_BUILD_TYPE=Debug -DBUILD_SMALLBANK=OFF -DBUILD_TPCC=OFF"
    perf:
      cmake_args: '-DBUILD_UNIT_TESTS=OFF -DDISTRIBUTE_PERF_TESTS="`../.nodes.sh`"'
    release:
      cmake_args: "-DTLS_TEST=ON -DENABLE_BFT=OFF"

  test:
    NoSGX:
      ctest_args: '-LE "benchmark|perf|tlstest|vegeta"'
    SGX:
      ctest_args: '-LE "benchmark|perf|tlstest|vegeta"'
    perf:
      ctest_args: '-L "benchmark|perf|vegeta"'

jobs:
  # Debug
  - ${{ each target in parameters.target }}:
      - template: common.yml
        parameters:
          target: ${{ target }}
          env: ${{ parameters.env[target] }}
          cmake_args: "${{ parameters.build.common.cmake_args }} ${{ parameters.build.debug.cmake_args }} ${{ parameters.build[target].cmake_args }}"
          suffix: "Debug"
          artifact_name: "${{ target }}_Debug"
          ctest_filter: "${{ parameters.test[target].ctest_args }}"

  # Performance
  - template: common.yml
    parameters:
      target: SGX
      env: ${{ parameters.env.Perf }}
      cmake_args: "${{ parameters.build.common.cmake_args }} ${{ parameters.build.perf.cmake_args }} ${{ parameters.build.SGX.cmake_args }}"
      suffix: "Perf"
      artifact_name: "SGX_Perf"
      ctest_filter: "${{ parameters.test.perf.ctest_args }}"

  # Release
  - ${{ if eq(parameters.perf_or_release, 'release') }}:
      - template: checks.yml
        parameters:
          env: ${{ parameters.env.Hosted }}

      - template: common.yml
        parameters:
          target: SGX
          env: ${{ parameters.env.SGX }}
<<<<<<< HEAD
          cmake_args: "${{ parameters.build.common.cmake_args }} -DTLS_TEST=ON -DENABLE_JS_GOV=ON"
=======
          cmake_args: "${{ parameters.build.common.cmake_args }} ${{ parameters.build.release.cmake_args }}"
>>>>>>> 81f01e3e
          suffix: "Release"
          artifact_name: "SGX_Release"

      - template: release.yml
        parameters:
          env: ${{ parameters.env.Hosted }}
          depends_on:
            - Checks
            - SGX_Release<|MERGE_RESOLUTION|>--- conflicted
+++ resolved
@@ -27,7 +27,7 @@
     perf:
       cmake_args: '-DBUILD_UNIT_TESTS=OFF -DDISTRIBUTE_PERF_TESTS="`../.nodes.sh`"'
     release:
-      cmake_args: "-DTLS_TEST=ON -DENABLE_BFT=OFF"
+      cmake_args: "-DTLS_TEST=ON -DENABLE_BFT=OFF -DENABLE_JS_GOV=OFF"
 
   test:
     NoSGX:
@@ -69,11 +69,7 @@
         parameters:
           target: SGX
           env: ${{ parameters.env.SGX }}
-<<<<<<< HEAD
-          cmake_args: "${{ parameters.build.common.cmake_args }} -DTLS_TEST=ON -DENABLE_JS_GOV=ON"
-=======
           cmake_args: "${{ parameters.build.common.cmake_args }} ${{ parameters.build.release.cmake_args }}"
->>>>>>> 81f01e3e
           suffix: "Release"
           artifact_name: "SGX_Release"
 
