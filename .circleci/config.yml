--- conflicted
+++ resolved
@@ -20,11 +20,7 @@
           working_directory: build
       - run:
           name: Ninja
-<<<<<<< HEAD
-          command: ninja -j2
-=======
           command: ninja -j1
->>>>>>> e6d9bdab
           working_directory: build
       - run:
           name: Run tests
@@ -47,15 +43,7 @@
           working_directory: build
 
 executors:
-<<<<<<< HEAD
-  small_1804:
-    resource_class: medium
-    docker:
-      - image: ccfciteam/ccf-ci-18.04:latest
-  large_1804:
-=======
   medium_1804:
->>>>>>> e6d9bdab
     resource_class: medium
     docker:
       - image: ccfciteam/ccf-ci-18.04:latest
