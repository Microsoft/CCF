# Copyright (c) Microsoft Corporation. All rights reserved.
# Licensed under the Apache 2.0 License.
import e2e_args
import infra.ccf
import infra.proc
import json
import logging
import os
import subprocess
import sys
import time
from loguru import logger as LOG


def get_code_id(lib_path):
    oed = subprocess.run(
        [args.oesign, "dump", "-e", lib_path], capture_output=True, check=True
    )
    lines = [
        line
        for line in oed.stdout.decode().split(os.linesep)
        if line.startswith("mrenclave=")
    ]

    return lines[0].split("=")[1]


def add_new_code(network, new_code_id):
    LOG.debug(f"Adding new code id: {new_code_id}")

<<<<<<< HEAD
    primary, _ = network.find_primary()
    result = network.consortium.propose(
=======
    primary, term = network.find_primary()
    result = network.propose(
>>>>>>> 101cdbda
        1, primary, None, None, "add_code", f"--new-code-id={new_code_id}"
    )

    network.consortium.vote_using_majority(primary, result[1]["id"])


def run(args):
    hosts = ["localhost", "localhost"]

    with infra.ccf.network(
        hosts, args.build_dir, args.debug_nodes, args.perf_nodes, pdb=args.pdb
    ) as network:
        network.start_and_join(args)
        primary, others = network.find_nodes()

        LOG.info("Adding a new node")
        new_node = network.create_and_trust_node(args.package, "localhost", args)
        assert new_node

        new_code_id = get_code_id(f"{args.patched_file_name}.so.signed")

        LOG.info(f"Adding a node with unsupported code id {new_code_id}")
        assert (
            network.create_and_trust_node(args.patched_file_name, "localhost", args)
            == None
        ), "Adding node with unsupported code id should fail"

        add_new_code(network, new_code_id)

        new_nodes = set()
        old_nodes_count = len(network.nodes)
        new_nodes_count = old_nodes_count + 1

        LOG.info(
            f"Adding more new nodes ({new_nodes_count}) than originally existed ({old_nodes_count})"
        )
        for _ in range(0, new_nodes_count):
            new_node = network.create_and_trust_node(
                args.patched_file_name, "localhost", args
            )
            assert new_node
            new_nodes.add(new_node)

        for node in new_nodes:
            new_primary = node
            break

        LOG.info("Stopping all original nodes")
        old_nodes = set(network.nodes).difference(new_nodes)
        for node in old_nodes:
            LOG.debug(f"Stopping old node {node.node_id}")
            node.stop()

        LOG.info("Waiting for a new primary to be elected...")
        time.sleep(args.election_timeout * 6 / 1000)

        new_primary, _ = network.find_primary()
        LOG.info(f"Waited, new_primary is {new_primary.node_id}")

        LOG.info("Adding another node to the network")
        new_node = network.create_and_trust_node(
            args.patched_file_name, "localhost", args
        )
        assert new_node
        network.wait_for_node_commit_sync()


if __name__ == "__main__":

    def add(parser):
        parser.add_argument(
            "-p",
            "--package",
            help="The enclave package to load (e.g., libsimplebank)",
            default="libloggingenc",
        )
        parser.add_argument(
            "--oesign", help="Path to oesign binary", type=str, required=True
        )
        parser.add_argument(
            "--oeconfpath",
            help="Path to oe configuration file",
            type=str,
            required=True,
        )
        parser.add_argument(
            "--oesignkeypath", help="Path to oesign key", type=str, required=True
        )

    args = e2e_args.cli_args(add)
    if args.enclave_type != "debug":
        LOG.warning("Skipping code update test with virtual enclave")
        sys.exit()

    args.package = args.app_script and "libluagenericenc" or "libloggingenc"
    args.patched_file_name = "{}.patched".format(args.package)
    run(args)<|MERGE_RESOLUTION|>--- conflicted
+++ resolved
@@ -28,13 +28,8 @@
 def add_new_code(network, new_code_id):
     LOG.debug(f"Adding new code id: {new_code_id}")
 
-<<<<<<< HEAD
-    primary, _ = network.find_primary()
-    result = network.consortium.propose(
-=======
     primary, term = network.find_primary()
     result = network.propose(
->>>>>>> 101cdbda
         1, primary, None, None, "add_code", f"--new-code-id={new_code_id}"
     )
 
