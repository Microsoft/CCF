# Copyright (c) Microsoft Corporation. All rights reserved.
# Licensed under the Apache 2.0 License.
import os
import sys
import http
import subprocess
import infra.network
import infra.path
import infra.proc
import infra.net
import infra.e2e_args
import suite.test_requirements as reqs
import infra.logging_app as app
import ssl
import hashlib
import json
import urllib.parse

from cryptography import x509
from cryptography.hazmat.backends import default_backend
from cryptography.hazmat.primitives import serialization
from loguru import logger as LOG


@reqs.description("Test quotes")
<<<<<<< HEAD
@reqs.supports_methods("quote", "quotes")
def test_quote(network, args):
    primary, _ = network.find_primary()
=======
@reqs.supports_methods("quotes/self", "quotes")
def test_quote(network, args, verify=True):
    primary, _ = network.find_nodes()
>>>>>>> 55de2886
    with primary.client() as c:
        oed = subprocess.run(
            [
                os.path.join(args.oe_binary, "oesign"),
                "dump",
                "-e",
                infra.path.build_lib_path(args.package, args.enclave_type),
            ],
            capture_output=True,
            check=True,
        )
        lines = [
            line
            for line in oed.stdout.decode().split(os.linesep)
            if line.startswith("mrenclave=")
        ]
        expected_mrenclave = lines[0].strip().split("=")[1]

        r = c.get("/node/quotes/self")
        primary_quote_info = r.body.json()
        assert primary_quote_info["node_id"] == 0
        primary_mrenclave = primary_quote_info["mrenclave"]
        assert primary_mrenclave == expected_mrenclave, (
            primary_mrenclave,
            expected_mrenclave,
        )

        r = c.get("/node/quotes")
        quotes = r.body.json()["quotes"]
        assert len(quotes) == len(network.get_joined_nodes())

        for quote in quotes:
            mrenclave = quote["mrenclave"]
            assert mrenclave == expected_mrenclave, (mrenclave, expected_mrenclave)
            quote_path = os.path.join(network.common_dir, f"quote{quote['node_id']}")
            endorsements_path = os.path.join(
                network.common_dir, f"endorsements{quote['node_id']}"
            )

            with open(quote_path, "wb") as q:
                q.write(bytes.fromhex(quote["raw"]))

            with open(endorsements_path, "wb") as e:
                e.write(bytes.fromhex(quote["endorsements"]))

            cafile = os.path.join(network.common_dir, "networkcert.pem")
            assert (
                infra.proc.ccall(
                    "verify_quote.sh",
                    f"https://{primary.pubhost}:{primary.pubport}",
                    "--cacert",
                    f"{cafile}",
                    log_output=True,
                ).returncode
                == 0
            ), f"Quote verification for node {quote['node_id']} failed"

    return network


@reqs.description("Add user, remove user")
@reqs.supports_methods("log/private")
def test_user(network, args, verify=True):
    # Note: This test should not be chained in the test suite as it creates
    # a new user and uses its own LoggingTxs
    primary, _ = network.find_nodes()
    new_user_id = 3
    network.create_users([new_user_id], args.participants_curve)
    user_data = {"lifetime": "temporary"}
    network.consortium.add_user(primary, new_user_id, user_data)
    txs = app.LoggingTxs(user_id=new_user_id)
    txs.issue(
        network=network,
        number_txs=1,
    )
    if verify:
        txs.verify()
    network.consortium.remove_user(primary, new_user_id)
    with primary.client(f"user{new_user_id}") as c:
        r = c.get("/app/log/private")
        assert r.status_code == http.HTTPStatus.UNAUTHORIZED.value
    return network


@reqs.description("Add untrusted node, check no quote is returned")
def test_no_quote(network, args):
    untrusted_node = network.create_and_add_pending_node(
        args.package, "local://localhost", args
    )
    with untrusted_node.client(
        ca=os.path.join(untrusted_node.common_dir, f"{untrusted_node.node_id}.pem")
    ) as uc:
        r = uc.get("/node/quotes/self")
        assert r.status_code == http.HTTPStatus.NOT_FOUND
    return network


@reqs.description("Check member data")
def test_member_data(network, args):
    assert args.initial_operator_count > 0
    primary, _ = network.find_nodes()
    with primary.client("member0") as mc:

        def member_info(mid):
            return mc.post(
                "/gov/read", {"table": "public:ccf.gov.members", "key": mid}
            ).body.json()

        md_count = 0
        for member in network.get_members():
            if member.member_data:
                assert (
                    member_info(member.member_id)["member_data"] == member.member_data
                )
                md_count += 1
            else:
                assert "member_data" not in member_info(member.member_id)
        assert md_count == args.initial_operator_count

    return network


@reqs.description("Check user_id")
def test_user_id(network, args):
    primary, _ = network.find_nodes()
    with primary.client("user0") as uc:
        with open(network.consortium.user_cert_path(1), "r") as ucert:
            pem = ucert.read()
        json_pem = json.dumps(pem)
        r = uc.get(f"/app/user_id?cert={urllib.parse.quote_plus(json_pem)}")
        assert r.status_code == 200
        assert r.body.json()["caller_id"] == 1
    return network


@reqs.description("Check network/nodes endpoint")
def test_node_ids(network, args):
    nodes = network.find_nodes()
    for node in nodes:
        with node.client() as c:
            r = c.get(
                f'/node/network/nodes?host="{node.pubhost}"&port="{node.pubport}"'
            )
            assert r.status_code == 200
            info = r.body.json()["nodes"]
            assert len(info) == 1
            assert info[0]["node_id"] == node.node_id
            assert info[0]["status"] == "TRUSTED"
        return network


def run(args):
    with infra.network.network(
        args.nodes, args.binary_dir, args.debug_nodes, args.perf_nodes, pdb=args.pdb
    ) as network:
        network.start_and_join(args)
        # network = test_node_ids(network, args)
        # network = test_member_data(network, args)
        network = test_quote(network, args)
        # network = test_user(network, args)
        # network = test_no_quote(network, args)
        # network = test_user_id(network, args)


if __name__ == "__main__":
    args = infra.e2e_args.cli_args()
    if args.enclave_type == "virtual":
        LOG.warning("This test can only run in real enclaves, skipping")
        sys.exit(0)

    args.package = "liblogging"
    args.nodes = infra.e2e_args.max_nodes(args, f=0)
    args.initial_user_count = 3
    run(args)<|MERGE_RESOLUTION|>--- conflicted
+++ resolved
@@ -23,15 +23,9 @@
 
 
 @reqs.description("Test quotes")
-<<<<<<< HEAD
-@reqs.supports_methods("quote", "quotes")
+@reqs.supports_methods("quotes/self", "quotes")
 def test_quote(network, args):
-    primary, _ = network.find_primary()
-=======
-@reqs.supports_methods("quotes/self", "quotes")
-def test_quote(network, args, verify=True):
-    primary, _ = network.find_nodes()
->>>>>>> 55de2886
+    primary, _ = network.find_nodes()
     with primary.client() as c:
         oed = subprocess.run(
             [
