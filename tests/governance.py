# Copyright (c) Microsoft Corporation. All rights reserved.
# Licensed under the Apache 2.0 License.
import os
import sys
import getpass
import time
import logging
import multiprocessing
import shutil
import subprocess
from random import seed
import infra.ccf
import infra.proc
<<<<<<< HEAD
import infra.client
=======
>>>>>>> 065c2e48
import infra.notification
import infra.net
import e2e_args

from loguru import logger as LOG


def run(args):
    hosts = ["localhost", "localhost"]

    with infra.ccf.network(
        hosts, args.build_dir, args.debug_nodes, args.perf_nodes, pdb=args.pdb
    ) as network:
        network.start_and_join(args)
        primary, (backup,) = network.find_nodes()

        with primary.node_client() as mc:
            check_commit = infra.checker.Checker(mc)
            check = infra.checker.Checker()
            r = mc.rpc("getQuotes", {})
            quotes = r.result["quotes"]
            assert len(quotes) == len(hosts)
            primary_quote = quotes[0]
            assert primary_quote["node_id"] == 0
            mrenclave = primary_quote["mrenclave"]

            oed = subprocess.run(
                [args.oesign, "dump", "-e", f"{args.package}.so.signed"],
                capture_output=True,
                check=True,
            )
            lines = [
                line
                for line in oed.stdout.decode().split(os.linesep)
                if line.startswith("mrenclave=")
            ]
            expected_mrenclave = lines[0].strip().split("=")[1]
            assert mrenclave == expected_mrenclave, (mrenclave, expected_mrenclave)


if __name__ == "__main__":

    def add(parser):
        parser.add_argument(
            "--oesign", help="Path oesign binary", type=str, required=True
        )

    args = e2e_args.cli_args(add=add)

    if args.enclave_type != "debug":
        LOG.error("This test can only run in real enclaves, skipping")
        sys.exit(0)

    args.package = "libloggingenc"
    run(args)<|MERGE_RESOLUTION|>--- conflicted
+++ resolved
@@ -11,10 +11,6 @@
 from random import seed
 import infra.ccf
 import infra.proc
-<<<<<<< HEAD
-import infra.client
-=======
->>>>>>> 065c2e48
 import infra.notification
 import infra.net
 import e2e_args
