# Copyright (c) Microsoft Corporation. All rights reserved.
# Licensed under the Apache 2.0 License.
import os
import time
from enum import Enum
import paramiko
import logging
import subprocess
import getpass
from contextlib import contextmanager
import infra.path
import json
import uuid
import ctypes
import signal
import re
import glob
from collections import deque

from loguru import logger as LOG

DBG = os.getenv("DBG", "cgdb")

_libc = ctypes.CDLL("libc.so.6")


def _term_on_pdeathsig():
    # usr/include/linux/prctl.h: #define PR_SET_PDEATHSIG 1
    _libc.prctl(1, signal.SIGTERM)


def popen(*args, **kwargs):
    kwargs["preexec_fn"] = _term_on_pdeathsig
    return subprocess.Popen(*args, **kwargs)


def coverage_enabled(bin):
    return (
        subprocess.run(
            f"nm -C {bin} | grep __llvm_coverage_mapping", shell=True
        ).returncode
        == 0
    )


def _append_logs_to_analytics(file, analytics_file):
    with open(analytics_file, "a+") as af:
        with open(file, "r") as f:
            af.write(f.read())


@contextmanager
def sftp_session(hostname):
    client = paramiko.SSHClient()
    client.set_missing_host_key_policy(paramiko.AutoAddPolicy())
    client.connect(hostname)
    try:
        session = client.open_sftp()
        try:
            yield session
        finally:
            session.close()
    finally:
        client.close()


def log_errors(out_path, err_path):
    error_filter = ["[fail ]", "[fatal]"]
    try:
        errors = 0
        tail_lines = deque(maxlen=15)
        with open(out_path, "r") as lines:
            for line in lines:
                stripped_line = line.rstrip()
                tail_lines.append(stripped_line)
                if any(x in stripped_line for x in error_filter):
                    LOG.error("{}: {}".format(out_path, stripped_line))
                    errors += 1
        if errors:
            LOG.info("{} errors found, printing end of output for context:", errors)
            for line in tail_lines:
                LOG.info(line)
            try:
                with open(err_path, "r") as lines:
                    LOG.error("contents of {}:".format(err_path))
                    LOG.error(lines.read())
            except IOError:
                LOG.exception("Could not read err output {}".format(err_path))
    except IOError:
        LOG.exception("Could not check output {} for errors".format(out_path))


class CmdMixin(object):
    def set_perf(self):
        self.cmd = [
            "perf",
            "record",
            "--freq=1000",
            "--call-graph=dwarf",
            "-s",
        ] + self.cmd

    def _print_upload_perf(self, name, metrics, lines):
        for line in lines:
            LOG.debug(line.decode())
            res = re.search("=> (.*)tx/s", line.decode())
            if res:
                results_uploaded = True
                metrics.put(name, float(res.group(1)))


class SSHRemote(CmdMixin):
    def __init__(
        self,
        name,
        hostname,
        exe_files,
        data_files,
        cmd,
        workspace,
        label,
        env=None,
        log_path=None,
    ):
        """
        Runs a command on a remote host, through an SSH connection. A temporary
        directory is created, and some files can be shipped over. The command is
        run out of that directory.

        Note that the name matters, since the temporary directory that will be first
        deleted, then created and populated is workspace/label_name. There is deliberately no
        cleanup on shutdown, to make debugging/inspection possible.

        setup() connects, creates the directory and ships over the files
        start() runs the specified command
        stop()  disconnects, which shuts down the command via SIGHUP
        restart() reconnects and reruns the specified command
        """
        self.hostname = hostname
        # For SSHRemote, both executable files (host and enclave) and data
        # files (ledger, secrets) are copied to the remote
        self.files = exe_files
        self.files += data_files
        self.cmd = cmd
        self.client = paramiko.SSHClient()
        self.client.set_missing_host_key_policy(paramiko.AutoAddPolicy())
        self.root = os.path.join(workspace, label + "_" + name)
        self.name = name
        self.env = env or {}
        self.out = os.path.join(self.root, "out")
        self.err = os.path.join(self.root, "err")
        self.analytics_out = (
            os.path.join(log_path, "out", f"{label}_{name}") if log_path else None
        )
        self.analytics_err = (
            os.path.join(log_path, "err", f"{label}_{name}") if log_path else None
        )

    def _rc(self, cmd):
        LOG.info("[{}] {}".format(self.hostname, cmd))
        _, stdout, _ = self.client.exec_command(cmd)
        return stdout.channel.recv_exit_status()

    def _connect(self):
        LOG.debug("[{}] connect".format(self.hostname))
        self.client.connect(self.hostname)

    def _setup_files(self):
        assert self._rc("rm -rf {}".format(self.root)) == 0
        assert self._rc("mkdir -p {}".format(self.root)) == 0
        session = self.client.open_sftp()
        for path in self.files:
            # Some files can be glob patterns
            for f in glob.glob(os.path.basename(path)):
                tgt_path = os.path.join(self.root, os.path.basename(f))
                LOG.info("[{}] copy {} from {}".format(self.hostname, tgt_path, f))
                session.put(f, tgt_path)
        session.close()
        executable = self.cmd[0]
        if executable.startswith("./"):
            executable = executable[2:]
        assert self._rc("chmod +x {}".format(os.path.join(self.root, executable))) == 0

    def get(self, filename, timeout=60, targetname=None):
        """
        Get file called `filename` under the root of the remote. If the
        file is missing, wait for timeout, and raise an exception.

        If the file is present, it is copied to the CWD on the caller's
        host, as `targetname` if it is set.

        This call spins up a separate client because we don't want to interrupt
        the main cmd that may be running.
        """
        with sftp_session(self.hostname) as session:
            for seconds in range(timeout):
                try:
                    targetname = targetname or filename
                    session.get(os.path.join(self.root, filename), targetname)
                    LOG.debug(
                        "[{}] found {} after {}s".format(
                            self.hostname, filename, seconds
                        )
                    )
                    break
                except Exception:
                    time.sleep(1)
            else:
                raise ValueError(filename)

    def list_files(self, timeout=60):
        files = []
        with sftp_session(self.hostname) as session:
            for seconds in range(timeout):
                try:
                    files = session.listdir(self.root)

                    break
                except Exception:
                    time.sleep(1)

            else:
                raise ValueError(self.root)
        return files

    def get_logs(self):
        with sftp_session(self.hostname) as session:
            for filepath in (self.err, self.out):
                try:
                    local_filepath = "{}_{}_{}".format(
                        self.hostname, filename, self.name
                    )
                    session.get(filepath, local_filepath)
                    LOG.info("Downloaded {}".format(local_filepath))
                except Exception:
                    LOG.warning(
                        "Failed to download {} from {}".format(filepath, self.hostname)
                    )

    def start(self):
        """
        Start cmd on the remote host. stdout and err are captured to file locally.

        We create a pty on the remote host under which to run the command, so as to
        get a SIGHUP on disconnection.
        """
        cmd = self._cmd()
        LOG.info("[{}] {}".format(self.hostname, cmd))
        stdin, stdout, stderr = self.client.exec_command(cmd, get_pty=True)

    def stop(self):
        """
        Disconnect the client, and therefore shut down the command as well.
        """
        LOG.info("[{}] closing".format(self.hostname))
        self.get_logs()
        log_errors(
            "{}_out_{}".format(self.hostname, self.name),
            "{}_err_{}".format(self.hostname, self.name),
        )
        self.client.close()
        if self.analytics_out:
            _append_logs_to_analytics(self.out, self.analytics_out)
        if self.analytics_err:
            _append_logs_to_analytics(self.err, self.analytics_err)

    def restart(self):
        self._connect()
        self.start()

    def setup(self):
        """
        Connect to the remote host, empty the temporary directory if it exsits,
        and populate it with the initial set of files.
        """
        self._connect()
        self._setup_files()

    def _cmd(self):
        env = " ".join(f"{key}={value}" for key, value in self.env.items())
        cmd = " ".join(self.cmd)
        return f"cd {self.root} && {env} ./{cmd} 1>{self.out} 2>{self.err} 0</dev/null"

    def _dbg(self):
        cmd = " ".join(self.cmd)
        return f"cd {self.root} && {DBG} --args ./{cmd}"

    def _connect_new(self):
        client = paramiko.SSHClient()
        client.set_missing_host_key_policy(paramiko.AutoAddPolicy())
        client.connect(self.hostname)
        return client

    def wait_for_stdout_line(self, line, timeout):
        client = self._connect_new()
        try:
            for _ in range(timeout):
                _, stdout, _ = client.exec_command(f"grep -F '{line}' {self.root}/out")
                if stdout.channel.recv_exit_status() == 0:
                    return
                time.sleep(1)
            raise ValueError(
                "{} not found in stdout after {} seconds".format(line, timeout)
            )
        finally:
            client.close()

    def print_and_upload_result(self, name, metrics, lines):
        client = self._connect_new()
        try:
            _, stdout, _ = client.exec_command(f"tail -{lines} {self.root}/out")
            if stdout.channel.recv_exit_status() == 0:
                LOG.success(f"Result for {self.name}:")
                self._print_upload_perf(name, metrics, stdout.read().splitlines())
                return
        finally:
            client.close()


@contextmanager
def ssh_remote(name, hostname, files, cmd):
    """
    Context Manager wrapper for SSHRemote
    """
    remote = SSHRemote(name, hostname, files, cmd)
    try:
        remote.setup()
        remote.start()
        yield remote
    finally:
        remote.stop()


class LocalRemote(CmdMixin):
    def __init__(
        self,
        name,
        hostname,
        exe_files,
        data_files,
        cmd,
        workspace,
        label,
        env=None,
        log_path=None,
    ):
        """
        Local Equivalent to the SSHRemote
        """
        self.hostname = hostname
        self.exe_files = exe_files
        self.data_files = data_files
        self.cmd = cmd
        self.root = os.path.join(workspace, label + "_" + name)
        self.proc = None
        self.stdout = None
        self.stderr = None
        self.env = env
        self.name = name
        self.out = os.path.join(self.root, "out")
        self.err = os.path.join(self.root, "err")
        self.analytics_out = (
            os.path.join(log_path, "out", f"{label}_{name}") if log_path else None
        )
        self.analytics_err = (
            os.path.join(log_path, "err", f"{label}_{name}") if log_path else None
        )

    def _rc(self, cmd):
        LOG.info("[{}] {}".format(self.hostname, cmd))
        return subprocess.call(cmd, shell=True)

    def _setup_files(self):
        assert self._rc("rm -rf {}".format(self.root)) == 0
        assert self._rc("mkdir -p {}".format(self.root)) == 0
        for path in self.exe_files:
            dst_path = os.path.join(self.root, os.path.basename(path))
            src_path = os.path.join(os.getcwd(), path)
            assert self._rc("ln -s {} {}".format(src_path, dst_path)) == 0
        for path in self.data_files:
            dst_path = self.root
            src_path = os.path.join(os.getcwd(), path)
            assert self._rc("cp {} {}".format(src_path, dst_path)) == 0

        # Make sure relative paths include current directory. Absolute paths will be unaffected
        self.cmd[0] = os.path.join(".", os.path.normpath(self.cmd[0]))

    def get(self, filename, timeout=60, targetname=None):
        path = os.path.join(self.root, filename)
        for _ in range(timeout):
            if os.path.exists(path):
                break
            time.sleep(1)
        else:
            raise ValueError(path)
        targetname = targetname or filename
        assert self._rc("cp {} {}".format(path, targetname)) == 0

    def list_files(self):
        return os.listdir(self.root)

    def start(self, timeout=10):
        """
        Start cmd. stdout and err are captured to file locally.
        """
        cmd = self._cmd()
        LOG.info(f"[{self.hostname}] {cmd} (env: {self.env})")
        self.stdout = open(self.out, "wb")
        self.stderr = open(self.err, "wb")
        self.proc = popen(
            self.cmd,
            cwd=self.root,
            stdout=self.stdout,
            stderr=self.stderr,
            env=self.env,
        )

    def stop(self):
        """
        Disconnect the client, and therefore shut down the command as well.
        """
        LOG.info("[{}] closing".format(self.hostname))
        if self.proc:
            self.proc.terminate()
            self.proc.wait()
            if self.stdout:
                self.stdout.close()
            if self.stderr:
                self.stderr.close()
            log_errors(self.out, self.err)
        if self.analytics_out:
            _append_logs_to_analytics(self.out, self.analytics_out)
        if self.analytics_err:
            _append_logs_to_analytics(self.err, self.analytics_err)

    def restart(self):
        self.start()

    def setup(self):
        """
        Empty the temporary directory if it exists,
        and populate it with the initial set of files.
        """
        self._setup_files()

    def _cmd(self):
        cmd = " ".join(self.cmd)
        return f"cd {self.root} && {cmd} 1>{self.out} 2>{self.err}"

    def _dbg(self):
        cmd = " ".join(self.cmd)
        return f"cd {self.root} && {DBG} --args {cmd}"

    def wait_for_stdout_line(self, line, timeout):
        for _ in range(timeout):
            with open(self.out, "rb") as out:
                for out_line in out:
                    if line.strip() in out_line.strip().decode():
                        return
            time.sleep(1)
        raise ValueError(
            "{} not found in stdout after {} seconds".format(line, timeout)
        )

    def print_and_upload_result(self, name, metrics, line):
        with open(self.out, "rb") as out:
            lines = out.read().splitlines()
            result = lines[-line:]
            LOG.success(f"Result for {self.name}:")
            self._print_upload_perf(name, metrics, result)


CCF_TO_OE_LOG_LEVEL = {
    "trace": "VERBOSE",
    "debug": "INFO",
    "info": "WARNING",
    "fail": "ERROR",
    "fatal": "FATAL",
}


class CCFRemote(object):
    BIN = "cchost"
    DEPS = []

    def __init__(
        self,
        start_type,
        lib_path,
        local_node_id,
        host,
        pubhost,
        node_port,
        rpc_port,
        remote_class,
        enclave_type,
        workspace,
        label,
        target_rpc_address=None,
        members_certs=None,
        users_certs=None,
        host_log_level="info",
        ignore_quote=False,
        sig_max_tx=1000,
        sig_max_ms=1000,
        node_status="pending",
        election_timeout=1000,
        memory_reserve_startup=0,
        notify_server=None,
        gov_script=None,
        app_script=None,
        ledger_file=None,
        sealed_secrets=None,
        log_path=None,
    ):
        """
        Run a ccf binary on a remote host.
        """
        self.start_type = start_type
        self.local_node_id = local_node_id
        self.host = host
        self.pubhost = pubhost
        self.node_port = node_port
        self.rpc_port = rpc_port
        self.pem = "{}.pem".format(local_node_id)
        self.quote = None
        self.node_status = node_status
        # Only expect a quote if the enclave is not virtual and quotes have
        # not been explictly ignored
        if enclave_type != "virtual" and not ignore_quote:
            self.quote = f"quote{local_node_id}.bin"
        self.BIN = infra.path.build_bin_path(self.BIN, enclave_type)
        self.ledger_file = ledger_file
        self.ledger_file_name = (
            os.path.basename(ledger_file) if ledger_file else f"{local_node_id}.ledger"
        )

        cmd = [self.BIN, f"--enclave-file={lib_path}"]

        exe_files = [self.BIN, lib_path] + self.DEPS
        data_files = ([self.ledger_file] if self.ledger_file else []) + (
            [sealed_secrets] if sealed_secrets else []
        )

        cmd = [
            self.BIN,
            f"--enclave-file={lib_path}",
            f"--enclave-type={enclave_type}",
            f"--node-address={host}:{node_port}",
            f"--rpc-address={host}:{rpc_port}",
            f"--public-rpc-address={host}:{rpc_port}",
            f"--ledger-file={self.ledger_file_name}",
            f"--node-cert-file={self.pem}",
            f"--host-log-level={host_log_level}",
            f"--raft-election-timeout-ms={election_timeout}",
        ]

        if sig_max_tx:
            cmd += [f"--sig-max-tx={sig_max_tx}"]

        if sig_max_ms:
            cmd += [f"--sig-max-ms={sig_max_ms}"]

        if memory_reserve_startup:
            cmd += [f"--memory-reserve-startup={memory_reserve_startup}"]

        if notify_server:
            notify_server_host, *notify_server_port = notify_server.split(":")

            if not notify_server_host or not (
                notify_server_port and notify_server_port[0]
            ):
                raise ValueError(
                    "Notification server host:port configuration is invalid"
                )

            cmd += [
                f"--notify-server-address={notify_server_host}:{notify_server_port[0]}"
            ]

<<<<<<< HEAD
            if sig_max_tx:
                cmd += [f"--sig-max-tx={sig_max_tx}"]

            if sig_max_ms:
                cmd += [f"--sig-max-ms={sig_max_ms}"]

            if memory_reserve_startup:
                cmd += [f"--memory-reserve-startup={memory_reserve_startup}"]

            if notify_server:
                notify_server_host, *notify_server_port = notify_server.split(":")

                if not notify_server_host or not (
                    notify_server_port and notify_server_port[0]
                ):
                    raise ValueError(
                        "Notification server host:port configuration is invalid"
                    )

                cmd += [
                    f"--notify-server-address={notify_server_host}:{notify_server_port[0]}"
                ]

            if self.quote:
                cmd += [f"--quote-file={self.quote}"]

            if start_type == StartType.start:
                cmd += [
                    "start",
                    "--network-cert-file=networkcert.pem",
                    f"--member-certs={members_certs}",
                    f"--user-certs={users_certs}",
                    f"--gov-script={os.path.basename(gov_script)}",
                ]
                data_files += [members_certs, users_certs, os.path.basename(gov_script)]
                if app_script:
                    cmd += [f"--app-script={os.path.basename(app_script)}"]
                    data_files += [os.path.basename(app_script)]
            elif start_type == StartType.join:
                cmd += [
                    "join",
                    "--network-cert-file=networkcert.pem",
                    f"--target-rpc-address={target_rpc_address}",
                ]
                data_files += ["networkcert.pem"]
            elif start_type == StartType.recover:
                cmd += ["recover", "--network-cert-file=networkcert.pem"]

            else:
                raise ValueError(
                    f"Unexpected CCFRemote start type {start_type}. Should be start, join or recover"
                )
=======
        if self.quote:
            cmd += [f"--quote-file={self.quote}"]

        if start_type == StartType.start:
            cmd += [
                "start",
                f"--member-certs={members_certs}",
                f"--user-certs={users_certs}",
                f"--gov-script={os.path.basename(gov_script)}",
            ]
            data_files += [members_certs, users_certs, os.path.basename(gov_script)]
            if app_script:
                cmd += [f"--app-script={os.path.basename(app_script)}"]
                data_files += [os.path.basename(app_script)]
        elif start_type == StartType.join:
            cmd += [
                "join",
                "--network-cert-file=networkcert.pem",
                f"--target-rpc-address={target_rpc_address}",
            ]
            data_files += ["networkcert.pem"]
        elif start_type == StartType.recover:
            cmd += ["recover"]
            # Starting a CCF node in recover does not require any additional arguments
        else:
            raise ValueError(
                f"Unexpected CCFRemote start type {start_type}. Should be start, join or recover"
            )
>>>>>>> 101937d0

        # Necessary for the az-dcap-client >=1.1 (https://github.com/microsoft/Azure-DCAP-Client/issues/84)
        env = {"HOME": os.environ["HOME"]}
        self.profraw = None
        if enclave_type == "virtual":
            env["UBSAN_OPTIONS"] = "print_stacktrace=1"
            if coverage_enabled(lib_path):
                self.profraw = f"{uuid.uuid4()}-{local_node_id}_{os.path.basename(lib_path)}.profraw"
                env["LLVM_PROFILE_FILE"] = self.profraw

        oe_log_level = CCF_TO_OE_LOG_LEVEL.get(host_log_level)
        if oe_log_level:
            env["OE_LOG_LEVEL"] = oe_log_level

        self.remote = remote_class(
            local_node_id, host, exe_files, data_files, cmd, workspace, label, env
        )

    def setup(self):
        self.remote.setup()

    def start(self):
        self.remote.start()
        self.remote.get(self.pem)
        if self.start_type in {StartType.start, StartType.recover}:
            self.remote.get("networkcert.pem")

    def restart(self):
        self.remote.restart()

    def info(self):
        self.remote.get(self.pem)
        quote_bytes = []
        if self.quote:
            self.remote.get(self.quote)
            quote_bytes = infra.path.quote_bytes(self.quote)

        return {
            "host": self.host,
            "nodeport": str(self.node_port),
            "pubhost": self.pubhost,
            "rpcport": str(self.rpc_port),
            "cert": infra.path.cert_bytes(self.pem),
            "quote": quote_bytes,
            "status": NodeStatus[self.node_status].value,
        }

    def node_cmd(self):
        return self.remote._cmd()

    def debug_node_cmd(self):
        return self.remote._dbg()

    def stop(self):
        try:
            self.remote.stop()
        except Exception:
            LOG.exception("Failed to shut down {} cleanly".format(self.local_node_id))
        if self.profraw:
            try:
                self.remote.get(self.profraw)
            except Exception:
                LOG.info(f"Could not retrieve {self.profraw}")

    def wait_for_stdout_line(self, line, timeout=5):
        return self.remote.wait_for_stdout_line(line, timeout)

    def print_and_upload_result(self, name, metrics, lines):
        self.remote.print_and_upload_result(name, metrics, lines)

    def set_perf(self):
        self.remote.set_perf()

    def get_sealed_secrets(self):
        files = self.remote.list_files()
        sealed_secrets_files = []
        for f in files:
            if f.startswith("sealed_secrets."):
                sealed_secrets_files.append(f)

        latest_sealed_secrets = sorted(sealed_secrets_files, reverse=True)[0]
        self.remote.get(latest_sealed_secrets)

        return latest_sealed_secrets

    def get_ledger(self):
        self.remote.get(self.ledger_file_name)
        return self.ledger_file_name

    def ledger_path(self):
        return os.path.join(self.remote.root, self.ledger_file_name)


@contextmanager
def ccf_remote(
    lib_path, local_node_id, host, pubhost, node_port, rpc_port, args, remote_class
):
    """
    Context Manager wrapper for CCFRemote
    """
    remote = CCFRemote(
        lib_path, local_node_id, host, pubhost, node_port, rpc_port, args, remote_class
    )
    try:
        remote.setup()
        remote.start()
        yield remote
    finally:
        remote.stop()


class NodeStatus(Enum):
    pending = 0
    trusted = 1
    retired = 2


class StartType(Enum):
    start = 0
    join = 1
    recover = 2<|MERGE_RESOLUTION|>--- conflicted
+++ resolved
@@ -578,66 +578,13 @@
                 f"--notify-server-address={notify_server_host}:{notify_server_port[0]}"
             ]
 
-<<<<<<< HEAD
-            if sig_max_tx:
-                cmd += [f"--sig-max-tx={sig_max_tx}"]
-
-            if sig_max_ms:
-                cmd += [f"--sig-max-ms={sig_max_ms}"]
-
-            if memory_reserve_startup:
-                cmd += [f"--memory-reserve-startup={memory_reserve_startup}"]
-
-            if notify_server:
-                notify_server_host, *notify_server_port = notify_server.split(":")
-
-                if not notify_server_host or not (
-                    notify_server_port and notify_server_port[0]
-                ):
-                    raise ValueError(
-                        "Notification server host:port configuration is invalid"
-                    )
-
-                cmd += [
-                    f"--notify-server-address={notify_server_host}:{notify_server_port[0]}"
-                ]
-
-            if self.quote:
-                cmd += [f"--quote-file={self.quote}"]
-
-            if start_type == StartType.start:
-                cmd += [
-                    "start",
-                    "--network-cert-file=networkcert.pem",
-                    f"--member-certs={members_certs}",
-                    f"--user-certs={users_certs}",
-                    f"--gov-script={os.path.basename(gov_script)}",
-                ]
-                data_files += [members_certs, users_certs, os.path.basename(gov_script)]
-                if app_script:
-                    cmd += [f"--app-script={os.path.basename(app_script)}"]
-                    data_files += [os.path.basename(app_script)]
-            elif start_type == StartType.join:
-                cmd += [
-                    "join",
-                    "--network-cert-file=networkcert.pem",
-                    f"--target-rpc-address={target_rpc_address}",
-                ]
-                data_files += ["networkcert.pem"]
-            elif start_type == StartType.recover:
-                cmd += ["recover", "--network-cert-file=networkcert.pem"]
-
-            else:
-                raise ValueError(
-                    f"Unexpected CCFRemote start type {start_type}. Should be start, join or recover"
-                )
-=======
         if self.quote:
             cmd += [f"--quote-file={self.quote}"]
 
         if start_type == StartType.start:
             cmd += [
                 "start",
+                "--network-cert-file=networkcert.pem",
                 f"--member-certs={members_certs}",
                 f"--user-certs={users_certs}",
                 f"--gov-script={os.path.basename(gov_script)}",
@@ -654,13 +601,11 @@
             ]
             data_files += ["networkcert.pem"]
         elif start_type == StartType.recover:
-            cmd += ["recover"]
-            # Starting a CCF node in recover does not require any additional arguments
+             cmd += ["recover", "--network-cert-file=networkcert.pem"]
         else:
             raise ValueError(
                 f"Unexpected CCFRemote start type {start_type}. Should be start, join or recover"
             )
->>>>>>> 101937d0
 
         # Necessary for the az-dcap-client >=1.1 (https://github.com/microsoft/Azure-DCAP-Client/issues/84)
         env = {"HOME": os.environ["HOME"]}
