# Copyright (c) Microsoft Corporation. All rights reserved.
# Licensed under the Apache 2.0 License.
import socket
import ssl
import struct
import select
import contextlib
import json
import time
import os
import subprocess
import tempfile
import base64
import requests
from requests_http_signature import HTTPSignatureAuth
from cryptography import x509
from cryptography.hazmat.backends import default_backend
from cryptography.hazmat.primitives import asymmetric
from websocket import create_connection
from loguru import logger as LOG


def truncate(string, max_len=256):
    if len(string) > max_len:
        return string[: max_len - 3] + "..."
    else:
        return string


class Request:
    def __init__(self, id, method, params, readonly_hint=None, jsonrpc="2.0"):
        self.id = id
        self.method = method
        self.params = params
        self.jsonrpc = jsonrpc
        self.readonly_hint = readonly_hint

    def to_dict(self):
        rpc = {
            "id": self.id,
            "method": self.method,
            "jsonrpc": self.jsonrpc,
            "params": self.params,
        }
        if self.readonly_hint is not None:
            rpc["readonly"] = self.readonly_hint
        return rpc

    def to_json(self):
        return json.dumps(self.to_dict()).encode()


class Response:
    def __init__(
        self,
        id,
        result=None,
        error=None,
        commit=None,
        term=None,
        global_commit=None,
        jsonrpc="2.0",
    ):
        self.id = id
        self.result = result
        self.error = error
        self.jsonrpc = jsonrpc
        self.commit = commit
        self.term = term
        self.global_commit = global_commit
        self._attrs = set(locals()) - {"self"}

    def to_dict(self):
        d = {
            "id": self.id,
            "jsonrpc": self.jsonrpc,
            "commit": self.commit,
            "global_commit": self.global_commit,
            "term": self.term,
        }
        if self.result is not None:
            d["result"] = self.result
        else:
            d["error"] = self.error
        return d

    def _from_parsed(self, parsed):
        unexpected = parsed.keys() - self._attrs
        if unexpected:
            raise ValueError(f"Unexpected keys in response: {unexpected}")
        for attr, value in parsed.items():
            setattr(self, attr, value)

    def from_msgpack(self, data):
        parsed = msgpack.unpackb(data, raw=False)
        self._from_parsed(parsed)

    def from_json(self, data):
        parsed = json.loads(data.decode())
        self._from_parsed(parsed)


def human_readable_size(n):
    suffixes = ("B", "KB", "MB", "GB")
    i = 0
    while n >= 1024 and i < len(suffixes) - 1:
        n /= 1024.0
        i += 1
    return f"{n:,.2f} {suffixes[i]}"


class RPCLogger:
    def log_request(self, request, name, description):
        LOG.info(
            truncate(
                f"{name} #{request.id} {request.method} {request.params}"
                + (
                    f" (RO hint: {request.readonly_hint})"
                    if request.readonly_hint is not None
                    else ""
                )
                + f"{description}"
            )
        )

    def log_response(self, id, response):
        LOG.debug(
            truncate(
                "#{} {}".format(
                    id,
                    {
                        k: v
                        for k, v in (response.__dict__ or {}).items()
                        if not k.startswith("_")
                    }
                    if response
                    else None,
                )
            )
        )


class RPCFileLogger(RPCLogger):
    def __init__(self, path):
        self.path = path

    def log_request(self, request, name, description):
        with open(self.path, "a") as f:
            f.write(">> Request:" + os.linesep)
            json.dump(request.to_dict(), f, indent=2)
            f.write(os.linesep)

    def log_response(self, id, response):
        with open(self.path, "a") as f:
            f.write(f"<< Response {id} :" + os.linesep)
            json.dump(response.to_dict() if response else "None", f, indent=2)
            f.write(os.linesep)


class CCFConnectionException(Exception):
    pass


<<<<<<< HEAD
# We keep this around in a limited fashion still, because
# the resulting logs nicely illustrate manual usage in a way using requests doesn't


=======
>>>>>>> b908a028
class CurlClient:
    """
    We keep this around in a limited fashion still, because
    the resulting logs nicely illustrate manual usage in a way using the requests API doesn't
    """

    def __init__(
        self,
        host,
        port,
        cert,
        key,
        ca,
        version,
        binary_dir,
        connection_timeout,
        request_timeout,
        *args,
        **kwargs,
    ):
        self.host = host
        self.port = port
        self.cert = cert
        self.key = key
        self.ca = ca
        self.binary_dir = binary_dir
        self.connection_timeout = connection_timeout
        self.request_timeout = request_timeout

    def _just_request(self, request, is_signed=False):
        with tempfile.NamedTemporaryFile() as nf:
            msg = request.to_json()
            LOG.debug(f"Going to send {msg}")
            nf.write(msg)
            nf.flush()
            if is_signed:
                cmd = [os.path.join(self.binary_dir, "scurl.sh")]
            else:
                cmd = ["curl"]

            cmd += [
                f"https://{self.host}:{self.port}/{request.method}",
                "-H",
                "Content-Type: application/json",
                "--data-binary",
                f"@{nf.name}",
                "-w \\n%{http_code}",
                f"-m {self.request_timeout}",
            ]

            if self.ca:
                cmd.extend(["--cacert", self.ca])
            if self.key:
                cmd.extend(["--key", self.key])
            if self.cert:
                cmd.extend(["--cert", self.cert])
            LOG.debug(f"Running: {' '.join(cmd)}")
            rc = subprocess.run(cmd, capture_output=True)

            if rc.returncode != 0:
                if rc.returncode == 60:  # PEER_FAILED_VERIFICATION
                    raise CCFConnectionException
                if rc.returncode == 28:  # OPERATION_TIMEDOUT
                    raise TimeoutError
                LOG.error(rc.stderr)
                raise RuntimeError(f"Curl failed with return code {rc.returncode}")

            # The response status code is displayed on the last line of
            # the output (via -w option)
            rep, status_code = rc.stdout.decode().rsplit("\n", 1)
            if int(status_code) != 200:
                LOG.error(rep)
                raise RuntimeError(f"Curl failed with status code {status_code}")

            return rep.encode()

    def _request(self, request, is_signed=False):
        while self.connection_timeout >= 0:
<<<<<<< HEAD
=======
            self.connection_timeout -= 0.1
            if self.connection_timeout < 0:
                self.connection_timeout = 0
>>>>>>> b908a028
            try:
                rid = self._just_request(request, is_signed)
                self._request = self._just_request
                return rid
            except CCFConnectionException:
<<<<<<< HEAD
                self.connection_timeout -= 0.1
                if self.connection_timeout < 0:
=======
                if self.connection_timeout == 0:
>>>>>>> b908a028
                    raise
            time.sleep(0.1)
        raise CCFConnectionException

    def request(self, request):
        return self._request(request, is_signed=False)

    def signed_request(self, request):
        return self._request(request, is_signed=True)


class RequestClient:
    def __init__(
        self,
        host,
        port,
        cert,
        key,
        ca,
        version,
        connection_timeout,
        request_timeout,
        *args,
        **kwargs,
    ):
        self.host = host
        self.port = port
        self.cert = cert
        self.key = key
        self.ca = ca
        self.request_timeout = request_timeout
        self.connection_timeout = connection_timeout

    def _just_request(self, request):
        rep = requests.post(
            f"https://{self.host}:{self.port}/{request.method}",
            json=request.to_dict(),
            cert=(self.cert, self.key),
            verify=self.ca,
            timeout=(self.connection_timeout, self.request_timeout),
        )
        return rep.content

    def request(self, request):
        while self.connection_timeout >= 0:
<<<<<<< HEAD
=======
            self.connection_timeout -= 0.1
            if self.connection_timeout < 0:
                self.connection_timeout = 0
>>>>>>> b908a028
            try:
                rid = self._just_request(request)
                self.request = self._just_request
                return rid
            except requests.exceptions.SSLError:
<<<<<<< HEAD
                self.connection_timeout -= 0.1
                if self.connection_timeout < 0:
=======
                if self.connection_timeout == 0:
>>>>>>> b908a028
                    raise CCFConnectionException
            except requests.exceptions.ReadTimeout:
                raise TimeoutError
            time.sleep(0.1)
        raise CCFConnectionException

    def signed_request(self, request):
        with open(self.key, "rb") as k:
            rep = requests.post(
                f"https://{self.host}:{self.port}/{request.method}",
                json=request.to_dict(),
                cert=(self.cert, self.key),
                verify=self.ca,
                timeout=self.request_timeout,
                # key_id needs to be specified but is unused
                auth=HTTPSignatureAuth(
                    algorithm="ecdsa-sha256",
                    key=k.read(),
                    key_id="tls",
                    headers=[
                        "(request-target)",
                        "Date",
                        "Content-Length",
                        "Content-Type",
                    ],
                ),
            )
            return rep.content


class WSClient:
    def __init__(
        self,
        host,
        port,
        cert,
        key,
        ca,
        version,
        connection_timeout,
        request_timeout,
        *args,
        **kwargs,
    ):
        self.host = host
        self.port = port
        self.cert = cert
        self.key = key
        self.ca = ca
        self.request_timeout = request_timeout

    def request(self, request):
        ws = create_connection(
            f"wss://{self.host}:{self.port}",
            sslopt={"certfile": self.cert, "keyfile": self.key, "ca_certs": self.ca},
        )

    def signed_request(self, request):
        raise NotImplementedError("Signed requests not yet implemented over WebSockets")


class CCFClient:
    def __init__(self, *args, **kwargs):
        self.prefix = kwargs.pop("prefix")
        self.description = kwargs.pop("description")
        self.rpc_loggers = (RPCLogger(),)
        self.name = "[{}:{}]".format(kwargs.get("host"), kwargs.get("port"))
        self.seqno = 0

        if os.getenv("CURL_CLIENT"):
            self.client_impl = CurlClient(*args, **kwargs)
        elif os.getenv("WEBSOCKETS_CLIENT"):
            self.client_impl = WSClient(*args, **kwargs)
        else:
            self.client_impl = RequestClient(*args, **kwargs)

    def _next_req(self, method, params, readonly_hint=None):
        r = Request(self.seqno, method, params, readonly_hint)
        self.seqno += 1
        return r

    def _response(self, msg):
        r = Response(0)
        r.from_json(msg)
        for logger in self.rpc_loggers:
            logger.log_response(r.id, r)
        return r

    def request(self, method, params, *args, **kwargs):
        r = self._next_req(f"{self.prefix}/{method}", params, *args, **kwargs)
        if self.description:
            description = f" ({self.description})"
        for logger in self.rpc_loggers:
            logger.log_request(r, self.name, description)

        return self._response(self.client_impl.request(r))

    def signed_request(self, method, params, *args, **kwargs):
        r = self._next_req(f"{self.prefix}/{method}", params, *args, **kwargs)

        if self.description:
            description = f" ({self.description}) [signed]"
        for logger in self.rpc_loggers:
            logger.log_request(r, self.name, description)

        return self._response(self.client_impl.signed_request(r))

    def do(self, *args, **kwargs):
        expected_result = None
        expected_error_code = None
        if "expected_result" in kwargs:
            expected_result = kwargs.pop("expected_result")
        if "expected_error_code" in kwargs:
            expected_error_code = kwargs.pop("expected_error_code")

        r = self.request(*args, **kwargs)

        if expected_result is not None:
            assert expected_result == r.result

        if expected_error_code is not None:
            assert expected_error_code == r.error["code"]
        return r

    def rpc(self, *args, **kwargs):
        if "signed" in kwargs and kwargs.pop("signed"):
            return self.signed_request(*args, **kwargs)
        else:
            return self.request(*args, **kwargs)


@contextlib.contextmanager
def client(
    host,
    port,
    cert=None,
    key=None,
    ca=None,
    version="2.0",
    description=None,
    log_file=None,
    prefix="users",
    binary_dir=".",
    connection_timeout=3,
    request_timeout=3,
):
    c = CCFClient(
        host=host,
        port=port,
        cert=cert,
        key=key,
        ca=ca,
        version=version,
        description=description,
        prefix=prefix,
        binary_dir=binary_dir,
        connection_timeout=connection_timeout,
        request_timeout=request_timeout,
    )

    if log_file is not None:
        c.rpc_loggers += (RPCFileLogger(log_file),)

    yield c<|MERGE_RESOLUTION|>--- conflicted
+++ resolved
@@ -161,13 +161,6 @@
     pass
 
 
-<<<<<<< HEAD
-# We keep this around in a limited fashion still, because
-# the resulting logs nicely illustrate manual usage in a way using requests doesn't
-
-
-=======
->>>>>>> b908a028
 class CurlClient:
     """
     We keep this around in a limited fashion still, because
@@ -246,23 +239,15 @@
 
     def _request(self, request, is_signed=False):
         while self.connection_timeout >= 0:
-<<<<<<< HEAD
-=======
             self.connection_timeout -= 0.1
             if self.connection_timeout < 0:
                 self.connection_timeout = 0
->>>>>>> b908a028
             try:
                 rid = self._just_request(request, is_signed)
                 self._request = self._just_request
                 return rid
             except CCFConnectionException:
-<<<<<<< HEAD
-                self.connection_timeout -= 0.1
-                if self.connection_timeout < 0:
-=======
                 if self.connection_timeout == 0:
->>>>>>> b908a028
                     raise
             time.sleep(0.1)
         raise CCFConnectionException
@@ -308,23 +293,15 @@
 
     def request(self, request):
         while self.connection_timeout >= 0:
-<<<<<<< HEAD
-=======
             self.connection_timeout -= 0.1
             if self.connection_timeout < 0:
                 self.connection_timeout = 0
->>>>>>> b908a028
             try:
                 rid = self._just_request(request)
                 self.request = self._just_request
                 return rid
             except requests.exceptions.SSLError:
-<<<<<<< HEAD
-                self.connection_timeout -= 0.1
-                if self.connection_timeout < 0:
-=======
                 if self.connection_timeout == 0:
->>>>>>> b908a028
                     raise CCFConnectionException
             except requests.exceptions.ReadTimeout:
                 raise TimeoutError
