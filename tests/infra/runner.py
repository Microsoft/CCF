# Copyright (c) Microsoft Corporation. All rights reserved.
# Licensed under the Apache 2.0 License.
import getpass
import time
import logging
import multiprocessing
import json
from random import seed
import infra.ccf
import infra.proc
import infra.remote_client
<<<<<<< HEAD
import infra.client
=======
>>>>>>> 065c2e48
import infra.rates
import os
import re
import cimetrics.upload

from loguru import logger as LOG

logging.getLogger("matplotlib").setLevel(logging.WARNING)
logging.getLogger("paramiko").setLevel(logging.WARNING)


def number_of_local_nodes(args):
    """
    If we are using pbft then we need to have 4 nodes. Otherwise with CFT
    on 2-core VMs, we start only one node, but on 4 core, we want to start 2.
    Not 3, because the client is typically running two threads.
    """
    if args.consensus == "pbft":
        return 4

    if multiprocessing.cpu_count() > 2:
        return 2
    else:
        return 1


def get_command_args(args, get_command):
    command_args = []
    if args.label:
        command_args.append("--label={}".format(args.label))
    if args.sign:
        command_args.append("--sign")
    return get_command(*command_args)


def filter_nodes(primary, backups, filter_type):
    if filter_type == "primary":
        return [primary]
    elif filter_type == "backups":
        return backups
    else:
        return [primary] + backups


def configure_remote_client(args, client_id, client_host, node, command_args):
    if client_host == "localhost":
        client_host = infra.net.expand_localhost()
        remote_impl = infra.remote.LocalRemote
    else:
        remote_impl = infra.remote.SSHRemote
    try:
        remote_client = infra.remote_client.CCFRemoteClient(
            "client_" + str(client_id),
            client_host,
            args.client,
            node.host,
            node.rpc_port,
            args.workspace,
            args.label,
            args.iterations,
            args.config,
            command_args,
            remote_impl,
        )
        remote_client.setup()
        return remote_client
    except Exception:
        LOG.exception("Failed to start client {}".format(client_host))
        raise


def run_client(args, primary, command_args):
    command = [
        args.client,
        f"--rpc-address={primary.host}:{primary.rpc_port}",
        f"--transactions={args.iterations}",
        f"--config={args.config}",
    ]
    command += command_args

    LOG.info("Client can be run with {}".format(" ".join(command)))
    while True:
        time.sleep(60)


def run(build_directory, get_command, args):
    if args.fixed_seed:
        seed(getpass.getuser())

    hosts = args.nodes
    if not hosts:
        hosts = ["localhost"] * number_of_local_nodes(args)

    LOG.info("Starting nodes on {}".format(hosts))

    with infra.ccf.network(
        hosts, args.build_dir, args.debug_nodes, args.perf_nodes, pdb=args.pdb
    ) as network:
        network.start_and_join(args)
        primary, backups = network.find_nodes()

        command_args = get_command_args(args, get_command)

        if args.network_only:
            run_client(args, primary, command_args)
        else:
            nodes = filter_nodes(primary, backups, args.send_tx_to)
            clients = []
            client_hosts = args.client_nodes or ["localhost"]
            for client_id, client_host in enumerate(client_hosts):
                node = nodes[client_id % len(nodes)]
                remote_client = configure_remote_client(
                    args, client_id, client_host, node, command_args
                )
                clients.append(remote_client)

            for remote_client in clients:
                remote_client.start()

            try:
                with cimetrics.upload.metrics() as metrics:
                    tx_rates = infra.rates.TxRates(primary)
                    while True:
                        if not tx_rates.process_next():
                            stop_waiting = True
                            for i, remote_client in enumerate(clients):
                                done = remote_client.check_done()
                                # all the clients need to be done
                                LOG.info(
                                    f"Client {i} has {'completed' if done else 'not completed'} running"
                                )
                                stop_waiting = stop_waiting and done
                            if stop_waiting:
                                break
                        time.sleep(1)

                    tx_rates.get_metrics()
                    for remote_client in clients:
                        remote_client.print_and_upload_result(args.label, metrics)
                        remote_client.stop()

                    LOG.info(f"Rates:\n{tx_rates}")
                    tx_rates.save_results(args.metrics_file)

            except Exception:
                for remote_client in clients:
                    remote_client.stop()
                raise<|MERGE_RESOLUTION|>--- conflicted
+++ resolved
@@ -9,10 +9,6 @@
 import infra.ccf
 import infra.proc
 import infra.remote_client
-<<<<<<< HEAD
-import infra.client
-=======
->>>>>>> 065c2e48
 import infra.rates
 import os
 import re
