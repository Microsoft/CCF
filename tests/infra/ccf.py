--- conflicted
+++ resolved
@@ -137,39 +137,21 @@
                     perf=str(node_id_) in (perf_nodes or []),
                 )
 
-<<<<<<< HEAD
     def _start_all_nodes(
         self, args, recovery=False, ledger_file=None, sealed_secrets=None
     ):
-=======
-    def start_and_join(self, args, open_network=True):
-        # TODO: The node that starts should not necessarily be node 0
-        cmd = ["rm", "-f"] + glob("member*.pem")
-        infra.proc.ccall(*cmd)
->>>>>>> 6127202f
 
         hosts = self.hosts or ["localhost"] * number_of_local_nodes()
 
         if not args.package:
             raise ValueError("A package name must be specified.")
 
-        LOG.info("Starting nodes on {}".format(hosts))
-
-<<<<<<< HEAD
+        self.status = ServiceStatus.OPENING
+        LOG.info("Opening CCF service on {}".format(hosts))
+
         forwarded_args = {
             arg: getattr(args, arg) for arg in infra.ccf.Network.node_args_to_forward
         }
-=======
-        self.create_members([1, 2, 3])
-        self.initial_users = [1, 2, 3]
-        self.create_users(self.initial_users)
-
-        if args.app_script:
-            infra.proc.ccall("cp", args.app_script, args.build_dir).check_returncode()
-        if args.gov_script:
-            infra.proc.ccall("cp", args.gov_script, args.build_dir).check_returncode()
-        LOG.info("Lua scripts copied")
->>>>>>> 6127202f
 
         for i, node in enumerate(self.nodes):
             dict_args = vars(args)
@@ -203,38 +185,23 @@
                 raise
         LOG.info("All remotes started")
 
-<<<<<<< HEAD
         primary, _ = self.find_primary()
-        self.wait_for_all_nodes_to_catch_up(primary)
         self.check_for_service(primary, status=ServiceStatus.OPENING)
         return primary
-=======
-        if primary is None:
-            primary = self.nodes[0]
-
-        if not open_network:
-            return primary, self.nodes[1:]
-
-        self.wait_for_all_nodes_to_catch_up(primary)
-        LOG.success("All nodes joined network")
-
-        self.add_users(primary, self.initial_users)
-        LOG.info("Initial set of users added")
-
-        self.open_network(primary)
-        LOG.success("***** Network is now open *****")
-
-        return primary, self.nodes[1:]
->>>>>>> 6127202f
-
-    def start_and_join(self, args):
+
+    def start_and_join(self, args, open_network=True):
+        """
+        Starts a CCF network.
+        :param args: command line arguments to configure the CCF nodes.
+        :param open_network: If false, only the nodes are started.
+        """
         # TODO: The node that starts should not necessarily be node 0
         cmd = ["rm", "-f"] + glob("member*.pem")
         infra.proc.ccall(*cmd)
 
         self.create_members([1, 2, 3])
-        initial_users = [1, 2, 3]
-        self.create_users(initial_users)
+        self.initial_users = [1, 2, 3]
+        self.create_users(self.initial_users)
 
         if args.app_script:
             infra.proc.ccall("cp", args.app_script, args.build_dir).check_returncode()
@@ -244,9 +211,13 @@
 
         primary = self._start_all_nodes(args)
 
+        if not open_network:
+            return primary, self.nodes[1:]
+
+        self.wait_for_all_nodes_to_catch_up(primary)
         LOG.success("All nodes joined network")
 
-        self.add_users(primary, initial_users)
+        self.add_users(primary, self.initial_users)
         LOG.info("Initial set of users added")
 
         self.open_network(primary)
@@ -258,6 +229,7 @@
         primary = self._start_all_nodes(
             args, recovery=True, ledger_file=ledger_file, sealed_secrets=sealed_secrets
         )
+        self.wait_for_all_nodes_to_catch_up(primary)
         LOG.success("All nodes joined recovered public network")
 
         return primary, self.nodes[1:]
@@ -274,11 +246,7 @@
     def remove_last_node(self):
         last_node = self.nodes.pop()
 
-<<<<<<< HEAD
-    def _add_node(self, node, lib_name, args):
-=======
-    def add_node(self, node, lib_name, primary, args, should_wait=True):
->>>>>>> 6127202f
+    def _add_node(self, node, lib_name, args, should_wait=True):
         forwarded_args = {
             arg: getattr(args, arg) for arg in infra.ccf.Network.node_args_to_forward
         }
@@ -292,28 +260,15 @@
             **forwarded_args,
         )
 
-<<<<<<< HEAD
         # If the network is opening, node are trusted without consortium approval
-        if self.status == ServiceStatus.OPENING:
+        if self.status == ServiceStatus.OPENING and not should_wait:
             try:
                 node.wait_for_node_to_join()
             except TimeoutError:
                 LOG.error(f"New node {node.node_id} failed to join the network")
                 raise
             node.network_state = NodeNetworkState.joined
-=======
-        try:
-            if should_wait:
-                node.wait_for_node_to_join()
-        except TimeoutError:
-            LOG.error(f"New node {node.local_node_id} failed to join the network")
-            self.nodes.remove(node)
-            return False
->>>>>>> 6127202f
-
-        return True
-
-<<<<<<< HEAD
+
     def _wait_for_node_to_exist_in_store(self, remote_node, node_id, timeout=3):
         exists = False
         for _ in range(timeout):
@@ -323,25 +278,18 @@
             time.sleep(1)
         if not exists:
             raise TimeoutError(f"Node {node_id} has not yet been recorded in the store")
-=======
-    def create_and_add_node(self, lib_name, host, args, should_wait):
-        local_node_id = self.get_next_local_node_id()
->>>>>>> 6127202f
-
-    def create_and_trust_node(self, lib_name, host, args):
-        if self.status != ServiceStatus.OPEN:
-            LOG.error(
-                "Service should be open to trust node - otherwise, new nodes are automatically trusted"
-            )
-
-<<<<<<< HEAD
+
+    # TODO: should_wait should disappear once nodes can join a network and catch up in PBFT
+    def create_and_trust_node(self, lib_name, host, args, should_wait=True):
         new_node = self.create_node(host)
         try:
             self._add_node(new_node, lib_name, args)
             primary, _ = self.find_primary()
             self._wait_for_node_to_exist_in_store(primary, new_node.node_id)
-            self.trust_node(primary, new_node.node_id)
-            new_node.wait_for_node_to_join()
+            if self.status is ServiceStatus.OPEN:
+                self.trust_node(primary, new_node.node_id)
+            if should_wait:
+                new_node.wait_for_node_to_join()
         except (ValueError, TimeoutError):
             LOG.error(f"New node {new_node.node_id} failed to join the network")
             new_node.stop()
@@ -349,18 +297,10 @@
             return None
 
         new_node.network_state = NodeNetworkState.joined
-        self.wait_for_all_nodes_to_catch_up(primary)
-        LOG.success(f"New node {new_node.node_id} joined the network")
-=======
-        if self.add_node(new_node, lib_name, None, args, should_wait) is False:
-            return None
-
-        primary, _ = self.find_primary()
         if should_wait:
             self.wait_for_all_nodes_to_catch_up(primary)
->>>>>>> 6127202f
-
-        LOG.success(f"New node {local_node_id} joined the network")
+        LOG.success(f"New node {new_node.node_id} joined the network")
+
         return new_node
 
     def create_members(self, members):
@@ -400,7 +340,6 @@
             assert (
                 current_status == status.name
             ), f"Service status {current_status} (expected {status.name})"
-        self.status = ServiceStatus.OPEN
 
     def member_client_rpc_as_json(self, member_id, remote_node, *args):
         if remote_node is None:
@@ -528,6 +467,7 @@
         result = self.propose(1, node, "open_network")
         self.vote_using_majority(node, result[1]["id"])
         self.check_for_service(node)
+        self.status = ServiceStatus.OPEN
 
     def add_users(self, node, users):
         for u in users:
