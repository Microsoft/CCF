# Copyright (c) Microsoft Corporation. All rights reserved.
# Licensed under the Apache 2.0 License.
import json
import os
import time
import logging
from contextlib import contextmanager
from glob import glob
from enum import Enum
import infra.jsonrpc
import infra.remote
import infra.path
import infra.net
import infra.proc
import array
import re

from loguru import logger as LOG

logging.getLogger("paramiko").setLevel(logging.WARNING)


class NodeNetworkState(Enum):
    stopped = 0
    started = 1
    joined = 2


class ServiceStatus(Enum):
    OPENING = 1
    OPEN = 2
    CLOSED = 3


@contextmanager
def network(
    hosts,
    build_directory,
    dbg_nodes=[],
    perf_nodes=[],
    create_nodes=True,
    node_offset=0,
    pdb=False,
):
    """
    Context manager for Network class.
    :param hosts: a list of hostnames (localhost or remote hostnames)
    :param build_directory: the build directory
    :param dbg_nodes: default: []. List of node id's that will not start (user is prompted to start them manually)
    :param perf_nodes: default: []. List of node ids that will run under perf record
    :param create_nodes: default: True. If set to false it turns off the automatic node creation
    :return: a Network instance that can be used to create/access nodes, handle the genesis state (add members, create
    node.json), and stop all the nodes that belong to the network
    """
    with infra.path.working_dir(build_directory):
        net = Network(
            hosts=hosts,
            dbg_nodes=dbg_nodes,
            perf_nodes=perf_nodes,
            create_nodes=create_nodes,
            node_offset=node_offset,
        )
        try:
            yield net
        except Exception:
            if pdb:
                import pdb

                pdb.set_trace()
            else:
                raise
        finally:
            net.stop_all_nodes()


# TODO: This function should only be part of the Checker class once the
# memberclient is no longer used.
def wait_for_global_commit(
    management_client, commit_index, term, mksign=False, timeout=2
):
    """
    Given a client to a CCF network and a commit_index/term pair, this function
    waits for this specific commit index to be globally committed by the
    network in this term.
    A TimeoutError exception is raised if the commit index is not globally
    committed within the given timeout.
    """
    # Waiting for a global commit can significantly slow down tests as
    # signatures take some time to be emitted and globally committed.
    # Forcing a signature accelerates this process for common operations
    # (e.g. governance proposals)
    if mksign:
        management_client.rpc("mkSign", params={})

    for i in range(timeout * 10):
        r = management_client.rpc("getCommit", {"commit": commit_index})
        if r.global_commit >= commit_index and r.result["term"] == term:
            return
        time.sleep(0.1)
    raise TimeoutError("Timed out waiting for commit")


class Network:
    node_args_to_forward = [
        "enclave_type",
        "host_log_level",
        "ignore_quote",
        "sig_max_tx",
        "sig_max_ms",
        "election_timeout",
        "memory_reserve_startup",
        "notify_server",
        "json_log_path",
        "gov_script",
        "app_script",
    ]

    # Maximum delay (seconds) for updates to propagate from the primary to backups
    replication_delay = 30

    def __init__(
        self, hosts, dbg_nodes=None, perf_nodes=None, create_nodes=True, node_offset=0
    ):
        self.nodes = []
        self.members = []
        self.hosts = hosts
        self.net_cert = []
        self.status = ServiceStatus.OPENING
        self.dbg_nodes = dbg_nodes or []
        if create_nodes:
            for node_id, host in enumerate(hosts):
                node_id_ = node_id + node_offset
                self.create_node(
                    host,
                    node_id_,
                    debug=str(node_id_) in self.dbg_nodes,
                    perf=str(node_id_) in (perf_nodes or []),
                )

    def _start_all_nodes(
        self, args, recovery=False, ledger_file=None, sealed_secrets=None
    ):

        hosts = self.hosts or ["localhost"] * number_of_local_nodes()

        if not args.package:
            raise ValueError("A package name must be specified.")

        self.status = ServiceStatus.OPENING
        LOG.info("Opening CCF service on {}".format(hosts))

        forwarded_args = {
            arg: getattr(args, arg) for arg in infra.ccf.Network.node_args_to_forward
        }

        for i, node in enumerate(self.nodes):
            dict_args = vars(args)
            forwarded_args = {
                arg: dict_args[arg] for arg in Network.node_args_to_forward
            }
            try:
                if i == 0:
                    if not recovery:
                        node.start(
                            lib_name=args.package,
                            workspace=args.workspace,
                            label=args.label,
                            members_certs="member*_cert.pem",
                            **forwarded_args,
                        )
                    else:
                        node.recover(
                            lib_name=args.package,
                            ledger_file=ledger_file,
                            sealed_secrets=sealed_secrets,
                            workspace=args.workspace,
                            label=args.label,
                            **forwarded_args,
                        )
                    node.network_state = NodeNetworkState.joined
                else:
                    self._add_node(node, args.package, args)
            except Exception:
                LOG.exception("Failed to start node {}".format(i))
                raise
        LOG.info("All remotes started")

        primary, _ = self.find_primary()
        self.check_for_service(primary, status=ServiceStatus.OPENING)
        return primary

    def start_and_join(self, args, open_network=True):
        """
        Starts a CCF network.
        :param args: command line arguments to configure the CCF nodes.
        :param open_network: If false, only the nodes are started.
        """
        # TODO: The node that starts should not necessarily be node 0
        cmd = ["rm", "-f"] + glob("member*.pem")
        infra.proc.ccall(*cmd)

        self.create_members([1, 2, 3])
        self.initial_users = [1, 2, 3]
        self.create_users(self.initial_users)

        if args.app_script:
            infra.proc.ccall("cp", args.app_script, args.build_dir).check_returncode()
        if args.gov_script:
            infra.proc.ccall("cp", args.gov_script, args.build_dir).check_returncode()
        LOG.info("Lua scripts copied")

        primary = self._start_all_nodes(args)

        if not open_network:
            return primary, self.nodes[1:]

        self.wait_for_all_nodes_to_catch_up(primary)
        LOG.success("All nodes joined network")

        self.add_users(primary, self.initial_users)
        LOG.info("Initial set of users added")

        self.open_network(primary)
        LOG.success("***** Network is now open *****")

        return primary, self.nodes[1:]

    def start_in_recovery(self, args, ledger_file, sealed_secrets):
        primary = self._start_all_nodes(
            args, recovery=True, ledger_file=ledger_file, sealed_secrets=sealed_secrets
        )
        self.wait_for_all_nodes_to_catch_up(primary)
        LOG.success("All nodes joined recovered public network")

        return primary, self.nodes[1:]

    def create_node(self, host, node_id=None, debug=False, perf=False):
        if node_id is None:
            node_id = self.get_next_local_node_id()
        if not debug:
            debug = str(node_id) in self.dbg_nodes
        node = Node(node_id, host, debug, perf)
        self.nodes.append(node)
        return node

    def remove_last_node(self):
        last_node = self.nodes.pop()

    def _add_node(self, node, lib_name, args, should_wait=True):
        forwarded_args = {
            arg: getattr(args, arg) for arg in infra.ccf.Network.node_args_to_forward
        }

        primary, _ = self.find_primary()
        node.join(
            lib_name=lib_name,
            workspace=args.workspace,
            label=args.label,
            target_rpc_address=f"{primary.host}:{primary.rpc_port}",
            **forwarded_args,
        )

        # If the network is opening, node are trusted without consortium approval
        if self.status == ServiceStatus.OPENING and not should_wait:
            try:
                node.wait_for_node_to_join()
            except TimeoutError:
                LOG.error(f"New node {node.node_id} failed to join the network")
                raise
            node.network_state = NodeNetworkState.joined

    def _wait_for_node_to_exist_in_store(self, remote_node, node_id, timeout=3):
        exists = False
        for _ in range(timeout):
            if self.check_node_exists(remote_node, node_id):
                exists = True
                break
            time.sleep(1)
        if not exists:
            raise TimeoutError(f"Node {node_id} has not yet been recorded in the store")

    # TODO: should_wait should disappear once nodes can join a network and catch up in PBFT
    def create_and_trust_node(self, lib_name, host, args, should_wait=True):
        new_node = self.create_node(host)
        try:
            self._add_node(new_node, lib_name, args)
            primary, _ = self.find_primary()
            self._wait_for_node_to_exist_in_store(primary, new_node.node_id)
            if self.status is ServiceStatus.OPEN:
                self.trust_node(primary, new_node.node_id)
            if should_wait:
                new_node.wait_for_node_to_join()
        except (ValueError, TimeoutError):
            LOG.error(f"New node {new_node.node_id} failed to join the network")
            new_node.stop()
            self.nodes.remove(new_node)
            return None

        new_node.network_state = NodeNetworkState.joined
        if should_wait:
            self.wait_for_all_nodes_to_catch_up(primary)
        LOG.success(f"New node {new_node.node_id} joined the network")

        return new_node

    def create_members(self, members):
        self.members.extend(members)
        members = ["member{}".format(m) for m in members]
        for m in members:
            infra.proc.ccall("./keygenerator", "--name={}".format(m)).check_returncode()

    def create_users(self, users):
        users = ["user{}".format(u) for u in users]
        for u in users:
            infra.proc.ccall("./keygenerator", "--name={}".format(u)).check_returncode()

    # TODO: The following governance functions should be moved to their own class
    # See https://github.com/microsoft/CCF/issues/364
    def check_for_service(self, node, status=ServiceStatus.OPEN):
        """
        Check via the member frontend of the given node that the certificate
        associated with current CCF service signing key has been recorded in
        the KV store with the appropriate status.
        """
        with node.member_client() as c:
            rep = c.do(
                "query",
                {
                    "text": """tables = ...
                    return tables["ccf.service"]:get(0)"""
                },
            )
            current_status = rep.result["status"].decode()
            current_cert = array.array("B", rep.result["cert"]).tobytes()

            expected_cert = open("networkcert.pem", "rb").read()
            assert (
                current_cert == expected_cert
            ), "Current service certificate did not match with networkcert.pem"
            assert (
                current_status == status.name
            ), f"Service status {current_status} (expected {status.name})"

    def member_client_rpc_as_json(self, member_id, remote_node, *args):
        if remote_node is None:
            remote_node = self.find_primary()[0]

        result = infra.proc.ccall(
            "./memberclient",
            f"--cert=member{member_id}_cert.pem",
            f"--privk=member{member_id}_privk.pem",
            f"--rpc-address={remote_node.host}:{remote_node.rpc_port}",
            "--ca=networkcert.pem",
            *args,
        )
        j_result = json.loads(result.stdout)
        return j_result

    def propose(self, member_id, remote_node, proposal, *args):
        j_result = self.member_client_rpc_as_json(
            member_id, remote_node, proposal, *args
        )

        if j_result.get("error") is not None:
            self.remove_last_node()
            return (False, j_result["error"])

        return (True, j_result["result"])

    def vote_using_majority(self, remote_node, proposal_id):
        # There is no need to stop after n / 2 + 1 members have voted,
        # but this could prove to be useful in detecting errors
        # related to the voting mechanism
        member_count = int(len(self.members) / 2 + 1)
        for i, member in enumerate(self.members):
            if i >= member_count:
                break
            res = self.vote(member, remote_node, proposal_id, True)
            assert res[0]
            if res[1]:
                break

        assert res
        return res[1]

    def vote(self, member_id, remote_node, proposal_id, accept, force_unsigned=False):
        j_result = self.member_client_rpc_as_json(
            member_id,
            remote_node,
            "vote",
            f"--proposal-id={proposal_id}",
            "--accept" if accept else "--reject",
            "--force-unsigned" if force_unsigned else "",
        )
        if j_result.get("error") is not None:
            return (False, j_result["error"])

        # If the proposal was accepted, wait for it to be globally committed
        # This is particularly useful for the open network proposal to wait
        # until the global hook on the SERVICE table is triggered
        if j_result["result"]:
            with remote_node.management_client() as mc:
                wait_for_global_commit(mc, j_result["commit"], j_result["term"], True)

        return (True, j_result["result"])

    def propose_retire_node(self, member_id, remote_node, node_id):
        return self.propose(
            member_id, remote_node, "retire_node", f"--node-id={node_id}"
        )

    def retire_node(self, remote_node, node_id):
        member_id = 1
        result = self.propose_retire_node(member_id, remote_node, node_id)
        result = self.vote_using_majority(remote_node, result[1]["id"])

        with remote_node.member_client() as c:
            id = c.request("read", {"table": "ccf.nodes", "key": node_id})
            assert (
                c.response(id).result["status"].decode()
                == infra.remote.NodeStatus.RETIRED.name
            )

    def propose_trust_node(self, member_id, remote_node, node_id):
        return self.propose(
            member_id, remote_node, "trust_node", f"--node-id={node_id}"
        )

    def check_node_exists(self, remote_node, node_id, expected_node_status=None):
        with remote_node.member_client() as c:
            rep = c.do("read", {"table": "ccf.nodes", "key": node_id})

            if rep.error is not None or (
                expected_node_status
                and rep.result["status"].decode() != expected_node_status.name
            ):
                return False

        return True

    def trust_node(self, remote_node, node_id):
        if not self.check_node_exists(
            remote_node, node_id, infra.remote.NodeStatus.PENDING
        ):
            raise ValueError(f"Node {node_id} does not exist in state PENDING")

        member_id = 1
        result = self.propose_trust_node(member_id, remote_node, node_id)
        result = self.vote_using_majority(remote_node, result[1]["id"])

        if not self.check_node_exists(
            remote_node, node_id, infra.remote.NodeStatus.TRUSTED
        ):
            raise ValueError(f"Node {node_id} does not exist in state TRUSTED")

    def propose_add_member(self, member_id, remote_node, new_member_cert):
        return self.propose(
            member_id, remote_node, "add_member", f"--member-cert={new_member_cert}"
        )

    def open_network(self, node):
        """
        Assuming a network in state OPENING, this functions creates a new
        proposal and make members vote to transition the network to state
        OPEN.
        """
<<<<<<< HEAD
        result = self.propose(1, node, "open_network")
        self.vote_using_majority(node, result[1]["id"])
        self.check_for_service(node)
        self.status = ServiceStatus.OPEN
=======
        if os.getenv("HTTP"):
            with node.member_client() as mc:
                script = """
                tables = ...
                return Calls:call("open_network")
                """
                r = mc.rpc("propose", {"parameter": None, "script": {"text": script}})
                with node.member_client(2) as mc2:
                    script = """
                    tables, changes = ...
                    return true
                    """
                    r = mc2.rpc(
                        "vote",
                        {"ballot": {"text": script}, "id": r.result["id"]},
                        signed=True,
                    )
            time.sleep(3)
        else:
            result = self.propose(1, node, "open_network")
            self.vote_using_majority(node, result[1]["id"])
            self.check_for_service(node)
>>>>>>> a0b3a23a

    def add_users(self, node, users):
        if os.getenv("HTTP"):
            with node.member_client() as mc:
                for u in users:
                    user_cert = []
                    with open(f"user{u}_cert.pem") as cert:
                        user_cert = [ord(c) for c in cert.read()]
                    script = """
                    tables, user_cert = ...
                    return Calls:call("new_user", user_cert)
                    """
                    r = mc.rpc(
                        "propose", {"parameter": user_cert, "script": {"text": script}}
                    )
                    with node.member_client(2) as mc2:
                        script = """
                        tables, changes = ...
                        return true
                        """
                        r = mc2.rpc(
                            "vote",
                            {"ballot": {"text": script}, "id": r.result["id"]},
                            signed=True,
                        )
        else:
            for u in users:
                result = self.propose(
                    1, node, "add_user", f"--user-cert=user{u}_cert.pem"
                )
                result = self.vote_using_majority(node, result[1]["id"])

    def stop_all_nodes(self):
        for node in self.nodes:
            node.stop()
        LOG.info("All remotes stopped...")

    def get_members(self):
        return self.members

    def get_running_nodes(self):
        return [node for node in self.nodes if node.is_stopped() is not True]

    def get_node_by_id(self, node_id):
        return next((node for node in self.nodes if node.node_id == node_id), None)

    def find_primary(self, timeout=3):
        """
        Find the identity of the primary in the network and return its identity
        and the current term.
        """
        primary_id = None
        term = None

        for _ in range(timeout):
            for node in self.get_running_nodes():
                with node.management_client() as c:
                    id = c.request("getPrimaryInfo", {})
                    res = c.response(id)
                    if res.error is None:
                        primary_id = res.result["primary_id"]
                        term = res.term
                        break
                    else:
                        assert (
                            res.error["code"]
                            == infra.jsonrpc.ErrorCode.TX_PRIMARY_UNKNOWN
                        ), "RPC error code is not TX_NOT_PRIMARY"
            if primary_id is not None:
                break
            time.sleep(1)

        assert primary_id is not None, "No primary found"
        return (self.get_node_by_id(primary_id), term)

    def wait_for_all_nodes_to_catch_up(self, primary, timeout=3):
        """
        Wait for all nodes to have joined the network and globally replicated
        all transactions executed on the primary (including the transactions
        which added the nodes).
        """
        with primary.management_client() as c:
            res = c.do("getCommit", {})
            local_commit_leader = res.commit
            term_leader = res.term

        for _ in range(timeout):
            joined_nodes = 0
            for node in self.get_running_nodes():
                with node.management_client() as c:
                    id = c.request("getCommit", {})
                    resp = c.response(id)
                    if resp.error is not None:
                        # Node may not have joined the network yet, try again
                        break
                    if (
                        resp.global_commit >= local_commit_leader
                        and resp.result["term"] == term_leader
                    ):
                        joined_nodes += 1
            if joined_nodes == len(self.get_running_nodes()):
                break
            time.sleep(1)
        assert joined_nodes == len(
            self.get_running_nodes()
        ), f"Only {joined_nodes} (out of {len(self.get_running_nodes())}) nodes have joined the network"

    def wait_for_node_commit_sync(self, timeout=3):
        """
        Wait for commit level to get in sync on all nodes. This is expected to
        happen once CFTR has been established, in the absence of new transactions.
        """
        for _ in range(timeout):
            commits = []
            for node in (node for node in self.nodes if node.is_joined()):
                with node.management_client() as c:
                    id = c.request("getCommit", {})
                    commits.append(c.response(id).commit)
            if [commits[0]] * len(commits) == commits:
                break
            time.sleep(1)
        assert [commits[0]] * len(commits) == commits, "All nodes at the same commit"

    def get_next_local_node_id(self):
        if len(self.nodes):
            return self.nodes[-1].node_id + 1
        return 0


class Checker:
    def __init__(self, management_client=None, notification_queue=None):
        self.management_client = management_client
        self.notification_queue = notification_queue
        self.notified_commit = 0

    def __call__(self, rpc_result, result=None, error=None, timeout=2):
        if error is not None:
            if callable(error):
                assert error(rpc_result.error), rpc_result.error
            else:
                assert rpc_result.error == error, "Expected {}, got {}".format(
                    error, rpc_result.error
                )
            return

        if result is not None:
            if callable(result):
                assert result(rpc_result.result), rpc_result.result
            else:
                assert rpc_result.result == result, "Expected {}, got {}".format(
                    result, rpc_result.result
                )

            if self.management_client:
                wait_for_global_commit(
                    self.management_client, rpc_result.commit, rpc_result.term
                )

            if self.notification_queue:
                for i in range(timeout * 10):
                    while self.notification_queue.not_empty:
                        notification = self.notification_queue.get()
                        n = json.loads(notification)["commit"]
                        assert (
                            n > self.notified_commit
                        ), f"Received notification of commit {n} after commit {self.notified_commit}"
                        self.notified_commit = n
                        if n >= rpc_result.commit:
                            return
                    time.sleep(0.5)
                raise TimeoutError("Timed out waiting for notification")


@contextmanager
def node(node_id, host, build_directory, debug=False, perf=False, pdb=False):
    """
    Context manager for Node class.
    :param node_id: unique ID of node
    :param build_directory: the build directory
    :param host: node's hostname
    :param debug: default: False. If set, node will not start (user is prompted to start them manually)
    :param perf: default: False. If set, node will run under perf record
    :return: a Node instance that can be used to build a CCF network
    """
    with infra.path.working_dir(build_directory):
        node = Node(node_id=node_id, host=host, debug=debug, perf=perf)
        try:
            yield node
        except Exception:
            if pdb:
                import pdb

                pdb.set_trace()
            else:
                raise
        finally:
            node.stop()


class Node:
    def __init__(self, node_id, host, debug=False, perf=False):
        self.node_id = node_id
        self.debug = debug
        self.perf = perf
        self.remote = None
        self.network_state = NodeNetworkState.stopped

        hosts, *port = host.split(":")
        self.host, *self.pubhost = hosts.split(",")
        self.rpc_port = port[0] if port else None

        if self.host == "localhost":
            self.host = infra.net.expand_localhost()
            self._set_ports(infra.net.probably_free_local_port)
            self.remote_impl = infra.remote.LocalRemote
        else:
            self._set_ports(infra.net.probably_free_remote_port)
            self.remote_impl = infra.remote.SSHRemote

        self.pubhost = self.pubhost[0] if self.pubhost else self.host

    def __hash__(self):
        return self.node_id

    def __eq__(self, other):
        return self.node_id == other.node_id

    def _set_ports(self, probably_free_function):
        if self.rpc_port is None:
            self.node_port, self.rpc_port = infra.net.two_different(
                probably_free_function, self.host
            )
        else:
            self.node_port = probably_free_function(self.host)

    def start(self, lib_name, enclave_type, workspace, label, members_certs, **kwargs):
        self._start(
            infra.remote.StartType.new,
            lib_name,
            enclave_type,
            workspace,
            label,
            None,
            members_certs,
            **kwargs,
        )

    def join(
        self, lib_name, enclave_type, workspace, label, target_rpc_address, **kwargs
    ):
        self._start(
            infra.remote.StartType.join,
            lib_name,
            enclave_type,
            workspace,
            label,
            target_rpc_address,
            **kwargs,
        )

    def recover(self, lib_name, enclave_type, workspace, label, **kwargs):
        self._start(
            infra.remote.StartType.recover,
            lib_name,
            enclave_type,
            workspace,
            label,
            **kwargs,
        )

    def _start(
        self,
        start_type,
        lib_name,
        enclave_type,
        workspace,
        label,
        target_rpc_address=None,
        members_certs=None,
        **kwargs,
    ):
        """
        Creates a CCFRemote instance, sets it up (connects, creates the directory and ships over the files), and
        (optionally) starts the node by executing the appropriate command.
        If self.debug is set to True, it will not actually start up the node, but will prompt the user to do so manually
        Raises exception if failed to prepare or start the node
        :param lib_name: the enclave package to load
        :param enclave_type: default: debug. Choices: 'debug', 'virtual'
        :param workspace: directory where node is started
        :param label: label for this node (to differentiate nodes from different test runs)
        :return: void
        """
        lib_path = infra.path.build_lib_path(lib_name, enclave_type)
        self.remote = infra.remote.CCFRemote(
            start_type,
            lib_path,
            str(self.node_id),
            self.host,
            self.pubhost,
            self.node_port,
            self.rpc_port,
            self.remote_impl,
            enclave_type,
            workspace,
            label,
            target_rpc_address,
            members_certs,
            **kwargs,
        )
        self.remote.setup()
        self.network_state = NodeNetworkState.started
        if self.debug:
            print("")
            phost = "localhost" if self.host.startswith("127.") else self.host
            print(
                "================= Please run the below command on "
                + phost
                + " and press enter to continue ================="
            )
            print("")
            print(self.remote.debug_node_cmd())
            print("")
            input("Press Enter to continue...")
        else:
            if self.perf:
                self.remote.set_perf()
            self.remote.start()
        self.remote.get_startup_files()
        LOG.info("Remote {} started".format(self.node_id))

    def stop(self):
        if self.remote:
            self.remote.stop()
            self.network_state = NodeNetworkState.stopped

    def is_stopped(self):
        return self.network_state == NodeNetworkState.stopped

    def is_joined(self):
        return self.network_state == NodeNetworkState.joined

    def wait_for_node_to_join(self, timeout=3):
        """
        This function can be used to check that a node has successfully
        joined a network and that it is part of the consensus.
        """
        for _ in range(timeout):
            with self.management_client() as mc:
                rep = mc.do("getCommit", {})
                if rep.error == None and rep.result is not None:
                    return
            time.sleep(1)
        raise TimeoutError(f"Node {self.node_id} failed to join the network")

    def get_sealed_secrets(self):
        return self.remote.get_sealed_secrets()

    def user_client(self, format="msgpack", user_id=1, **kwargs):
        return infra.jsonrpc.client(
            self.host,
            self.rpc_port,
            cert="user{}_cert.pem".format(user_id),
            key="user{}_privk.pem".format(user_id),
            cafile="networkcert.pem",
            description="node {} (user)".format(self.node_id),
            format=format,
            **kwargs,
        )

    def management_client(self, **kwargs):
        return infra.jsonrpc.client(
            self.host,
            self.rpc_port,
            "management",
            cert=None,
            key=None,
            cafile="{}.pem".format(self.node_id),
            description="node {} (mgmt)".format(self.node_id),
            **kwargs,
        )

    def member_client(self, member_id=1, **kwargs):
        return infra.jsonrpc.client(
            self.host,
            self.rpc_port,
            "members",
            cert="member{}_cert.pem".format(member_id),
            key="member{}_privk.pem".format(member_id),
            cafile="networkcert.pem",
            description="node {} (member)".format(self.node_id),
            **kwargs,
        )<|MERGE_RESOLUTION|>--- conflicted
+++ resolved
@@ -464,12 +464,6 @@
         proposal and make members vote to transition the network to state
         OPEN.
         """
-<<<<<<< HEAD
-        result = self.propose(1, node, "open_network")
-        self.vote_using_majority(node, result[1]["id"])
-        self.check_for_service(node)
-        self.status = ServiceStatus.OPEN
-=======
         if os.getenv("HTTP"):
             with node.member_client() as mc:
                 script = """
@@ -492,7 +486,7 @@
             result = self.propose(1, node, "open_network")
             self.vote_using_majority(node, result[1]["id"])
             self.check_for_service(node)
->>>>>>> a0b3a23a
+        self.status = ServiceStatus.OPEN
 
     def add_users(self, node, users):
         if os.getenv("HTTP"):
