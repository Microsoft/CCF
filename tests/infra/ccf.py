--- conflicted
+++ resolved
@@ -76,12 +76,9 @@
         "election_timeout",
         "memory_reserve_startup",
         "notify_server",
-<<<<<<< HEAD
+        "log_path",
         "gov_script",
         "app_script",
-=======
-        "log_path",
->>>>>>> 3fc5f77b
     ]
 
     # Maximum delay (seconds) for updates to propagate from the primary to backups
@@ -134,7 +131,7 @@
                 arg: dict_args[arg] for arg in Network.node_args_to_forward
             }
             try:
-                leader, _ = self.find_leader() if i != 0 else (None, None)
+                primary, _ = self.find_primary() if i != 0 else (None, None)
                 node.start(
                     infra.remote.StartType.start
                     if i == 0
@@ -143,8 +140,8 @@
                     node_status=node_status[i],
                     workspace=args.workspace,
                     label=args.label,
-                    target_rpc_address=f"{leader.host}:{leader.rpc_port}"
-                    if leader
+                    target_rpc_address=f"{primary.host}:{primary.rpc_port}"
+                    if primary
                     else None,
                     members_certs="member*_cert.pem" if i == 0 else None,
                     users_certs="user*_cert.pem" if i == 0 else None,
@@ -209,8 +206,8 @@
 
         for i, node in enumerate(self.nodes):
             if i != 0:
-                # In recovery, the leader is automatically the node that started
-                leader = self.nodes[0]
+                # In recovery, the primary is automatically the node that started
+                primary = self.nodes[0]
                 node.stop()
                 node.start(
                     infra.remote.StartType.join,
@@ -218,7 +215,7 @@
                     node_status=node_status[i],
                     workspace=args.workspace,
                     label=args.label,
-                    target_rpc_address=f"{leader.host}:{leader.rpc_port}",
+                    target_rpc_address=f"{primary.host}:{primary.rpc_port}",
                     **forwarded_args,
                 )
                 node.network_state = NodeNetworkState.joined
@@ -671,43 +668,7 @@
 
     def is_joined(self):
         return self.network_state == NodeNetworkState.joined
-<<<<<<< HEAD
         # TODO: Address network_state - what is it used for?
-=======
-
-    def start_network(self, network):
-        infra.proc.ccall(
-            "./client",
-            f"--server-address={self.host}:{self.rpc_port}",
-            f"--ca={self.remote.pem}",
-            "startnetwork",
-            "--req=@startNetwork.json",
-        ).check_returncode()
-        LOG.info("Started Network")
-        with open("networkcert.pem", mode="rb") as cafile:
-            network.net_cert = list(cafile.read())
-
-    def complete_join_network(self):
-        LOG.info("Joining Network")
-        self.network_state = NodeNetworkState.joined
-
-    def join_network(self, network):
-        primary, term = network.find_primary()
-        with self.management_client(format="json") as c:
-            res = c.rpc(
-                "joinNetwork",
-                {
-                    "hostname": primary.host,
-                    "service": str(primary.rpc_port),
-                    "network_cert": network.net_cert,
-                },
-            )
-            assert res.error is None
-        self.complete_join_network()
-
-    def set_recovery(self):
-        self.remote.set_recovery()
->>>>>>> 3fc5f77b
 
     def restart(self):
         self.remote.restart()
