# Copyright (c) Microsoft Corporation. All rights reserved.
# Licensed under the Apache 2.0 License.
import json
import os
import time
import logging
from contextlib import contextmanager
from glob import glob
from enum import Enum, IntEnum
import infra.clients
import infra.path
import infra.proc
import infra.node
import infra.consortium
import infra.jsonrpc
import ssl
import random
from math import ceil

from loguru import logger as LOG

logging.getLogger("paramiko").setLevel(logging.WARNING)

# JOIN_TIMEOUT should be greater than the worst case quote verification time (~ 25 secs)
JOIN_TIMEOUT = 40

COMMON_FOLDER = "common"


class ServiceStatus(Enum):
    OPENING = 1
    OPEN = 2
    CLOSED = 3


class ParticipantsCurve(IntEnum):
    secp384r1 = 0
    secp256k1 = 1
    ed25519 = 2

    def __str__(self):
        return self.name

    def next(self):
        return ParticipantsCurve((self.value + 1) % len(ParticipantsCurve))


class PrimaryNotFound(Exception):
    pass


def get_common_folder_name(workspace, label):
    return os.path.join(workspace, f"{label}_{COMMON_FOLDER}")


class Network:
    KEY_GEN = "keygenerator.sh"
    node_args_to_forward = [
        "enclave_type",
        "host_log_level",
        "sig_max_tx",
        "sig_max_ms",
        "election_timeout",
        "consensus",
        "memory_reserve_startup",
        "notify_server",
        "json_log_path",
        "gov_script",
        "join_timer",
        "worker_threads",
    ]

    # Maximum delay (seconds) for updates to propagate from the primary to backups
    replication_delay = 30

    def __init__(
        self,
        hosts,
        binary_dir=".",
        dbg_nodes=None,
        perf_nodes=None,
        existing_network=None,
        txs=None,
    ):
        if existing_network is None:
            self.consortium = []
            self.node_offset = 0
            self.txs = txs
        else:
            self.consortium = existing_network.consortium
            # When creating a new network from an existing one (e.g. for recovery),
            # the node id of the nodes of the new network should start from the node
            # id of the existing network, so that new nodes id match the ones in the
            # nodes KV table
            self.node_offset = (
                len(existing_network.nodes) + existing_network.node_offset
            )
            self.txs = existing_network.txs

        self.nodes = []
        self.hosts = hosts
        self.status = ServiceStatus.CLOSED
        self.binary_dir = binary_dir
        self.key_generator = os.path.join(binary_dir, self.KEY_GEN)
        if not os.path.isfile(self.key_generator):
            raise FileNotFoundError(
                f"Could not find key generator script at '{self.key_generator}' - is binary directory set correctly?"
            )
        self.dbg_nodes = dbg_nodes
        self.perf_nodes = perf_nodes

        for host in hosts:
            self.create_node(host)

    def _get_next_local_node_id(self):
        if len(self.nodes):
            return self.nodes[-1].node_id + 1
        return self.node_offset

    def create_node(self, host):
        node_id = self._get_next_local_node_id()
        debug = (
            (str(node_id) in self.dbg_nodes) if self.dbg_nodes is not None else False
        )
        perf = (
            (str(node_id) in self.perf_nodes) if self.perf_nodes is not None else False
        )
        node = infra.node.Node(node_id, host, self.binary_dir, debug, perf)
        self.nodes.append(node)
        return node

    def _add_node(self, node, lib_name, args, target_node=None):
        forwarded_args = {
            arg: getattr(args, arg) for arg in infra.ccf.Network.node_args_to_forward
        }

        # Contact primary if no target node is set
        if target_node is None:
            target_node, _ = self.find_primary()

        node.join(
            lib_name=lib_name,
            workspace=args.workspace,
            label=args.label,
            common_dir=self.common_dir,
            target_rpc_address=f"{target_node.host}:{target_node.rpc_port}",
            **forwarded_args,
        )

        # If the network is opening, node are trusted without consortium approval
        if self.status == ServiceStatus.OPENING:
            if args.consensus != "pbft":
                try:
                    node.wait_for_node_to_join(timeout=JOIN_TIMEOUT)
                except TimeoutError:
                    LOG.error(f"New node {node.node_id} failed to join the network")
                    raise
            node.network_state = infra.node.NodeNetworkState.joined

    def _start_all_nodes(
        self, args, recovery=False, ledger_file=None, sealed_secrets=None
    ):
        hosts = self.hosts or ["localhost"] * number_of_local.nodes()

        if not args.package:
            raise ValueError("A package name must be specified.")

        self.status = ServiceStatus.OPENING
        LOG.info("Opening CCF service on {}".format(hosts))

        forwarded_args = {
            arg: getattr(args, arg) for arg in infra.ccf.Network.node_args_to_forward
        }

        for i, node in enumerate(self.nodes):
            dict_args = vars(args)
            forwarded_args = {
                arg: dict_args[arg] for arg in Network.node_args_to_forward
            }
            try:
                if i == 0:
                    if not recovery:
                        node.start(
                            lib_name=args.package,
                            workspace=args.workspace,
                            label=args.label,
                            common_dir=self.common_dir,
                            members_info=self.consortium.get_members_info(),
                            **forwarded_args,
                        )
                    else:
                        node.recover(
                            lib_name=args.package,
                            ledger_file=ledger_file,
                            sealed_secrets=sealed_secrets,
                            workspace=args.workspace,
                            label=args.label,
                            common_dir=self.common_dir,
                            **forwarded_args,
                        )
                else:
                    self._add_node(node, args.package, args)
            except Exception:
                LOG.exception("Failed to start node {}".format(i))
                raise
        LOG.info("All remotes started")

        primary, term = self.find_primary()
        self.consortium.check_for_service(primary, status=ServiceStatus.OPENING)

        return primary

    def _setup_common_folder(self):
        LOG.info(f"Creating common folder: {self.common_dir}")
        cmd = ["rm", "-rf", self.common_dir]
        infra.proc.ccall(*cmd)
        cmd = ["mkdir", "-p", self.common_dir]
        infra.proc.ccall(*cmd)
        # It is more convenient to create a symlink in the common directory than generate
        # certs and keys in the top directory and move them across
        cmd = [
            "ln",
            "-s",
            os.path.join(os.getcwd(), self.KEY_GEN),
            os.path.join(self.common_dir, self.KEY_GEN),
        ]
        infra.proc.ccall(*cmd)

    def start_and_join(self, args):
        """
        Starts a CCF network.
        :param args: command line arguments to configure the CCF nodes.
        :param open_network: If false, only the nodes are started.
        """
<<<<<<< HEAD
        self.common_dir = get_common_folder_name(args.workspace, args.label)
        self._setup_common_folder()
        self.consortium = infra.consortium.Consortium(
            [0, 1, 2], args.default_curve, self.key_generator, self.common_dir
=======
        cmd = ["rm", "-f"] + glob("member*.pem")
        infra.proc.ccall(*cmd)

        initial_members = list(range(max(1, args.initial_member_count)))
        self.consortium = infra.consortium.Consortium(
            initial_members, args.default_curve, self.key_generator
>>>>>>> 74b5899d
        )
        self.initial_users = list(range(max(0, args.initial_user_count)))
        self.create_users(self.initial_users, args.default_curve)

        primary = self._start_all_nodes(args)

        if args.consensus != "pbft":
            self.wait_for_all_nodes_to_catch_up(primary)
        LOG.success("All nodes joined network")

        if args.app_script:
            infra.proc.ccall("cp", args.app_script, args.binary_dir).check_returncode()
            self.consortium.set_lua_app(
                member_id=0, remote_node=primary, app_script=args.app_script
            )

        if args.js_app_script:
            infra.proc.ccall(
                "cp", args.js_app_script, args.binary_dir
            ).check_returncode()
            self.consortium.set_js_app(
                member_id=0, remote_node=primary, app_script=args.js_app_script
            )

        self.consortium.add_users(primary, self.initial_users)
        LOG.info("Initial set of users added")

        self.consortium.open_network(
            member_id=0, remote_node=primary, pbft_open=args.consensus == "pbft"
        )
        self.status = ServiceStatus.OPEN
        LOG.success("***** Network is now open *****")

    def start_in_recovery(self, args, ledger_file, sealed_secrets):
        self.common_dir = get_common_folder_name(args.workspace, args.label)
        primary = self._start_all_nodes(
            args, recovery=True, ledger_file=ledger_file, sealed_secrets=sealed_secrets
        )
        self.wait_for_all_nodes_to_catch_up(primary)
        LOG.success("All nodes joined recovered public network")

    def stop_all_nodes(self):
        for node in self.nodes:
            node.stop()
        LOG.info("All remotes stopped...")

    def create_and_add_pending_node(self, lib_name, host, args, target_node=None):
        """
        Create a new node and add it to the network. Note that the new node
        still needs to be trusted by members to complete the join protocol.
        """
        new_node = self.create_node(host)
        self._add_node(new_node, lib_name, args, target_node)
        primary, _ = self.find_primary()
        try:
            self.consortium.wait_for_node_to_exist_in_store(
                primary,
                new_node.node_id,
                timeout=JOIN_TIMEOUT,
                node_status=(
                    infra.node.NodeStatus.PENDING
                    if self.status == ServiceStatus.OPEN
                    else infra.node.NodeStatus.TRUSTED
                ),
            )
        except TimeoutError as err:
            # The node can be safely discarded since it has not been
            # attributed a unique node_id by CCF
            LOG.error(f"New pending node {new_node.node_id} failed to join the network")
            errors = new_node.stop()
            if errors:
                for error in errors:
                    if "An error occurred while joining the network" in error:
                        err.message = f"TimeoutError: {error.split('|', 1)[1]}"
            self.nodes.remove(new_node)
            raise

        return new_node

    def create_and_trust_node(self, lib_name, host, args, target_node=None):
        """
        Create a new node, add it to the network and let members vote to trust
        it so that it becomes part of the consensus protocol.
        """
        new_node = self.create_and_add_pending_node(lib_name, host, args, target_node)

        primary, _ = self.find_primary()
        try:
            if self.status is ServiceStatus.OPEN:
                self.consortium.trust_node(1, primary, new_node.node_id)
            if args.consensus != "pbft":
                # Here, quote verification has already been run when the node
                # was added as pending. Only wait for the join timer for the
                # joining node to retrieve network secrets.
                new_node.wait_for_node_to_join(timeout=ceil(args.join_timer * 2 / 1000))
        except (ValueError, TimeoutError):
            LOG.error(f"New trusted node {new_node.node_id} failed to join the network")
            new_node.stop()
            raise

        new_node.network_state = infra.node.NodeNetworkState.joined
        if args.consensus != "pbft":
            self.wait_for_all_nodes_to_catch_up(primary)

        return new_node

    def create_users(self, users, curve):
        users = ["user{}".format(u) for u in users]
        for u in users:
            infra.proc.ccall(
                self.key_generator,
                f"--name={u}",
                f"--curve={curve.name}",
                path=self.common_dir,
                log_output=False,
            ).check_returncode()

    def get_members(self):
        return self.consortium.members

    def get_joined_nodes(self):
        return [node for node in self.nodes if node.is_joined()]

    def wait_for_state(self, node, state, timeout=3):
        for _ in range(timeout):
            try:
                with node.node_client() as c:
                    r = c.request("getSignedIndex", {})
                    if r.result["state"] == state:
                        break
            except ConnectionRefusedError:
                pass
            time.sleep(1)
        else:
            raise TimeoutError(
                f"Timed out waiting for public ledger to be read on node {node.node_id}"
            )
        if state == "partOfNetwork":
            self.status = ServiceStatus.OPEN

    def wait_for_all_nodes_to_be_trusted(self, timeout=3):
        primary, term = self.find_primary()
        for n in self.nodes:
            self.consortium.wait_for_node_to_exist_in_store(
                primary, n.node_id, timeout, infra.node.NodeStatus.TRUSTED
            )

    def _get_node_by_id(self, node_id):
        return next((node for node in self.nodes if node.node_id == node_id), None)

    def find_primary(self, timeout=3, request_timeout=3):
        """
        Find the identity of the primary in the network and return its identity
        and the current term.
        """
        primary_id = None
        term = None

        for _ in range(timeout):
            for node in self.get_joined_nodes():
                with node.node_client(request_timeout=request_timeout) as c:
                    try:
                        res = c.do("getPrimaryInfo", {})
                        if res.error is None:
                            primary_id = res.result["primary_id"]
                            term = res.term
                            break
                        else:
                            assert (
                                res.error["code"]
                                == infra.jsonrpc.ErrorCode.TX_PRIMARY_UNKNOWN
                            ), "RPC error code is not TX_NOT_PRIMARY"
                    except TimeoutError:
                        pass
            if primary_id is not None:
                break
            time.sleep(1)

        if primary_id is None:
            raise PrimaryNotFound
        return (self._get_node_by_id(primary_id), term)

    def find_backups(self, primary=None, timeout=3):
        if primary is None:
            primary, term = self.find_primary(timeout=timeout)
        return [n for n in self.get_joined_nodes() if n != primary]

    def find_any_backup(self, primary=None, timeout=3):
        return random.choice(self.find_backups(primary=primary, timeout=timeout))

    def find_nodes(self, timeout=3):
        primary, term = self.find_primary(timeout=timeout)
        backups = self.find_backups(primary=primary, timeout=timeout)
        return primary, backups

    def find_primary_and_any_backup(self, timeout=3):
        primary, backups = self.find_nodes(timeout)
        backup = random.choice(backups)
        return primary, backup

    def wait_for_all_nodes_to_catch_up(self, primary, timeout=3):
        """
        Wait for all nodes to have joined the network and globally replicated
        all transactions executed on the primary (including the transactions
        which added the nodes).
        """
        with primary.node_client() as c:
            res = c.do("getCommit", {})
            local_commit_leader = res.commit
            term_leader = res.term

        for _ in range(timeout):
            caught_up_nodes = []
            for node in self.get_joined_nodes():
                with node.node_client() as c:
                    resp = c.request("getCommit", {})
                    if resp.error is not None:
                        # Node may not have joined the network yet, try again
                        break
                    if (
                        resp.global_commit >= local_commit_leader
                        and resp.result["term"] == term_leader
                    ):
                        caught_up_nodes.append(node)
            if len(caught_up_nodes) == len(self.get_joined_nodes()):
                break
            time.sleep(1)
        assert len(caught_up_nodes) == len(
            self.get_joined_nodes()
        ), f"Only {len(caught_up_nodes)} (out of {len(self.get_joined_nodes())}) nodes have joined the network"

    def wait_for_node_commit_sync(self, timeout=3):
        """
        Wait for commit level to get in sync on all nodes. This is expected to
        happen once CFTR has been established, in the absence of new transactions.
        """
        for _ in range(timeout):
            commits = []
            for node in self.get_joined_nodes():
                with node.node_client() as c:
                    r = c.request("getCommit", {})
                    commits.append(r.commit)
            if [commits[0]] * len(commits) == commits:
                break
            time.sleep(1)
        assert [commits[0]] * len(commits) == commits, "All nodes at the same commit"

    def wait_for_sealed_secrets_at_version(self, version, timeout=5):
        """
        Wait for a sealed secret at a version larger than "version" to be sealed
        on all nodes.
        """
        for _ in range(timeout):
            rekeyed_nodes = []
            for node in self.get_joined_nodes():
                max_sealed_version = int(
                    max(node.get_sealed_secrets(), key=lambda x: int(x))
                )
                if max_sealed_version >= version:
                    rekeyed_nodes.append(node)
            if len(rekeyed_nodes) == len(self.get_joined_nodes()):
                break
            time.sleep(1)
        assert len(rekeyed_nodes) == len(
            self.get_joined_nodes()
        ), f"Only {len(rekeyed_nodes)} (out of {len(self.get_joined_nodes())}) nodes have been rekeyed"


@contextmanager
def network(
    hosts, binary_directory=".", dbg_nodes=[], perf_nodes=[], pdb=False, txs=None
):
    """
    Context manager for Network class.
    :param hosts: a list of hostnames (localhost or remote hostnames)
    :param binary_directory: the directory where CCF's binaries are located
    :param dbg_nodes: default: []. List of node id's that will not start (user is prompted to start them manually)
    :param perf_nodes: default: []. List of node ids that will run under perf record
    :param pdb: default: False. Debugger.
    :param txs: default: None. Transactions committed on that network.
    :return: a Network instance that can be used to create/access nodes, handle the genesis state (add members, create
    node.json), and stop all the nodes that belong to the network
    """
    net = Network(
        hosts=hosts,
        binary_dir=binary_directory,
        dbg_nodes=dbg_nodes,
        perf_nodes=perf_nodes,
        txs=txs,
    )
    try:
        yield net
    except Exception:
        if pdb:
            import pdb

            pdb.set_trace()
        else:
            raise
    finally:
        net.stop_all_nodes()<|MERGE_RESOLUTION|>--- conflicted
+++ resolved
@@ -232,19 +232,12 @@
         :param args: command line arguments to configure the CCF nodes.
         :param open_network: If false, only the nodes are started.
         """
-<<<<<<< HEAD
         self.common_dir = get_common_folder_name(args.workspace, args.label)
         self._setup_common_folder()
-        self.consortium = infra.consortium.Consortium(
-            [0, 1, 2], args.default_curve, self.key_generator, self.common_dir
-=======
-        cmd = ["rm", "-f"] + glob("member*.pem")
-        infra.proc.ccall(*cmd)
-
+    
         initial_members = list(range(max(1, args.initial_member_count)))
         self.consortium = infra.consortium.Consortium(
-            initial_members, args.default_curve, self.key_generator
->>>>>>> 74b5899d
+            initial_members, args.default_curve, self.key_generator, self.common_dir
         )
         self.initial_users = list(range(max(0, args.initial_user_count)))
         self.create_users(self.initial_users, args.default_curve)
