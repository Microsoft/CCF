--- conflicted
+++ resolved
@@ -573,12 +573,7 @@
                             view = body["current_view"]
                             break
                         else:
-<<<<<<< HEAD
                             assert "Primary unknown" in res.body.text(), res
-                            LOG.warning("Primary unknown. Retrying...")
-=======
-                            assert "Primary unknown" in res.body, res
->>>>>>> 95ac735f
                     except CCFConnectionException:
                         LOG.warning(
                             f"Could not successful connect to node {node.node_id}. Retrying..."
