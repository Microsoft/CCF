--- conflicted
+++ resolved
@@ -149,13 +149,9 @@
 
     def get_and_decrypt_recovery_share(self, remote_node, defunct_network_enc_pubk):
         with remote_node.member_client(member_id=self.member_id) as mc:
-<<<<<<< HEAD
-            r = mc.get("getEncryptedRecoveryShare", params={})
-=======
             r = mc.get("recovery_share")
             if r.status != http.HTTPStatus.OK.value:
                 raise NoRecoveryShareFound(r)
->>>>>>> eb210226
 
             ctx = infra.crypto.CryptoBoxCtx(
                 os.path.join(self.common_dir, f"member{self.member_id}_enc_privk.pem"),
@@ -168,9 +164,9 @@
             )
             return ctx.decrypt(encrypted_share_bytes, nonce_bytes)
 
-<<<<<<< HEAD
     def get_and_submit_recovery_share(self, remote_node, defunct_network_enc_pubk):
         # For now, all members are given an encryption key (for recovery)
+        input("")
         infra.proc.ccall(
             self.share_script,
             "--rpc-address",
@@ -185,16 +181,7 @@
             os.path.join(self.common_dir, f"member{self.member_id}_privk.pem"),
             "--cacert",
             os.path.join(self.common_dir, "networkcert.pem"),
-            # "-i",
+            "-i",
+            "-vv",
             log_output=True,
-        ).check_returncode()
-=======
-    def submit_recovery_share(self, remote_node, decrypted_recovery_share):
-        with remote_node.member_client(member_id=self.member_id) as mc:
-            r = mc.rpc(
-                "recovery_share/submit",
-                params={"recovery_share": list(decrypted_recovery_share)},
-            )
-            assert r.error is None, f"Error submitting recovery share: {r.error}"
-            return r
->>>>>>> eb210226
+        ).check_returncode()