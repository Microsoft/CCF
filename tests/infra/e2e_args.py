# Copyright (c) Microsoft Corporation. All rights reserved.
# Licensed under the Apache 2.0 License.
import argparse
import os
import infra.path
import infra.network
import sys

from loguru import logger as LOG


def absolute_path_to_existing_file(arg):
    if not os.path.isabs(arg):
        raise argparse.ArgumentTypeError("Must provide absolute path")
    if not os.path.isfile(arg):
        raise argparse.ArgumentTypeError(f"{arg} is not a file")
    return arg


def min_nodes(args, f):
    """
    Minimum number of nodes allowing 'f' faults for the
    consensus variant.
    """
    if args.consensus == "bft":
        return ["local://localhost"] * (3 * f + 1)
    else:
        return ["local://localhost"] * (2 * f + 1)


def max_nodes(args, f):
    """
    Maximum number of nodes allowing no more than 'f'
    faults for the consensus variant.
    """
    return min_nodes(args, f + 1)[:-1]


def max_f(args, number_nodes):
    if args.consensus == "bft":
        return (number_nodes - 1) // 3
    else:
        return (number_nodes - 1) // 2


def cli_args(add=lambda x: None, parser=None, accept_unknown=False):
    LOG.remove()
    LOG.add(
        sys.stdout,
        format="<green>{time:HH:mm:ss.SSS}</green> | <level>{level: <8}</level> | <cyan>{name}</cyan>:<cyan>{function}</cyan>:<cyan>{line}</cyan> - <level>{message}</level>",
    )

    if parser is None:
        parser = argparse.ArgumentParser(
            formatter_class=argparse.ArgumentDefaultsHelpFormatter
        )
    parser.add_argument(
        "-b",
        "--binary-dir",
        help="Path to CCF binaries (cchost, scurl, keygenerator)",
        default=".",
    )
    parser.add_argument(
        "--oe-binary",
        help="Path to Open Enclave binary folder",
        type=str,
        default="/opt/openenclave/bin/",
    )
    parser.add_argument(
        "--library-dir",
        help="Path to CCF libraries (enclave images)",
        default=None,
    )
    parser.add_argument(
        "-d",
        "--debug-nodes",
        help="List of node ids. Nodes that are specified will need to be started manually",
        action="append",
        default=[],
    )
    parser.add_argument(
        "--perf-nodes",
        help="List of node ids. Nodes that should be run under perf, capturing performance data",
        action="append",
        default=[],
    )
    parser.add_argument(
        "-e",
        "--enclave-type",
        help="Enclave type",
        default=os.getenv("TEST_ENCLAVE", os.getenv("DEFAULT_ENCLAVE_TYPE", "release")),
        choices=("release", "debug", "virtual"),
    )
    parser.add_argument(
        "-l",
        "--host-log-level",
        help="Runtime host log level",
        default="info",
        choices=("trace", "debug", "info", "fail", "fatal"),
    )
    parser.add_argument(
        "--log-format-json",
        help="Set node stdout log format to JSON",
        action="store_true",
        default=False,
    )
    parser.add_argument(
        "-p",
        "--package",
        help="The enclave package to load (e.g., liblogging)",
    )
    parser.add_argument(
        "--constitution",
        help="One or more paths to constitution script fragments",
        action="append",
        default=[],
    )
    parser.add_argument("--js-app-bundle", help="Path to js app bundle")
    parser.add_argument(
        "--jwt-issuer",
        help="Path to JSON file with JWT issuer definition",
        action="append",
        default=[],
    )
    parser.add_argument(
        "-o",
        "--network-only",
        help="Only start the network, do not run the client, and wait.",
        action="store_true",
    )
    parser.add_argument(
        "--sig-tx-interval",
        help="Number of transactions between signatures",
        type=int,
        default=5000,
    )
    parser.add_argument(
        "--sig-ms-interval",
        help="Milliseconds between signatures",
        type=int,
        default=1000,
    )
    parser.add_argument(
        "--memory-reserve-startup",
        help="Reserve this many bytes of memory on startup, to simulate memory restrictions",
        type=int,
    )
    parser.add_argument(
        "--raft-election-timeout-ms",
        help="Raft maximum election timeout for each node in the network",
        type=int,
        default=4000,
    )
    parser.add_argument(
        "--bft-view-change-timeout-ms",
        help="bft maximum view change timeout for each node in the network",
        type=int,
        default=5000,
    )
    parser.add_argument(
        "--consensus",
        help="Consensus",
        default="cft",
        choices=("cft", "bft"),
    )
    parser.add_argument(
        "--worker-threads",
        help="number of worker threads inside the enclave",
        type=int,
        default=0,
    )
    parser.add_argument(
        "--pdb", help="Break to debugger on exception", action="store_true"
    )
    parser.add_argument(
        "--workspace",
        help="Temporary directory where nodes store their logs, ledgers, quotes, etc.",
        default=infra.path.default_workspace(),
    )

    default_label = os.path.splitext(os.path.basename(sys.argv[0]))[0]
    parser.add_argument(
        "--label", help="Unique identifier for the test", default=default_label
    )
    parser.add_argument(
        "--enforce-reqs",
        help="Enforce test requirements (useful when running the test suite)",
        action="store_true",
        default=False,
    )
    parser.add_argument(
        "--domain",
        help="Domain name used for node certificate verification, eg. example.com",
    )
    parser.add_argument(
        "--sn",
        help="Subject Name in node certificate, eg. CN=CCF Node",
    )
    parser.add_argument(
        "--san",
        help="Subject Alternative Name in node certificate. Can be either iPAddress:xxx.xxx.xxx.xxx, or dNSName:sub.domain.tld",
        action="append",
    )
    parser.add_argument(
        "--participants-curve",
        help="Curve to use for member and user identities",
        default=infra.network.EllipticCurve.secp384r1.name,
        type=lambda curve: infra.network.EllipticCurve[curve],
        choices=list(infra.network.EllipticCurve),
    )
    parser.add_argument(
        "--join-timer",
        help="Timer period when trying to join an existing network (ms)",
        type=int,
        default=4000,  # Set higher than cchost default to avoid swamping joinee with requests during slow quote verification
    )
    parser.add_argument(
        "--initial-member-count",
        help="Number of members when initializing the network",
        type=int,
        default=3,
    )
    parser.add_argument(
        "--initial-operator-count",
        help="Number of additional members with is_operator set in their member_data when initializing the network",
        type=int,
        default=0,
    )
    parser.add_argument(
        "--initial-user-count",
        help="Number of users when initializing the network",
        type=int,
        default=1,
    )
    parser.add_argument(
        "--initial-recovery-member-count",
        help="Number of initial members that are handed recovery shares",
        type=int,
        default=3,
    )
    parser.add_argument(
        "--ledger-recovery-timeout",
        help="On recovery, maximum timeout (s) while reading the ledger",
        type=int,
        default=30,
    )
    parser.add_argument(
        "--ledger-chunk-bytes",
        help="Size (bytes) at which a new ledger chunk is created",
        default="20KB",
    )
    parser.add_argument(
        "--snapshot-tx-interval",
        help="Number of transactions between two snapshots",
        type=int,
        default=10,
    )
    parser.add_argument(
        "--max-open-sessions",
        help="Soft cap on max open TLS sessions on each node",
        default=None,
    )
    parser.add_argument(
        "--max-open-sessions-hard",
        help="Hard cap on max open TLS sessions on each node",
        default=None,
    )
    parser.add_argument(
        "--jwt-key-refresh-interval-s",
        help="JWT key refresh interval in seconds",
        default=None,
    )
    parser.add_argument(
        "--disable-member-session-auth",
        help="Disable session auth for members",
        action="store_true",
    )
    parser.add_argument(
        "--common-read-only-ledger-dir",
        help="Location of read-only ledger directory available to all nodes",
        type=str,
        default=None,
    )
    parser.add_argument(
        "--curve-id",
        help="Elliptic curve to use as for node and network identities",
        default=None,
        type=lambda curve: infra.network.EllipticCurve[curve],
        choices=list(infra.network.EllipticCurve),
    )
    parser.add_argument(
<<<<<<< HEAD
        "--ccf-version",
        help="CCF version of local checkout",
        type=str,
=======
        "--client-connection-timeout-ms",
        help="TCP client connection timeout in ms",
        default=None,
>>>>>>> 51288daa
    )

    add(parser)

    if accept_unknown:
        args, unknown_args = parser.parse_known_args()
    else:
        args = parser.parse_args()

    args.binary_dir = os.path.abspath(args.binary_dir)

    if args.library_dir is None:
        if os.path.basename(args.binary_dir) == "bin":
            args.library_dir = os.path.join(args.binary_dir, os.pardir, "lib")
        else:
            args.library_dir = args.binary_dir

    if not args.package and args.js_app_bundle:
        args.package = "libjs_generic"

    if accept_unknown:
        return args, unknown_args
    else:
        return args<|MERGE_RESOLUTION|>--- conflicted
+++ resolved
@@ -289,15 +289,14 @@
         choices=list(infra.network.EllipticCurve),
     )
     parser.add_argument(
-<<<<<<< HEAD
         "--ccf-version",
         help="CCF version of local checkout",
         type=str,
-=======
+    )
+    parser.add_argument(
         "--client-connection-timeout-ms",
         help="TCP client connection timeout in ms",
         default=None,
->>>>>>> 51288daa
     )
 
     add(parser)
