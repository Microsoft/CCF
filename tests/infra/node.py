--- conflicted
+++ resolved
@@ -92,11 +92,10 @@
         self.version = version
         self.consensus = None
 
-<<<<<<< HEAD
         if isinstance(host, str):
-=======
+            host = infra.e2e_args.HostSpec.from_str(host)
+
         if type(host) == str:
->>>>>>> 3e163c62
             host = infra.e2e_args.HostSpec.from_str(host)
 
         if host.protocol == "local":
