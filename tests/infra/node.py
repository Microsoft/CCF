# Copyright (c) Microsoft Corporation. All rights reserved.
# Licensed under the Apache 2.0 License.

from contextlib import contextmanager
from enum import Enum
import infra.remote
import infra.net
import infra.path
<<<<<<< HEAD
import infra.client
=======
import infra.clients
>>>>>>> 065c2e48
import time

from loguru import logger as LOG


class NodeNetworkState(Enum):
    stopped = 0
    started = 1
    joined = 2


class NodeStatus(Enum):
    PENDING = 0
    TRUSTED = 1
    RETIRED = 2


class Node:
    def __init__(self, node_id, host, debug=False, perf=False):
        self.node_id = node_id
        self.debug = debug
        self.perf = perf
        self.remote = None
        self.network_state = NodeNetworkState.stopped

        hosts, *port = host.split(":")
        self.host, *self.pubhost = hosts.split(",")
        self.rpc_port = port[0] if port else None

        if self.host == "localhost":
            self.host = infra.net.expand_localhost()
            self._set_ports(infra.net.probably_free_local_port)
            self.remote_impl = infra.remote.LocalRemote
        else:
            self._set_ports(infra.net.probably_free_remote_port)
            self.remote_impl = infra.remote.SSHRemote

        self.pubhost = self.pubhost[0] if self.pubhost else self.host

    def __hash__(self):
        return self.node_id

    def __eq__(self, other):
        return self.node_id == other.node_id

    def _set_ports(self, probably_free_function):
        if self.rpc_port is None:
            self.node_port, self.rpc_port = infra.net.two_different(
                probably_free_function, self.host
            )
        else:
            self.node_port = probably_free_function(self.host)

    def start(self, lib_name, enclave_type, workspace, label, members_certs, **kwargs):
        self._start(
            infra.remote.StartType.new,
            lib_name,
            enclave_type,
            workspace,
            label,
            None,
            members_certs,
            **kwargs,
        )
        self.network_state = NodeNetworkState.joined

    def join(
        self, lib_name, enclave_type, workspace, label, target_rpc_address, **kwargs
    ):
        self._start(
            infra.remote.StartType.join,
            lib_name,
            enclave_type,
            workspace,
            label,
            target_rpc_address,
            **kwargs,
        )

    def recover(self, lib_name, enclave_type, workspace, label, **kwargs):
        self._start(
            infra.remote.StartType.recover,
            lib_name,
            enclave_type,
            workspace,
            label,
            **kwargs,
        )
        self.network_state = NodeNetworkState.joined

    def _start(
        self,
        start_type,
        lib_name,
        enclave_type,
        workspace,
        label,
        target_rpc_address=None,
        members_certs=None,
        **kwargs,
    ):
        """
        Creates a CCFRemote instance, sets it up (connects, creates the directory and ships over the files), and
        (optionally) starts the node by executing the appropriate command.
        If self.debug is set to True, it will not actually start up the node, but will prompt the user to do so manually
        Raises exception if failed to prepare or start the node
        :param lib_name: the enclave package to load
        :param enclave_type: default: debug. Choices: 'debug', 'virtual'
        :param workspace: directory where node is started
        :param label: label for this node (to differentiate nodes from different test runs)
        :return: void
        """
        lib_path = infra.path.build_lib_path(lib_name, enclave_type)
        self.remote = infra.remote.CCFRemote(
            start_type,
            lib_path,
            str(self.node_id),
            self.host,
            self.pubhost,
            self.node_port,
            self.rpc_port,
            self.remote_impl,
            enclave_type,
            workspace,
            label,
            target_rpc_address,
            members_certs,
            **kwargs,
        )
        self.remote.setup()
        self.network_state = NodeNetworkState.started
        if self.debug:
            print("")
            phost = "localhost" if self.host.startswith("127.") else self.host
            print(
                "================= Please run the below command on "
                + phost
                + " and press enter to continue ================="
            )
            print("")
            print(self.remote.debug_node_cmd())
            print("")
            input("Press Enter to continue...")
        else:
            if self.perf:
                self.remote.set_perf()
            self.remote.start()
        self.remote.get_startup_files()
        LOG.info("Remote {} started".format(self.node_id))

    def stop(self):
        if self.remote:
            self.remote.stop()
            self.network_state = NodeNetworkState.stopped

    def is_stopped(self):
        return self.network_state == NodeNetworkState.stopped

    def is_joined(self):
        return self.network_state == NodeNetworkState.joined

    def wait_for_node_to_join(self, timeout=3):
        """
        This function can be used to check that a node has successfully
        joined a network and that it is part of the consensus.
        """
        for _ in range(timeout):
            with self.node_client() as mc:
                try:
                    rep = mc.do("getCommit", {})
                    if rep.error == None and rep.result is not None:
                        return
                except:
                    pass
            time.sleep(1)
        raise TimeoutError(f"Node {self.node_id} failed to join the network")

    def get_sealed_secrets(self):
        return self.remote.get_sealed_secrets()

    def user_client(self, format="msgpack", user_id=1, **kwargs):
<<<<<<< HEAD
        return infra.client.client(
=======
        return infra.clients.client(
>>>>>>> 065c2e48
            self.host,
            self.rpc_port,
            cert="user{}_cert.pem".format(user_id),
            key="user{}_privk.pem".format(user_id),
            ca="networkcert.pem",
            description="node {} (user)".format(self.node_id),
            format=format,
            prefix="users",
            **kwargs,
        )

    def node_client(self, format="msgpack", timeout=3, **kwargs):
<<<<<<< HEAD
        return infra.client.client(
=======
        return infra.clients.client(
>>>>>>> 065c2e48
            self.host,
            self.rpc_port,
            cert=None,
            key=None,
            ca="networkcert.pem",
            description="node {} (node)".format(self.node_id),
            format=format,
            prefix="nodes",
            **kwargs,
        )

    def member_client(self, format="msgpack", member_id=1, **kwargs):
<<<<<<< HEAD
        return infra.client.client(
=======
        return infra.clients.client(
>>>>>>> 065c2e48
            self.host,
            self.rpc_port,
            cert="member{}_cert.pem".format(member_id),
            key="member{}_privk.pem".format(member_id),
            ca="networkcert.pem",
            description="node {} (member)".format(self.node_id),
            format=format,
            prefix="members",
            **kwargs,
        )


@contextmanager
def node(node_id, host, build_directory, debug=False, perf=False, pdb=False):
    """
    Context manager for Node class.
    :param node_id: unique ID of node
    :param build_directory: the build directory
    :param host: node's hostname
    :param debug: default: False. If set, node will not start (user is prompted to start them manually)
    :param perf: default: False. If set, node will run under perf record
    :return: a Node instance that can be used to build a CCF network
    """
    with infra.path.working_dir(build_directory):
        node = Node(node_id=node_id, host=host, debug=debug, perf=perf)
        try:
            yield node
        except Exception:
            if pdb:
                import pdb

                pdb.set_trace()
            else:
                raise
        finally:
            node.stop()<|MERGE_RESOLUTION|>--- conflicted
+++ resolved
@@ -6,11 +6,7 @@
 import infra.remote
 import infra.net
 import infra.path
-<<<<<<< HEAD
-import infra.client
-=======
 import infra.clients
->>>>>>> 065c2e48
 import time
 
 from loguru import logger as LOG
@@ -192,11 +188,7 @@
         return self.remote.get_sealed_secrets()
 
     def user_client(self, format="msgpack", user_id=1, **kwargs):
-<<<<<<< HEAD
-        return infra.client.client(
-=======
         return infra.clients.client(
->>>>>>> 065c2e48
             self.host,
             self.rpc_port,
             cert="user{}_cert.pem".format(user_id),
@@ -209,11 +201,7 @@
         )
 
     def node_client(self, format="msgpack", timeout=3, **kwargs):
-<<<<<<< HEAD
-        return infra.client.client(
-=======
         return infra.clients.client(
->>>>>>> 065c2e48
             self.host,
             self.rpc_port,
             cert=None,
@@ -226,11 +214,7 @@
         )
 
     def member_client(self, format="msgpack", member_id=1, **kwargs):
-<<<<<<< HEAD
-        return infra.client.client(
-=======
         return infra.clients.client(
->>>>>>> 065c2e48
             self.host,
             self.rpc_port,
             cert="member{}_cert.pem".format(member_id),
