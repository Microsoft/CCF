# Copyright (c) Microsoft Corporation. All rights reserved.
# Licensed under the Apache 2.0 License.

import infra.checker

from loguru import logger as LOG


class LoggingTxs:
    def __init__(self, notifications_queue=None):
        self.pub = {}
        self.priv = {}
        self.next_pub_index = 0
        self.next_priv_index = 0
        self.notifications_queue = notifications_queue

    def issue(self, network, number_txs, consensus, on_backup=False):
        LOG.success(f"Applying {number_txs} logging txs")
        primary, backup = network.find_primary_and_any_backup()
        remote_node = backup if on_backup else primary

        with remote_node.node_client() as mc:
            check_commit = infra.checker.Checker(mc)
            check_commit_n = infra.checker.Checker(mc, self.notifications_queue)

            with remote_node.user_client() as uc:
                for _ in range(number_txs):
                    priv_msg = f"Private message at index {self.next_priv_index}"
                    pub_msg = f"Public message at index {self.next_pub_index}"
                    rep_priv = uc.rpc(
                        "LOG_record", {"id": self.next_priv_index, "msg": priv_msg,},
                    )
                    rep_pub = uc.rpc(
                        "LOG_record_pub", {"id": self.next_pub_index, "msg": pub_msg,},
                    )
                    check_commit_n(rep_priv, result=True)
                    check_commit(rep_pub, result=True)

                    self.priv[self.next_priv_index] = priv_msg
                    self.pub[self.next_pub_index] = pub_msg
                    self.next_priv_index += 1
                    self.next_pub_index += 1

        network.wait_for_node_commit_sync(consensus)

    def verify(self, network):
        LOG.success(f"Verifying all logging txs")
<<<<<<< HEAD
        for n in network.get_joined_nodes():
            with n.node_client() as mc:
                check = infra.checker.Checker()
                with n.user_client() as uc:
                    for pub_tx_index in self.pub:
                        check(
                            uc.get("LOG_get_pub", {"id": pub_tx_index}),
                            result={"msg": self.pub[pub_tx_index]},
                        )
                    for priv_tx_index in self.priv:
                        check(
                            uc.get("LOG_get", {"id": priv_tx_index}),
                            result={"msg": self.priv[priv_tx_index]},
                        )
=======
        primary, _ = network.find_primary()

        with primary.node_client() as nc:
            check = infra.checker.Checker(nc)

            with primary.user_client() as uc:

                for pub_tx_index in self.pub:
                    check(
                        uc.get("LOG_get_pub", {"id": pub_tx_index}),
                        result={"msg": self.pub[pub_tx_index]},
                    )

                for priv_tx_index in self.priv:
                    check(
                        uc.get("LOG_get", {"id": priv_tx_index}),
                        result={"msg": self.priv[priv_tx_index]},
                    )
>>>>>>> 69bc44a5
<|MERGE_RESOLUTION|>--- conflicted
+++ resolved
@@ -45,7 +45,6 @@
 
     def verify(self, network):
         LOG.success(f"Verifying all logging txs")
-<<<<<<< HEAD
         for n in network.get_joined_nodes():
             with n.node_client() as mc:
                 check = infra.checker.Checker()
@@ -59,24 +58,4 @@
                         check(
                             uc.get("LOG_get", {"id": priv_tx_index}),
                             result={"msg": self.priv[priv_tx_index]},
-                        )
-=======
-        primary, _ = network.find_primary()
-
-        with primary.node_client() as nc:
-            check = infra.checker.Checker(nc)
-
-            with primary.user_client() as uc:
-
-                for pub_tx_index in self.pub:
-                    check(
-                        uc.get("LOG_get_pub", {"id": pub_tx_index}),
-                        result={"msg": self.pub[pub_tx_index]},
-                    )
-
-                for priv_tx_index in self.priv:
-                    check(
-                        uc.get("LOG_get", {"id": priv_tx_index}),
-                        result={"msg": self.priv[priv_tx_index]},
-                    )
->>>>>>> 69bc44a5
+                        )