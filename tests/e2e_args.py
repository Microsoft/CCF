--- conflicted
+++ resolved
@@ -101,14 +101,13 @@
         "--label", help="Unique identifier for the test", default=default_label
     )
     parser.add_argument(
-<<<<<<< HEAD
         "--enforce-reqs",
         help="Enforce test requirements (useful when running the test suite)",
         action="store_true",
         default=False,
-=======
+    )
+    parser.add_argument(
         "--pbft", help="Opens network the PBFT way", action="store_true",
->>>>>>> 1b56352a
     )
     add(parser)
 
