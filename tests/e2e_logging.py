# Copyright (c) Microsoft Corporation. All rights reserved.
# Licensed under the Apache 2.0 License.
import infra.ccf
import infra.notification
import suite.test_requirements as reqs
import infra.logging_app as app
import infra.e2e_args
from infra.tx_status import TxStatus
import inspect
import http
import ssl
import socket
import os
from collections import defaultdict
import time
import infra.clients

from loguru import logger as LOG


@reqs.description("Running transactions against logging app")
@reqs.supports_methods("LOG_record", "LOG_record_pub", "LOG_get", "LOG_get_pub")
@reqs.at_least_n_nodes(2)
def test(network, args, notifications_queue=None, verify=True):
    txs = app.LoggingTxs(notifications_queue=notifications_queue)
    txs.issue(
        network=network, number_txs=1, consensus=args.consensus,
    )
    txs.issue(
        network=network, number_txs=1, on_backup=True, consensus=args.consensus,
    )
    if verify:
        txs.verify(network)
    else:
        LOG.warning("Skipping log messages verification")

    return network


@reqs.description("Protocol-illegal traffic")
@reqs.supports_methods("LOG_record", "LOG_record_pub", "LOG_get", "LOG_get_pub")
@reqs.at_least_n_nodes(2)
def test_illegal(network, args, notifications_queue=None, verify=True):
    # Send malformed HTTP traffic and check the connection is closed
    cafile = cafile = os.path.join(network.common_dir, "networkcert.pem")
    context = ssl.create_default_context(cafile=cafile)
    context.set_ecdh_curve(infra.clients.get_curve(cafile).name)
    context.load_cert_chain(
        certfile=os.path.join(network.common_dir, "user0_cert.pem"),
        keyfile=os.path.join(network.common_dir, "user0_privk.pem"),
    )
    sock = socket.socket(socket.AF_INET, socket.SOCK_STREAM)
    conn = context.wrap_socket(
        sock, server_side=False, server_hostname=network.nodes[0].host
    )
    conn.connect((network.nodes[0].host, network.nodes[0].rpc_port))
    conn.sendall(b"NOTAVERB ")
    rv = conn.recv(1024)
    assert rv == b"", rv
    # Valid transactions are still accepted
    txs = app.LoggingTxs(notifications_queue=notifications_queue)
    txs.issue(
        network=network, number_txs=1, consensus=args.consensus,
    )
    txs.issue(
        network=network, number_txs=1, on_backup=True, consensus=args.consensus,
    )
    if verify:
        txs.verify(network)
    else:
        LOG.warning("Skipping log messages verification")

    return network


@reqs.description("Write/Read large messages on primary")
@reqs.supports_methods("LOG_record", "LOG_get")
def test_large_messages(network, args):
    primary, _ = network.find_primary()

    with primary.node_client() as nc:
        check_commit = infra.checker.Checker(nc)
        check = infra.checker.Checker()

        with primary.user_client() as c:
            log_id = 44
            # TODO: Revert max to 20 here
            for p in range(14, 16) if args.consensus == "raft" else range(10, 13):
                long_msg = "X" * (2 ** p)
                check_commit(
                    c.rpc("LOG_record", {"id": log_id, "msg": long_msg}), result=True,
                )
                check(c.get("LOG_get", {"id": log_id}), result={"msg": long_msg})
                log_id += 1

    return network


@reqs.description("Write/Read/Delete messages on primary")
@reqs.supports_methods("LOG_record", "LOG_get", "LOG_remove")
def test_remove(network, args):
    if args.package == "libjs_generic":
        primary, _ = network.find_primary()

        with primary.node_client() as nc:
            check_commit = infra.checker.Checker(nc)
            check = infra.checker.Checker()

            with primary.user_client() as c:
                log_id = 44
                for p in range(14, 20) if args.consensus == "raft" else range(10, 13):
                    long_msg = "X" * (2 ** p)
                    check_commit(
                        c.rpc("LOG_record", {"id": log_id, "msg": long_msg}),
                        result=True,
                    )
                    check(c.get("LOG_get", {"id": log_id}), result={"msg": long_msg})
                    check(c.get("LOG_remove", {"id": log_id}), result=None)
                    check(
                        c.get("LOG_get", {"id": log_id}),
                        result={"error": "No such key"},
                    )
                    log_id += 1
    else:
        LOG.warning(
            f"Skipping {inspect.currentframe().f_code.co_name} as application is not JS"
        )

    return network


@reqs.description("Write/Read with cert prefix")
@reqs.supports_methods("LOG_record_prefix_cert", "LOG_get")
def test_cert_prefix(network, args):
    if args.package == "liblogging":
        primary, _ = network.find_primary()

        for user_id in network.user_ids:
            with primary.user_client(user_id) as c:
                log_id = 101
                msg = "This message will be prefixed"
                c.rpc("LOG_record_prefix_cert", {"id": log_id, "msg": msg})
                r = c.get("LOG_get", {"id": log_id})
                assert r.result is not None
                assert f"CN=user{user_id}" in r.result["msg"]

    else:
        LOG.warning(
            f"Skipping {inspect.currentframe().f_code.co_name} as application is not C++"
        )

    return network


@reqs.description("Write as anonymous caller")
@reqs.supports_methods("LOG_record_anonymous", "LOG_get")
def test_anonymous_caller(network, args):
    if args.package == "liblogging":
        primary, _ = network.find_primary()

        # Create a new user but do not record its identity
        network.create_user(4, args.participants_curve, record=False)

        log_id = 101
        msg = "This message is anonymous"
        with primary.user_client(user_id=4) as c:
            r = c.rpc("LOG_record_anonymous", {"id": log_id, "msg": msg})
            assert r.result == True
            r = c.get("LOG_get", {"id": log_id})
            assert (
                r.error is not None
            ), "Anonymous user is not authorised to call LOG_get"

        with primary.user_client(user_id=0) as c:
            r = c.get("LOG_get", {"id": log_id})
            assert r.result is not None
            assert msg in r.result["msg"]
    else:
        LOG.warning(
            f"Skipping {inspect.currentframe().f_code.co_name} as application is not C++"
        )

    return network


@reqs.description("Write non-JSON body")
@reqs.supports_methods("LOG_record_raw_text", "LOG_get")
def test_raw_text(network, args):
    if args.package == "liblogging":
        primary, _ = network.find_primary()

        log_id = 101
        msg = "This message is not in JSON"
        with primary.user_client() as c:
            r = c.rpc(
                "LOG_record_raw_text",
                msg,
                headers={"content-type": "text/plain", "x-log-id": str(log_id)},
            )
            assert r.status == http.HTTPStatus.OK.value
            r = c.get("LOG_get", {"id": log_id})
            assert r.result is not None
            assert msg in r.result["msg"]

    else:
        LOG.warning(
            f"Skipping {inspect.currentframe().f_code.co_name} as application is not C++"
        )

    return network


@reqs.description("Read historical state")
@reqs.supports_methods("LOG_record", "LOG_get", "LOG_get_historical")
def test_historical_query(network, args):
    if args.consensus == "pbft":
        LOG.warning("Skipping historical queries in PBFT")
        return network

    if args.package == "liblogging":
        primary, _ = network.find_primary()

        with primary.node_client() as nc:
            check_commit = infra.checker.Checker(nc)
            check = infra.checker.Checker()

            with primary.user_client() as c:
                log_id = 10
                msg = "This tests historical queries"
                record_response = c.rpc("LOG_record", {"id": log_id, "msg": msg})
                check_commit(record_response, result=True)
                view = record_response.view
                seqno = record_response.seqno

                msg2 = "This overwrites the original message"
                check_commit(
                    c.rpc("LOG_record", {"id": log_id, "msg": msg2}), result=True
                )
                check(c.get("LOG_get", {"id": log_id}), result={"msg": msg2})

                timeout = 15
                found = False
                params = {"view": view, "seqno": seqno, "id": log_id}
                end_time = time.time() + timeout

                while time.time() < end_time:
                    get_response = c.rpc("LOG_get_historical", params)
                    if get_response.status == http.HTTPStatus.ACCEPTED:
                        retry_after = get_response.headers.get("retry-after")
                        if retry_after is None:
                            raise ValueError(
                                f"Response with status {get_response.status} is missing 'retry-after' header"
                            )
                        retry_after = int(retry_after)
                        LOG.warning(f"Sleeping for {retry_after}s")
                        time.sleep(retry_after)
                    elif get_response.status == http.HTTPStatus.OK:
                        assert (
                            get_response.result == msg
                        ), f"{get_response.body} != {msg}"
                        found = True
                        break
                    elif get_response.status == http.HTTPStatus.NO_CONTENT:
                        raise ValueError(
                            f"Historical query response claims there was no write to {log_id} at {view}.{seqno}"
                        )
                    else:
                        raise ValueError(
                            f"Unexpected response status {get_response.status}: {get_response}"
                        )

                if not found:
                    raise TimeoutError(
                        f"Unable to handle historical query after {timeout}s"
                    )

    else:
        LOG.warning(
            f"Skipping {inspect.currentframe().f_code.co_name} as application is not C++"
        )

    return network


@reqs.description("Testing forwarding on member and node frontends")
@reqs.supports_methods("mkSign")
@reqs.at_least_n_nodes(2)
def test_forwarding_frontends(network, args):
    primary, backup = network.find_primary_and_any_backup()

    with primary.node_client() as nc:
        check_commit = infra.checker.Checker(nc)
        with backup.node_client() as c:
            check_commit(c.rpc("mkSign"), result=True)
        with backup.member_client() as c:
            check_commit(c.rpc("mkSign"), result=True)

    return network


@reqs.description("Uninstalling Lua application")
@reqs.lua_generic_app
def test_update_lua(network, args):
    if args.package == "liblua_generic":
        LOG.info("Updating Lua application")
        primary, _ = network.find_primary()

        check = infra.checker.Checker()

        # Create a new lua application file (minimal app)
        new_app_file = "new_lua_app.lua"
        with open(new_app_file, "w") as qfile:
            qfile.write(
                """
                    return {
                    ping = [[
                        tables, args = ...
                        return {result = "pong"}
                    ]],
                    }"""
            )

        network.consortium.set_lua_app(remote_node=primary, app_script=new_app_file)
        with primary.user_client() as c:
            check(c.rpc("ping"), result="pong")

            LOG.debug("Check that former endpoints no longer exists")
            for endpoint in [
                "LOG_record",
                "LOG_record_pub",
                "LOG_get",
                "LOG_get_pub",
            ]:
                check(
                    c.rpc(endpoint),
                    error=lambda status, msg: status == http.HTTPStatus.NOT_FOUND.value,
                )
    else:
        LOG.warning("Skipping Lua app update as application is not Lua")

    return network


@reqs.description("Check for commit of every prior transaction")
@reqs.supports_methods("commit", "tx")
def test_view_history(network, args):
    if args.consensus == "pbft":
        # This appears to work in PBFT, but it is unacceptably slow:
        # - Each /tx request is a write, with a non-trivial roundtrip response time
        # - Since each read (eg - /tx and /commit) has produced writes and a unique tx ID,
        #    there are too many IDs to test exhaustively
        # We could rectify this by making this test non-exhaustive (bisecting for view changes,
        # sampling within a view), but for now it is exhaustive and Raft-only
        LOG.warning("Skipping view reconstruction in PBFT")
        return network

    check = infra.checker.Checker()

    for node in network.get_joined_nodes():
        with node.user_client() as c:
            r = c.get("commit")
            check(c)

            commit_view = r.view
            commit_seqno = r.global_commit

            # Temporarily disable logging of RPCs for readability
            rpc_loggers = c.rpc_loggers
            c.rpc_loggers = ()
            LOG.warning("RPC logging temporarily suppressed")

            # Retrieve status for all possible Tx IDs
            seqno_to_views = {}
            for seqno in range(1, commit_seqno + 1):
                views = []
                for view in range(1, commit_view + 1):
                    r = c.get("tx", {"view": view, "seqno": seqno})
                    check(r)
                    status = TxStatus(r.result["status"])
                    if status == TxStatus.Committed:
                        views.append(view)
                seqno_to_views[seqno] = views

            c.rpc_loggers = rpc_loggers
            LOG.warning("RPC logging restored")

            # Check we have exactly one Tx ID for each seqno
            txs_ok = True
            for seqno, views in seqno_to_views.items():
                if len(views) != 1:
                    txs_ok = False
                    LOG.error(
                        f"Node {node.node_id}: Found {len(views)} committed Tx IDs for seqno {seqno}"
                    )

            tx_ids_condensed = ", ".join(
                " OR ".join(f"{view}.{seqno}" for view in views or ["UNKNOWN"])
                for seqno, views in seqno_to_views.items()
            )

            if txs_ok:
                LOG.success(
                    f"Node {node.node_id}: Found a valid sequence of Tx IDs:\n{tx_ids_condensed}"
                )
            else:
                LOG.error(
                    f"Node {node.node_id}: Invalid sequence of Tx IDs:\n{tx_ids_condensed}"
                )
                raise RuntimeError(
                    f"Node {node.node_id}: Incomplete or inconsistent view history"
                )

    return network


class SentTxs:
    # view -> seqno -> status
    txs = defaultdict(lambda: defaultdict(lambda: TxStatus.Unknown))

    @staticmethod
    def update_status(view, seqno, status=None):
        current_status = SentTxs.txs[view][seqno]
        if status is None:
            # If you don't know the current status, we exit here. Since we have
            # accessed the value in the defaultdict, we have recorded this tx id
            # so it will be returned by future calls to get_all_tx_ids()
            return

        if status != current_status:
            valid = False
            # Only valid transitions from Unknown to any, or Pending to Committed/Invalid
            if current_status == TxStatus.Unknown:
                valid = True
            elif current_status == TxStatus.Pending and (
                status == TxStatus.Committed or status == TxStatus.Invalid
            ):
                valid = True

            if valid:
                SentTxs.txs[view][seqno] = status
            else:
                raise ValueError(
                    f"Transaction {view}.{seqno} making invalid transition from {current_status} to {status}"
                )

    @staticmethod
    def get_all_tx_ids():
        return [
            (view, seqno)
            for view, view_txs in SentTxs.txs.items()
            for seqno, status in view_txs.items()
        ]


@reqs.description("Build a list of Tx IDs, check they transition states as expected")
@reqs.supports_methods("LOG_record", "tx")
def test_tx_statuses(network, args):
    primary, _ = network.find_primary()

    with primary.user_client() as c:
        check = infra.checker.Checker()
        r = c.rpc("LOG_record", {"id": 1, "msg": "Ignored"})
        check(r)
        # Until this tx is globally committed, poll for the status of this and some other
        # related transactions around it (and also any historical transactions we're tracking)
        target_view = r.view
        target_seqno = r.seqno
        SentTxs.update_status(target_view, target_seqno)
        SentTxs.update_status(target_view, target_seqno + 1)
        SentTxs.update_status(target_view - 1, target_seqno, TxStatus.Invalid)

        end_time = time.time() + 10
        while True:
            if time.time() > end_time:
                raise TimeoutError(
                    f"Took too long waiting for global commit of {target_view}.{target_seqno}"
                )

            done = False
            for view, seqno in SentTxs.get_all_tx_ids():
                r = c.get("tx", {"view": view, "seqno": seqno})
                check(r)
                status = TxStatus(r.result["status"])
                SentTxs.update_status(view, seqno, status)
                if (
                    status == TxStatus.Committed
                    and target_view == view
                    and target_seqno == seqno
                ):
                    done = True

            if done:
                break
            time.sleep(0.1)

    return network


def run(args):
    hosts = ["localhost"] * (3 if args.consensus == "pbft" else 2)

    with infra.notification.notification_server(args.notify_server) as notifications:
        # Lua apps do not support notifications
        # https://github.com/microsoft/CCF/issues/415
        notifications_queue = (
            notifications.get_queue()
            if (args.package == "liblogging" and args.consensus == "raft")
            else None
        )

        with infra.ccf.network(
            hosts, args.binary_dir, args.debug_nodes, args.perf_nodes, pdb=args.pdb,
        ) as network:
            network.start_and_join(args)
<<<<<<< HEAD
            # network = test(
            #     network,
            #     args,
            #     notifications_queue,
            #     verify=args.package is not "libjs_generic",
            # )
            # network = test_illegal(
            #     network, args, verify=args.package is not "libjs_generic"
            # )
            # network = test_large_messages(network, args)
            # network = test_remove(network, args)
            # network = test_forwarding_frontends(network, args)
            # network = test_update_lua(network, args)
            # network = test_cert_prefix(network, args)
            # network = test_anonymous_caller(network, args)
            # network = test_raw_text(network, args)
            # network = test_view_history(network, args)
=======
            network = test(
                network,
                args,
                notifications_queue,
                verify=args.package is not "libjs_generic",
            )
            network = test_illegal(
                network, args, verify=args.package is not "libjs_generic"
            )
            network = test_large_messages(network, args)
            network = test_remove(network, args)
            network = test_forwarding_frontends(network, args)
            network = test_update_lua(network, args)
            network = test_cert_prefix(network, args)
            network = test_anonymous_caller(network, args)
            network = test_raw_text(network, args)
            network = test_historical_query(network, args)
            network = test_view_history(network, args)
>>>>>>> 605cf504


if __name__ == "__main__":

    args = infra.e2e_args.cli_args()
    if args.js_app_script:
        args.package = "libjs_generic"
    elif args.app_script:
        args.package = "liblua_generic"
    else:
        args.package = "liblogging"

    notify_server_host = "localhost"
    args.notify_server = (
        notify_server_host
        + ":"
        + str(infra.net.probably_free_local_port(notify_server_host))
    )
    run(args)<|MERGE_RESOLUTION|>--- conflicted
+++ resolved
@@ -84,8 +84,7 @@
 
         with primary.user_client() as c:
             log_id = 44
-            # TODO: Revert max to 20 here
-            for p in range(14, 16) if args.consensus == "raft" else range(10, 13):
+            for p in range(14, 20) if args.consensus == "raft" else range(10, 13):
                 long_msg = "X" * (2 ** p)
                 check_commit(
                     c.rpc("LOG_record", {"id": log_id, "msg": long_msg}), result=True,
@@ -512,25 +511,6 @@
             hosts, args.binary_dir, args.debug_nodes, args.perf_nodes, pdb=args.pdb,
         ) as network:
             network.start_and_join(args)
-<<<<<<< HEAD
-            # network = test(
-            #     network,
-            #     args,
-            #     notifications_queue,
-            #     verify=args.package is not "libjs_generic",
-            # )
-            # network = test_illegal(
-            #     network, args, verify=args.package is not "libjs_generic"
-            # )
-            # network = test_large_messages(network, args)
-            # network = test_remove(network, args)
-            # network = test_forwarding_frontends(network, args)
-            # network = test_update_lua(network, args)
-            # network = test_cert_prefix(network, args)
-            # network = test_anonymous_caller(network, args)
-            # network = test_raw_text(network, args)
-            # network = test_view_history(network, args)
-=======
             network = test(
                 network,
                 args,
@@ -549,7 +529,6 @@
             network = test_raw_text(network, args)
             network = test_historical_query(network, args)
             network = test_view_history(network, args)
->>>>>>> 605cf504
 
 
 if __name__ == "__main__":
