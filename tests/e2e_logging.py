# Copyright (c) Microsoft Corporation. All rights reserved.
# Licensed under the Apache 2.0 License.
import infra.network
import infra.notification
import suite.test_requirements as reqs
import infra.logging_app as app
import infra.e2e_args
from ccf.tx_status import TxStatus
import infra.checker
import inspect
import http
import ssl
import socket
import os
from collections import defaultdict
import time
import ccf.clients

from loguru import logger as LOG


@reqs.description("Running transactions against logging app")
@reqs.supports_methods("log/private", "log/public")
@reqs.at_least_n_nodes(2)
def test(network, args, notifications_queue=None, verify=True):
    txs = app.LoggingTxs(notifications_queue=notifications_queue)
    txs.issue(
        network=network, number_txs=1, consensus=args.consensus,
    )
    txs.issue(
        network=network, number_txs=1, on_backup=True, consensus=args.consensus,
    )
    if verify:
        txs.verify(network)
    else:
        LOG.warning("Skipping log messages verification")

    return network


@reqs.description("Protocol-illegal traffic")
@reqs.supports_methods("log/private", "log/public")
@reqs.at_least_n_nodes(2)
def test_illegal(network, args, notifications_queue=None, verify=True):
    # Send malformed HTTP traffic and check the connection is closed
    cafile = cafile = os.path.join(network.common_dir, "networkcert.pem")
    context = ssl.create_default_context(cafile=cafile)
    context.set_ecdh_curve(ccf.clients.get_curve(cafile).name)
    context.load_cert_chain(
        certfile=os.path.join(network.common_dir, "user0_cert.pem"),
        keyfile=os.path.join(network.common_dir, "user0_privk.pem"),
    )
    sock = socket.socket(socket.AF_INET, socket.SOCK_STREAM)
    conn = context.wrap_socket(
        sock, server_side=False, server_hostname=network.nodes[0].host
    )
    conn.connect((network.nodes[0].host, network.nodes[0].rpc_port))
    conn.sendall(b"NOTAVERB ")
    rv = conn.recv(1024)
    assert rv == b"", rv
    # Valid transactions are still accepted
    txs = app.LoggingTxs(notifications_queue=notifications_queue)
    txs.issue(
        network=network, number_txs=1, consensus=args.consensus,
    )
    txs.issue(
        network=network, number_txs=1, on_backup=True, consensus=args.consensus,
    )
    if verify:
        txs.verify(network)
    else:
        LOG.warning("Skipping log messages verification")

    return network


@reqs.description("Write/Read large messages on primary")
@reqs.supports_methods("log/private")
def test_large_messages(network, args):
    primary, _ = network.find_primary()

    with primary.client() as nc:
        check_commit = infra.checker.Checker(nc)
        check = infra.checker.Checker()

        with primary.client("user0") as c:
            log_id = 44
            for p in range(14, 20) if args.consensus == "raft" else range(10, 13):
                long_msg = "X" * (2 ** p)
                check_commit(
                    c.post("/app/log/private", {"id": log_id, "msg": long_msg}),
                    result=True,
                )
                check(c.get(f"/app/log/private?id={log_id}"), result={"msg": long_msg})
                log_id += 1

    return network


@reqs.description("Write/Read/Delete messages on primary")
@reqs.supports_methods("log/private")
def test_remove(network, args):
    supported_packages = ["libjs_generic", "liblogging"]
    if args.package in supported_packages:
        primary, _ = network.find_primary()

        with primary.client() as nc:
            check_commit = infra.checker.Checker(nc)
            check = infra.checker.Checker()

            with primary.client("user0") as c:
                log_id = 44
                msg = "Will be deleted"

                for table in ["private", "public"]:
                    resource = f"/app/log/{table}"
                    check_commit(
                        c.post(resource, {"id": log_id, "msg": msg}), result=True,
                    )
                    check(c.get(f"{resource}?id={log_id}"), result={"msg": msg})
                    check(
<<<<<<< HEAD
                        c.delete(resource, {"id": log_id}), result=None,
=======
                        c.delete(f"{resource}?id={log_id}"), result=None,
>>>>>>> f798d8b9
                    )
                    get_r = c.get(f"{resource}?id={log_id}")
                    if args.package == "libjs_generic":
                        check(
                            get_r, result={"error": "No such key"},
                        )
                    else:
                        check(
                            get_r,
                            error=lambda status, msg: status
                            == http.HTTPStatus.BAD_REQUEST.value,
                        )
    else:
        LOG.warning(
            f"Skipping {inspect.currentframe().f_code.co_name} as application ({args.package}) is not in supported packages: {supported_packages}"
        )

    return network


@reqs.description("Write/Read with cert prefix")
@reqs.supports_methods("log/private/prefix_cert", "log/private")
def test_cert_prefix(network, args):
    if args.package == "liblogging":
        primary, _ = network.find_primary()

        for user_id in network.user_ids:
            with primary.client(f"user{user_id}") as c:
                log_id = 101
                msg = "This message will be prefixed"
                c.post("/app/log/private/prefix_cert", {"id": log_id, "msg": msg})
                r = c.get(f"/app/log/private?id={log_id}")
                assert f"CN=user{user_id}" in r.body["msg"], r

    else:
        LOG.warning(
            f"Skipping {inspect.currentframe().f_code.co_name} as application is not C++"
        )

    return network


@reqs.description("Write as anonymous caller")
@reqs.supports_methods("log/private/anonymous", "log/private")
def test_anonymous_caller(network, args):
    if args.package == "liblogging":
        primary, _ = network.find_primary()

        # Create a new user but do not record its identity
        network.create_user(4, args.participants_curve, record=False)

        log_id = 101
        msg = "This message is anonymous"
        with primary.client("user4") as c:
            r = c.post("/app/log/private/anonymous", {"id": log_id, "msg": msg})
            assert r.body == True
<<<<<<< HEAD
            r = c.get("/app/log/private", {"id": log_id})
=======
            r = c.get(f"/app/log/private?id={log_id}")
>>>>>>> f798d8b9
            assert r.status_code == http.HTTPStatus.FORBIDDEN.value, r

        with primary.client("user0") as c:
            r = c.get(f"/app/log/private?id={log_id}")
            assert msg in r.body["msg"], r

    else:
        LOG.warning(
            f"Skipping {inspect.currentframe().f_code.co_name} as application is not C++"
        )

    return network


@reqs.description("Write non-JSON body")
@reqs.supports_methods("log/private/raw_text/{id}", "log/private")
def test_raw_text(network, args):
    if args.package == "liblogging":
        primary, _ = network.find_primary()

        log_id = 101
        msg = "This message is not in JSON"
        with primary.client("user0") as c:
            r = c.post(
                f"/app/log/private/raw_text/{log_id}",
                msg,
                headers={"content-type": "text/plain"},
            )
            assert r.status_code == http.HTTPStatus.OK.value
<<<<<<< HEAD
            r = c.get("/app/log/private", {"id": log_id})
=======
            r = c.get(f"/app/log/private?id={log_id}")
>>>>>>> f798d8b9
            assert msg in r.body["msg"], r

    else:
        LOG.warning(
            f"Skipping {inspect.currentframe().f_code.co_name} as application is not C++"
        )

    return network


@reqs.description("Read metrics")
@reqs.supports_methods("endpoint_metrics")
def test_metrics(network, args):
    primary, _ = network.find_primary()

    calls = 0
    errors = 0
    with primary.client("user0") as c:
        r = c.get("/app/endpoint_metrics")
        m = r.body["metrics"]["endpoint_metrics"]["GET"]
        calls = m["calls"]
        errors = m["errors"]

    with primary.client("user0") as c:
        r = c.get("/app/endpoint_metrics")
        assert r.body["metrics"]["endpoint_metrics"]["GET"]["calls"] == calls + 1
        r = c.get("/app/endpoint_metrics")
        assert r.body["metrics"]["endpoint_metrics"]["GET"]["calls"] == calls + 2

    with primary.client() as c:
        r = c.get("/app/endpoint_metrics")
        assert r.status_code == http.HTTPStatus.FORBIDDEN.value

    with primary.client("user0") as c:
        r = c.get("/app/endpoint_metrics")
        assert r.body["metrics"]["endpoint_metrics"]["GET"]["errors"] == errors + 1

    return network


@reqs.description("Read historical state")
@reqs.supports_methods("log/private", "log/private/historical")
def test_historical_query(network, args):
    if args.consensus == "pbft":
        LOG.warning("Skipping historical queries in PBFT")
        return network

    if args.package == "liblogging":
        primary, _ = network.find_primary()

        with primary.client() as nc:
            check_commit = infra.checker.Checker(nc)
            check = infra.checker.Checker()

            with primary.client("user0") as c:
                log_id = 10
                msg = "This tests historical queries"
                record_response = c.post("/app/log/private", {"id": log_id, "msg": msg})
                check_commit(record_response, result=True)
                view = record_response.view
                seqno = record_response.seqno

                msg2 = "This overwrites the original message"
                check_commit(
                    c.post("/app/log/private", {"id": log_id, "msg": msg2}), result=True
                )
                check(c.get(f"/app/log/private?id={log_id}"), result={"msg": msg2})

                timeout = 15
                found = False
                headers = {
                    ccf.clients.CCF_TX_VIEW_HEADER: str(view),
                    ccf.clients.CCF_TX_SEQNO_HEADER: str(seqno),
                }
                end_time = time.time() + timeout

                while time.time() < end_time:
                    get_response = c.get(
                        f"/app/log/private/historical?id={log_id}", headers=headers
                    )
                    if get_response.status_code == http.HTTPStatus.ACCEPTED:
                        retry_after = get_response.headers.get("retry-after")
                        if retry_after is None:
                            raise ValueError(
                                f"Response with status {get_response.status_code} is missing 'retry-after' header"
                            )
                        retry_after = int(retry_after)
                        time.sleep(retry_after)
                    elif get_response.status_code == http.HTTPStatus.OK:
                        assert get_response.body["msg"] == msg, get_response
                        found = True
                        break
                    elif get_response.status_code == http.HTTPStatus.NO_CONTENT:
                        raise ValueError(
                            f"Historical query response claims there was no write to {log_id} at {view}.{seqno}"
                        )
                    else:
                        raise ValueError(
                            f"Unexpected response status code {get_response.status_code}: {get_response.body}"
                        )

                if not found:
                    raise TimeoutError(
                        f"Unable to handle historical query after {timeout}s"
                    )

    else:
        LOG.warning(
            f"Skipping {inspect.currentframe().f_code.co_name} as application is not C++"
        )

    return network


@reqs.description("Testing forwarding on member and user frontends")
@reqs.supports_methods("log/private")
@reqs.at_least_n_nodes(2)
def test_forwarding_frontends(network, args):
    backup = network.find_any_backup()

    with backup.client() as c:
        check_commit = infra.checker.Checker(c)
        ack = network.consortium.get_any_active_member().ack(backup)
        check_commit(ack)

    with backup.client("user0") as c:
        check_commit = infra.checker.Checker(c)
        check = infra.checker.Checker()
        msg = "forwarded_msg"
        log_id = 123
        check_commit(
            c.post("/app/log/private", {"id": log_id, "msg": msg}), result=True,
        )
        check(c.get(f"/app/log/private?id={log_id}"), result={"msg": msg})

    return network


@reqs.description("Uninstalling Lua application")
@reqs.lua_generic_app
def test_update_lua(network, args):
    if args.package == "liblua_generic":
        LOG.info("Updating Lua application")
        primary, _ = network.find_primary()

        check = infra.checker.Checker()

        # Create a new lua application file (minimal app)
        new_app_file = "new_lua_app.lua"
        with open(new_app_file, "w") as qfile:
            qfile.write(
                """
                    return {
                    ping = [[
                        tables, args = ...
                        return {result = "pong"}
                    ]],
                    }"""
            )

        network.consortium.set_lua_app(
            remote_node=primary, app_script_path=new_app_file
        )
        with primary.client("user0") as c:
            check(c.post("/app/ping"), result="pong")

            LOG.debug("Check that former endpoints no longer exists")
            for endpoint in [
                "/app/log/private",
                "/app/log/public",
            ]:
                check(
                    c.post(endpoint),
                    error=lambda status, msg: status == http.HTTPStatus.NOT_FOUND.value,
                )
    else:
        LOG.warning("Skipping Lua app update as application is not Lua")

    return network


@reqs.description("Check for commit of every prior transaction")
@reqs.supports_methods("/node/commit")
def test_view_history(network, args):
    if args.consensus == "pbft":
        # This appears to work in PBFT, but it is unacceptably slow:
        # - Each /tx request is a write, with a non-trivial roundtrip response time
        # - Since each read (eg - /tx and /commit) has produced writes and a unique tx ID,
        #    there are too many IDs to test exhaustively
        # We could rectify this by making this test non-exhaustive (bisecting for view changes,
        # sampling within a view), but for now it is exhaustive and Raft-only
        LOG.warning("Skipping view reconstruction in PBFT")
        return network

    check = infra.checker.Checker()

    for node in network.get_joined_nodes():
        with node.client("user0") as c:
            r = c.get("/node/commit")
            check(c)

            commit_view = r.body["view"]
            commit_seqno = r.body["seqno"]

            # Retrieve status for all possible Tx IDs
            seqno_to_views = {}
            for seqno in range(1, commit_seqno + 1):
                views = []
                for view in range(1, commit_view + 1):
                    r = c.get(f"/node/tx?view={view}&seqno={seqno}")
                    check(r)
                    status = TxStatus(r.body["status"])
                    if status == TxStatus.Committed:
                        views.append(view)
                seqno_to_views[seqno] = views

            # Check we have exactly one Tx ID for each seqno
            txs_ok = True
            for seqno, views in seqno_to_views.items():
                if len(views) != 1:
                    txs_ok = False
                    LOG.error(
                        f"Node {node.node_id}: Found {len(views)} committed Tx IDs for seqno {seqno}"
                    )

            tx_ids_condensed = ", ".join(
                " OR ".join(f"{view}.{seqno}" for view in views or ["UNKNOWN"])
                for seqno, views in seqno_to_views.items()
            )

            if txs_ok:
                LOG.success(
                    f"Node {node.node_id}: Found a valid sequence of Tx IDs:\n{tx_ids_condensed}"
                )
            else:
                LOG.error(
                    f"Node {node.node_id}: Invalid sequence of Tx IDs:\n{tx_ids_condensed}"
                )
                raise RuntimeError(
                    f"Node {node.node_id}: Incomplete or inconsistent view history"
                )

    return network


class SentTxs:
    # view -> seqno -> status
    txs = defaultdict(lambda: defaultdict(lambda: TxStatus.Unknown))

    @staticmethod
    def update_status(view, seqno, status=None):
        current_status = SentTxs.txs[view][seqno]
        if status is None:
            # If you don't know the current status, we exit here. Since we have
            # accessed the value in the defaultdict, we have recorded this tx id
            # so it will be returned by future calls to get_all_tx_ids()
            return

        if status != current_status:
            valid = False
            # Only valid transitions from Unknown to any, or Pending to Committed/Invalid
            if current_status == TxStatus.Unknown:
                valid = True
            elif current_status == TxStatus.Pending and (
                status == TxStatus.Committed or status == TxStatus.Invalid
            ):
                valid = True

            if valid:
                SentTxs.txs[view][seqno] = status
            else:
                raise ValueError(
                    f"Transaction {view}.{seqno} making invalid transition from {current_status} to {status}"
                )

    @staticmethod
    def get_all_tx_ids():
        return [
            (view, seqno)
            for view, view_txs in SentTxs.txs.items()
            for seqno, status in view_txs.items()
        ]


@reqs.description("Build a list of Tx IDs, check they transition states as expected")
@reqs.supports_methods("log/private")
def test_tx_statuses(network, args):
    primary, _ = network.find_primary()

    with primary.client("user0") as c:
        check = infra.checker.Checker()
        r = c.post("/app/log/private", {"id": 0, "msg": "Ignored"})
        check(r)
        # Until this tx is globally committed, poll for the status of this and some other
        # related transactions around it (and also any historical transactions we're tracking)
        target_view = r.view
        target_seqno = r.seqno
        SentTxs.update_status(target_view, target_seqno)
        SentTxs.update_status(target_view, target_seqno + 1)
        SentTxs.update_status(target_view - 1, target_seqno, TxStatus.Invalid)

        end_time = time.time() + 10
        while True:
            if time.time() > end_time:
                raise TimeoutError(
                    f"Took too long waiting for global commit of {target_view}.{target_seqno}"
                )

            done = False
            for view, seqno in SentTxs.get_all_tx_ids():
                r = c.get(f"/node/tx?view={view}&seqno={seqno}")
                check(r)
                status = TxStatus(r.body["status"])
                SentTxs.update_status(view, seqno, status)
                if (
                    status == TxStatus.Committed
                    and target_view == view
                    and target_seqno == seqno
                ):
                    done = True

            if done:
                break
            time.sleep(0.1)

    return network


@reqs.description("Primary and redirection")
@reqs.at_least_n_nodes(2)
def test_primary(network, args, notifications_queue=None, verify=True):
    LOG.error(network.nodes)
    primary, _ = network.find_primary()
    LOG.error(f"PRIMARY {primary.pubhost}")
    with primary.client() as c:
        r = c.head("/node/primary")
        assert r.status_code == http.HTTPStatus.OK.value

    backup = network.find_any_backup()
    LOG.error(f"BACKUP {backup.pubhost}")
    with backup.client() as c:
        r = c.head("/node/primary")
        assert r.status_code == http.HTTPStatus.PERMANENT_REDIRECT.value
        assert (
            r.headers["location"]
            == f"https://{primary.pubhost}:{primary.rpc_port}/node/primary"
        )
    return network


def run(args):
    hosts = ["localhost"] * (3 if args.consensus == "pbft" else 2)

    with infra.notification.notification_server(args.notify_server) as notifications:
        # Lua apps do not support notifications
        # https://github.com/microsoft/CCF/issues/415
        notifications_queue = (
            notifications.get_queue()
            if (args.package == "liblogging" and args.consensus == "raft")
            else None
        )

        with infra.network.network(
            hosts, args.binary_dir, args.debug_nodes, args.perf_nodes, pdb=args.pdb,
        ) as network:
            network.start_and_join(args)
            network = test(
                network,
                args,
                notifications_queue,
                verify=args.package is not "libjs_generic",
            )
            network = test_illegal(
                network, args, verify=args.package is not "libjs_generic"
            )
            network = test_large_messages(network, args)
            network = test_remove(network, args)
            network = test_forwarding_frontends(network, args)
            network = test_update_lua(network, args)
            network = test_cert_prefix(network, args)
            network = test_anonymous_caller(network, args)
            network = test_raw_text(network, args)
            network = test_historical_query(network, args)
            network = test_view_history(network, args)
            network = test_primary(network, args)
            network = test_metrics(network, args)


if __name__ == "__main__":

    args = infra.e2e_args.cli_args()
    if args.js_app_script:
        args.package = "libjs_generic"
    elif args.app_script:
        args.package = "liblua_generic"
    else:
        args.package = "liblogging"

    notify_server_host = "localhost"
    args.notify_server = (
        notify_server_host
        + ":"
        + str(infra.net.probably_free_local_port(notify_server_host))
    )
    run(args)<|MERGE_RESOLUTION|>--- conflicted
+++ resolved
@@ -119,11 +119,7 @@
                     )
                     check(c.get(f"{resource}?id={log_id}"), result={"msg": msg})
                     check(
-<<<<<<< HEAD
-                        c.delete(resource, {"id": log_id}), result=None,
-=======
                         c.delete(f"{resource}?id={log_id}"), result=None,
->>>>>>> f798d8b9
                     )
                     get_r = c.get(f"{resource}?id={log_id}")
                     if args.package == "libjs_generic":
@@ -180,11 +176,7 @@
         with primary.client("user4") as c:
             r = c.post("/app/log/private/anonymous", {"id": log_id, "msg": msg})
             assert r.body == True
-<<<<<<< HEAD
-            r = c.get("/app/log/private", {"id": log_id})
-=======
             r = c.get(f"/app/log/private?id={log_id}")
->>>>>>> f798d8b9
             assert r.status_code == http.HTTPStatus.FORBIDDEN.value, r
 
         with primary.client("user0") as c:
@@ -214,11 +206,7 @@
                 headers={"content-type": "text/plain"},
             )
             assert r.status_code == http.HTTPStatus.OK.value
-<<<<<<< HEAD
-            r = c.get("/app/log/private", {"id": log_id})
-=======
             r = c.get(f"/app/log/private?id={log_id}")
->>>>>>> f798d8b9
             assert msg in r.body["msg"], r
 
     else:
