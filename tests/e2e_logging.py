# Copyright (c) Microsoft Corporation. All rights reserved.
# Licensed under the Apache 2.0 License.
import infra.ccf
import infra.notification
import suite.test_requirements as reqs
import infra.logging_app as app
import e2e_args

from loguru import logger as LOG


@reqs.description("Running transactions against logging app")
@reqs.supports_methods("LOG_record", "LOG_record_pub", "LOG_get", "LOG_get_pub")
@reqs.at_least_n_nodes(2)
def test(network, args, notifications_queue=None, verify=True):
    txs = app.LoggingTxs(notifications_queue=notifications_queue)
    txs.issue(network=network, number_txs=1, wait_for_sync=args.consensus == "raft")
    txs.issue(
        network=network,
        number_txs=1,
        on_backup=True,
        wait_for_sync=args.consensus == "raft",
    )
    # TODO: Once the JS app supports both public and private tables, always verify
    if verify:
        txs.verify(network)
    else:
        LOG.warning("Skipping log messages verification")

    return network


@reqs.description("Write/Read large messages on primary")
@reqs.supports_methods("LOG_record", "LOG_get")
def test_large_messages(network, args):
    primary, _ = network.find_primary()

    with primary.node_client(format="json") as nc:
        check_commit = infra.checker.Checker(nc)
        check = infra.checker.Checker()

        with primary.user_client(format="json") as c:
            id = 44
            for p in range(14, 20) if args.consensus == "raft" else range(10, 13):
                long_msg = "X" * (2 ** p)
                check_commit(
                    c.rpc("LOG_record", {"id": id, "msg": long_msg}), result=True,
                )
                check(c.rpc("LOG_get", {"id": id}), result={"msg": long_msg})
                id += 1

    return network


@reqs.description("Testing forwarding on member and node frontends")
@reqs.supports_methods("mkSign")
@reqs.at_least_n_nodes(2)
def test_forwarding_frontends(network, args):
    primary, backup = network.find_primary_and_any_backup()

    with primary.node_client(format="json") as nc:
        check_commit = infra.checker.Checker(nc)
        with backup.node_client(format="json") as c:
            check_commit(c.do("mkSign", params={}), result=True)
        with backup.member_client(format="json") as c:
            check_commit(c.do("mkSign", params={}), result=True)

    return network


@reqs.description("Uninstalling Lua application")
@reqs.lua_generic_app
def test_update_lua(network, args):
    if args.package == "libluageneric":
        LOG.info("Updating Lua application")
        primary, term = network.find_primary()

        check = infra.checker.Checker()

        # Create a new lua application file (minimal app)
        # TODO: Writing to file will not be required when memberclient is deprecated
        new_app_file = "new_lua_app.lua"
        with open(new_app_file, "w") as qfile:
            qfile.write(
                """
                    return {
                    ping = [[
                        tables, args = ...
                        return {result = "pong"}
                    ]],
                    }"""
            )

        network.consortium.set_lua_app(
            member_id=1, remote_node=primary, app_script=new_app_file
        )
        with primary.user_client(format="json") as c:
            check(c.rpc("ping", params={}), result="pong")

            LOG.debug("Check that former endpoints no longer exists")
            for endpoint in [
                "LOG_record",
                "LOG_record_pub",
                "LOG_get",
                "LOG_get_pub",
            ]:
                check(
                    c.rpc(endpoint, params={}),
                    error=lambda e: e is not None
                    and e["code"] == infra.jsonrpc.ErrorCode.METHOD_NOT_FOUND.value,
                )
    else:
        LOG.warning("Skipping Lua app update as application is not Lua")

    return network


def run(args):
    hosts = ["localhost"] * (4 if args.consensus == "pbft" else 2)

    with infra.notification.notification_server(args.notify_server) as notifications:
        # Lua apps do not support notifications
        # https://github.com/microsoft/CCF/issues/415
        notifications_queue = (
<<<<<<< HEAD
            notifications.get_queue() if args.package == "liblogging" else None
=======
            notifications.get_queue()
            if (args.package == "libloggingenc" and args.consensus == "raft")
            else None
>>>>>>> 316d57a8
        )

        with infra.ccf.network(
            hosts, args.build_dir, args.debug_nodes, args.perf_nodes, pdb=args.pdb,
        ) as network:
            network.start_and_join(args)
            network = test(
                network,
                args,
                notifications_queue,
                verify=args.package is not "libjsgenericenc",
            )
            network = test_large_messages(network, args)
            network = test_forwarding_frontends(network, args)
            network = test_update_lua(network, args)


if __name__ == "__main__":

    args = e2e_args.cli_args()
    if args.js_app_script:
        args.package = "libjsgeneric"
    elif args.app_script:
        args.package = "libluageneric"
    else:
        args.package = "liblogging"

    notify_server_host = "localhost"
    args.notify_server = (
        notify_server_host
        + ":"
        + str(infra.net.probably_free_local_port(notify_server_host))
    )
    run(args)<|MERGE_RESOLUTION|>--- conflicted
+++ resolved
@@ -122,13 +122,9 @@
         # Lua apps do not support notifications
         # https://github.com/microsoft/CCF/issues/415
         notifications_queue = (
-<<<<<<< HEAD
-            notifications.get_queue() if args.package == "liblogging" else None
-=======
             notifications.get_queue()
-            if (args.package == "libloggingenc" and args.consensus == "raft")
+            if (args.package == "liblogging" and args.consensus == "raft")
             else None
->>>>>>> 316d57a8
         )
 
         with infra.ccf.network(
