--- conflicted
+++ resolved
@@ -434,26 +434,9 @@
       ADDITIONAL_ARGS
         --package libloggingenc
         --scenario-file ${CMAKE_CURRENT_LIST_DIR}/tests/perf_logging_scenario_100txs.json
+        --max-writes-ahead 1000
         --repetitions 1000
     )
-<<<<<<< HEAD
-
-    if (NOT PBFT)
-      # Logging scenario perf test
-      add_perf_test(
-        NAME logging_scenario_perf_test
-        PYTHON_SCRIPT ${CMAKE_CURRENT_LIST_DIR}/tests/perfclient.py
-        CLIENT_BIN ./scenario_perf_client
-        LABEL logging_scenario_perf_test
-        ADDITIONAL_ARGS
-          --package libloggingenc
-          --scenario-file ${CMAKE_CURRENT_LIST_DIR}/tests/perf_logging_scenario_100txs.json
-          --max-writes-ahead 1000
-          --repetitions 1000
-      )
-    endif()
-=======
->>>>>>> 5624c7d6
   endif()
 
   if (EXTENSIVE_TESTS)
