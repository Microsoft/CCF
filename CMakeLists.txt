--- conflicted
+++ resolved
@@ -283,43 +283,32 @@
         ${PYTHON} ${CMAKE_SOURCE_DIR}/tests/raft_scenarios_runner.py ./raft_driver
           ${CMAKE_SOURCE_DIR}/tests/raft_scenarios ${CMAKE_SOURCE_DIR})
     set_property(TEST raft_scenario_test PROPERTY LABELS raft_scenario)
-
-<<<<<<< HEAD
     # Member client end to end tests
     add_e2e_test(
       NAME member_client_test
       PYTHON_SCRIPT ${CMAKE_SOURCE_DIR}/tests/memberclient.py
     )
-=======
-      ## Storing signed votes test
-    add_e2e_test(
-      NAME voting_history_test
-      PYTHON_SCRIPT ${CMAKE_SOURCE_DIR}/tests/votinghistory.py)
-
-    # TODO: All end-to-end tests should be supported once large messages work with HTTP
+   
+    ## Receipts end to end test
+    add_e2e_test(
+      NAME receipts_test
+      PYTHON_SCRIPT ${CMAKE_SOURCE_DIR}/tests/receipts.py
+    )
+    
     if (NOT HTTP)
-      # Member client end to end tests
-      add_e2e_test(
-        NAME member_client_test
-        PYTHON_SCRIPT ${CMAKE_SOURCE_DIR}/tests/memberclient.py
-      )
->>>>>>> 3ac1a2b1
-
-    # These tests use C++ clients sending framed JSON-RPC, so do not work with HTTP
-    if (NOT HTTP)
+      # These tests use C++ clients sending framed JSON-RPC, so do not work with HTTP
       ## Logging client end to end test
       add_e2e_test(
         NAME logging_client_test
         PYTHON_SCRIPT ${CMAKE_SOURCE_DIR}/tests/loggingclient.py
       )
 
-<<<<<<< HEAD
       # TODO: Enable this test once HTTP client-signatures are in
       ## Storing signed votes test
       add_e2e_test(
         NAME voting_history_test
         PYTHON_SCRIPT ${CMAKE_SOURCE_DIR}/tests/votinghistory.py
-=======
+
       ## Lua sample app (tx regulator) end to end test
       add_e2e_test(
         NAME lua_txregulator_test
@@ -327,13 +316,6 @@
         ADDITIONAL_ARGS
           --app-script ${CMAKE_CURRENT_SOURCE_DIR}/samples/apps/txregulator/app/txregulator.lua
           --datafile ${CMAKE_CURRENT_SOURCE_DIR}/samples/apps/txregulator/dataset/sample_data.csv)
-
-      ## Receipts end to end test
-      add_e2e_test(
-        NAME receipts_test
-        PYTHON_SCRIPT ${CMAKE_SOURCE_DIR}/tests/receipts.py
->>>>>>> 3ac1a2b1
-      )
     endif ()
 
     ## Lua sample app (tx regulator) end to end test
@@ -441,7 +423,6 @@
     include(${CMAKE_CURRENT_SOURCE_DIR}/cmake/pbft.cmake)
   endif()
 
-<<<<<<< HEAD
   if (BUILD_SMALLBANK)
     include(${CMAKE_CURRENT_SOURCE_DIR}/samples/apps/smallbank/smallbank.cmake)
   endif()
@@ -452,19 +433,8 @@
     ADDITIONAL_ARGS
       --election-timeout 2000
   )
-=======
+
   if (NOT HTTP)
-    if (BUILD_SMALLBANK)
-      include(${CMAKE_CURRENT_SOURCE_DIR}/samples/apps/smallbank/smallbank.cmake)
-    endif()
-
-    add_e2e_test(
-      NAME election_tests
-      PYTHON_SCRIPT ${CMAKE_SOURCE_DIR}/tests/election.py
-      ADDITIONAL_ARGS
-        --election-timeout 2000
-    )
-
     if (NOT PBFT)
       # Logging scenario perf test
       add_perf_test(
@@ -479,7 +449,6 @@
       )
     endif()
   endif()
->>>>>>> 3ac1a2b1
 
   if (EXTENSIVE_TESTS)
     set_tests_properties(recovery_tests PROPERTIES TIMEOUT 2000)
