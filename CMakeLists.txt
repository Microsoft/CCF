--- conflicted
+++ resolved
@@ -52,7 +52,6 @@
   http_parser.host
 )
 
-<<<<<<< HEAD
 # Build common library for CCF enclaves
 add_custom_target(ccfcommon ALL)
 
@@ -186,47 +185,15 @@
 endfunction()
 
 add_ccf_app(logging
-=======
-add_enclave_lib(loggingenc
->>>>>>> 0d5fd0e9
   SRCS
     src/apps/logging/logging.cpp
     src/apps/logging/stub_for_code_signing.cpp
 )
-<<<<<<< HEAD
 sign_app_library(logging.enclave
   ${CMAKE_CURRENT_SOURCE_DIR}/src/apps/logging/oe_sign.conf
   ${CMAKE_CURRENT_SOURCE_DIR}/src/apps/sample_key.pem
 )
 create_patched_enclave_lib(logging
-=======
-sign_app_library(loggingenc
-  ${CMAKE_CURRENT_SOURCE_DIR}/src/apps/logging/oe_sign.conf
-  ${CMAKE_CURRENT_SOURCE_DIR}/src/apps/sample_key.pem
-)
-
-# Create patched alternative of library, to test code version changes
-function(create_patched_enclave_lib name app_oe_conf_path enclave_sign_key_path)
-  if(TARGET ${name})
-    set(patched_name ${name}.patched)
-    set(patched_lib_name lib${patched_name}.so)
-    add_custom_command(
-        OUTPUT ${CMAKE_CURRENT_BINARY_DIR}/${patched_lib_name}
-        COMMAND cp ${CMAKE_CURRENT_BINARY_DIR}/lib${name}.so ${CMAKE_CURRENT_BINARY_DIR}/${patched_lib_name}
-        COMMAND PYTHONPATH=${CCF_DIR}/tests:$ENV{PYTHONPATH} python3 patch_binary.py -p ${CMAKE_CURRENT_BINARY_DIR}/${patched_lib_name}
-        WORKING_DIRECTORY ${CCF_DIR}/tests
-        DEPENDS ${name}
-    )
-
-    add_custom_target(${patched_name} ALL
-      DEPENDS ${CMAKE_CURRENT_BINARY_DIR}/${patched_lib_name}
-    )
-    sign_app_library(${patched_name} ${app_oe_conf_path} ${enclave_sign_key_path})
-  endif()
-endfunction()
-
-create_patched_enclave_lib(loggingenc
->>>>>>> 0d5fd0e9
   ${CMAKE_CURRENT_SOURCE_DIR}/src/apps/logging/oe_sign.conf
   ${CMAKE_CURRENT_SOURCE_DIR}/src/apps/sample_key.pem
 )
@@ -556,11 +523,6 @@
         PYTHON_SCRIPT ${CMAKE_SOURCE_DIR}/tests/code_update.py
         ADDITIONAL_ARGS
           --oesign ${OE_SIGN_PATH}
-<<<<<<< HEAD
-=======
-          --oeconfpath ${CMAKE_CURRENT_SOURCE_DIR}/src/apps/logging/oe_sign.conf
-          --oesignkeypath ${CMAKE_CURRENT_SOURCE_DIR}/src/apps/sample_key.pem
->>>>>>> 0d5fd0e9
           # TODO: This test spins up many nodes that go through the join protocol
           # Since oe_verify_report can take quite a long time to execute (~2s)
           # and trigger Raft elections, the election timeout should stay high
