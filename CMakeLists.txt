# Copyright (c) Microsoft Corporation. All rights reserved.
# Licensed under the Apache 2.0 License.
cmake_minimum_required(VERSION 3.11)

set(CCF_DIR ${CMAKE_CURRENT_SOURCE_DIR})
include(${CCF_DIR}/cmake/preproject.cmake)
include(${CCF_DIR}/cmake/version.cmake)

project(
  ccf
  VERSION ${CCF_RELEASE_VERSION}
  LANGUAGES C CXX
)

set(ENV{BETTER_EXCEPTIONS} 1)

message(STATUS "CCF version=${CCF_VERSION}")
message(STATUS "CCF release version=${CCF_RELEASE_VERSION}")

include(${CCF_DIR}/cmake/cpack_settings.cmake)

# Set the default install prefix for CCF. Users may override this value with the
# cmake command. For example:
#
# $ cmake -DCMAKE_INSTALL_PREFIX=/opt/myplace ..
#
if(CMAKE_INSTALL_PREFIX_INITIALIZED_TO_DEFAULT)
  set(CMAKE_INSTALL_PREFIX
      "/opt/${CCF_VERSION}"
      CACHE PATH "Default install prefix" FORCE
  )
endif()

message(STATUS "CMAKE_INSTALL_PREFIX is '${CMAKE_INSTALL_PREFIX}'")

install(FILES ${CMAKE_CURRENT_SOURCE_DIR}/cmake/preproject.cmake
        DESTINATION cmake
)

include(GNUInstallDirs)

include(${CMAKE_CURRENT_SOURCE_DIR}/cmake/common.cmake)
include(${CMAKE_CURRENT_SOURCE_DIR}/cmake/aft.cmake)

configure_file(
  ${CCF_DIR}/src/host/version.h.in ${CCF_GENERATED_DIR}/version.h @ONLY
)
configure_file(${CCF_DIR}/python/setup.py.in ${CCF_DIR}/python/setup.py @ONLY)

set(CONSENSUSES cft bft)

option(BUILD_TESTS "Build tests" ON)
option(BUILD_UNIT_TESTS "Build unit tests" ON)
option(TLS_TEST "TLS Test using https://github.com/drwetter/testssl.sh" OFF)
option(ZAP_TEST
       "ZAP fuzz test using https://www.zaproxy.org/docs/docker/api-scan/" OFF
)
option(BUILD_SMALLBANK "Build SmallBank sample app and clients" ON)

# Build common library for CCF enclaves
add_custom_target(ccf ALL)

if("sgx" IN_LIST COMPILE_TARGETS)
  # enclave version
  add_library(
    ccf.enclave STATIC
    ${CCF_DIR}/src/enclave/main.cpp ${CCF_DIR}/src/js/wrap.cpp
    ${CCF_DIR}/src/enclave/thread_local.cpp ${CCF_GENERATED_DIR}/ccf_t.cpp
  )

  target_compile_definitions(
    ccf.enclave PUBLIC INSIDE_ENCLAVE _LIBCPP_HAS_THREAD_API_PTHREAD
  )

  target_compile_options(ccf.enclave PUBLIC -nostdinc -nostdinc++)
  add_warning_checks(ccf.enclave)

  target_include_directories(
    ccf.enclave SYSTEM
    PUBLIC $<BUILD_INTERFACE:${CCF_GENERATED_DIR}>
           $<INSTALL_INTERFACE:include/ccf/>
           $<INSTALL_INTERFACE:include/3rdparty/>
  )

  target_link_libraries(
    ccf.enclave
    PUBLIC ${OE_TARGET_ENCLAVE_AND_STD}
           -lgcc
           ccfcrypto.enclave
           http_parser.enclave
           lua.enclave
           aft.enclave
           sss.enclave
           $<BUILD_INTERFACE:merklecpp>
  )

  set_property(TARGET ccf.enclave PROPERTY POSITION_INDEPENDENT_CODE ON)

  enable_quote_code(ccf.enclave)

  add_lvi_mitigations(ccf.enclave)

  install(
    TARGETS ccf.enclave
    EXPORT ccf
    DESTINATION lib
  )

  add_dependencies(ccf ccf.enclave)
endif()

if("virtual" IN_LIST COMPILE_TARGETS)
  # virtual version
  add_library(
    ccf.virtual STATIC
    ${CCF_DIR}/src/enclave/main.cpp ${CCF_DIR}/src/js/wrap.cpp
    ${CCF_DIR}/src/enclave/thread_local.cpp
  )

  target_compile_definitions(
    ccf.virtual PUBLIC INSIDE_ENCLAVE VIRTUAL_ENCLAVE
                       _LIBCPP_HAS_THREAD_API_PTHREAD
  )

  target_compile_options(ccf.virtual PUBLIC -stdlib=libc++)
  add_warning_checks(ccf.virtual)

  target_include_directories(
    ccf.virtual SYSTEM
    PUBLIC $<BUILD_INTERFACE:${CCF_GENERATED_DIR}>
           $<INSTALL_INTERFACE:include/ccf/>
           $<INSTALL_INTERFACE:include/3rdparty/>
  )

  target_link_libraries(
    ccf.virtual
    PUBLIC ${LINK_LIBCXX}
           -lgcc
           ccfcrypto.host
           http_parser.host
           lua.host
<<<<<<< HEAD
           quickjs.host
           secp256k1.host
=======
>>>>>>> cd579253
           aft.virtual
           sss.host
           openenclave::oehostverify
           ${CMAKE_THREAD_LIBS_INIT}
           $<BUILD_INTERFACE:merklecpp>
  )

  set_property(TARGET ccf.virtual PROPERTY POSITION_INDEPENDENT_CODE ON)

  use_client_mbedtls(ccf.virtual)
  add_san(ccf.virtual)
  add_lvi_mitigations(ccf.virtual)

  install(
    TARGETS ccf.virtual
    EXPORT ccf
    DESTINATION lib
  )

  add_dependencies(ccf ccf.virtual)
endif()

install(
  EXPORT ccf
  DESTINATION cmake
  FILE ccf-targets.cmake
)

# Install all 3rd-party library includes
install(
  DIRECTORY 3rdparty
  DESTINATION include
  FILES_MATCHING
  PATTERN "*.h"
  PATTERN "*.hpp"
)

# Install all CCF headers
install(
  DIRECTORY src/
  DESTINATION include/ccf
  FILES_MATCHING
  PATTERN "*.h"
  PATTERN "*/test*" EXCLUDE
)

# Install CCF Python infrastructure
install(
  DIRECTORY tests/infra/
  DESTINATION bin/infra
  FILES_MATCHING
  PATTERN "*.py"
  PATTERN "*/__pycache__*" EXCLUDE
)

install(PROGRAMS tests/sandbox/sandbox.sh DESTINATION bin)
install(FILES tests/sandbox/sandbox_gov.lua DESTINATION bin)
install(FILES tests/start_network.py DESTINATION bin)
install(FILES tests/requirements.txt DESTINATION bin)

# Generate an ephemeral signing key
add_custom_command(
  OUTPUT ${CMAKE_CURRENT_BINARY_DIR}/signing_key.pem
  COMMAND openssl genrsa -out ${CMAKE_CURRENT_BINARY_DIR}/signing_key.pem -3
          3072
)
add_custom_target(
  signing_key ALL DEPENDS ${CMAKE_CURRENT_BINARY_DIR}/signing_key.pem
)

# Add Logging app. Rebuilt/redefined here, rather than via add_subdirectory
add_ccf_app(logging SRCS samples/apps/logging/logging.cpp)
sign_app_library(
  logging.enclave ${CMAKE_CURRENT_SOURCE_DIR}/samples/apps/logging/oe_sign.conf
  ${CMAKE_CURRENT_BINARY_DIR}/signing_key.pem
)

# Add NoBuiltins app
add_ccf_app(nobuiltins SRCS samples/apps/nobuiltins/nobuiltins.cpp)
sign_app_library(
  nobuiltins.enclave
  ${CMAKE_CURRENT_SOURCE_DIR}/samples/apps/nobuiltins/oe_sign.conf
  ${CMAKE_CURRENT_BINARY_DIR}/signing_key.pem
)

if(BUILD_TESTS)
  enable_testing()

  # Unit tests
  if(BUILD_UNIT_TESTS)
    add_unit_test(map_test ${CMAKE_CURRENT_SOURCE_DIR}/src/ds/test/map_test.cpp)

    add_unit_test(
      json_schema ${CMAKE_CURRENT_SOURCE_DIR}/src/ds/test/json_schema.cpp
    )

    add_unit_test(
      openapi_test ${CMAKE_CURRENT_SOURCE_DIR}/src/ds/test/openapi.cpp
    )
    target_link_libraries(openapi_test PRIVATE http_parser.host)

    add_unit_test(
      logger_json_test
      ${CMAKE_CURRENT_SOURCE_DIR}/src/ds/test/logger_json_test.cpp
    )

    add_unit_test(
      kv_test
      ${CMAKE_CURRENT_SOURCE_DIR}/src/kv/test/kv_test.cpp
      ${CMAKE_CURRENT_SOURCE_DIR}/src/kv/test/kv_contention.cpp
      ${CMAKE_CURRENT_SOURCE_DIR}/src/kv/test/kv_serialisation.cpp
      ${CMAKE_CURRENT_SOURCE_DIR}/src/kv/test/kv_snapshot.cpp
      ${CMAKE_CURRENT_SOURCE_DIR}/src/kv/test/kv_dynamic_tables.cpp
    )
    use_client_mbedtls(kv_test)
    target_link_libraries(
      kv_test PRIVATE ${CMAKE_THREAD_LIBS_INIT} http_parser.host
    )

    add_unit_test(
      ds_test
      ${CMAKE_CURRENT_SOURCE_DIR}/src/ds/test/ring_buffer.cpp
      ${CMAKE_CURRENT_SOURCE_DIR}/src/ds/test/messaging.cpp
      ${CMAKE_CURRENT_SOURCE_DIR}/src/ds/test/oversized.cpp
      ${CMAKE_CURRENT_SOURCE_DIR}/src/ds/test/typed_messages.cpp
      ${CMAKE_CURRENT_SOURCE_DIR}/src/ds/test/serializer.cpp
      ${CMAKE_CURRENT_SOURCE_DIR}/src/ds/test/hash.cpp
      ${CMAKE_CURRENT_SOURCE_DIR}/src/ds/test/thread_messaging.cpp
    )
    target_link_libraries(ds_test PRIVATE ${CMAKE_THREAD_LIBS_INIT})

    add_unit_test(
      ledger_test ${CMAKE_CURRENT_SOURCE_DIR}/src/host/test/ledger.cpp
    )

    add_unit_test(
      raft_test ${CMAKE_CURRENT_SOURCE_DIR}/src/consensus/aft/test/main.cpp
      ${CMAKE_CURRENT_SOURCE_DIR}/src/consensus/aft/test/view_history.cpp
    )
    target_link_libraries(raft_test PRIVATE ${CRYPTO_LIBRARY})

    add_unit_test(
      raft_enclave_test
      ${CMAKE_CURRENT_SOURCE_DIR}/src/consensus/aft/test/enclave.cpp
    )
    target_include_directories(raft_enclave_test PRIVATE ${CCFCRYPTO_INC})
    target_link_libraries(raft_enclave_test PRIVATE ${CRYPTO_LIBRARY})

    add_unit_test(
      crypto_test ${CMAKE_CURRENT_SOURCE_DIR}/src/crypto/test/crypto.cpp
    )
    target_include_directories(crypto_test PRIVATE ${CCFCRYPTO_INC})
    target_link_libraries(crypto_test PRIVATE ${CRYPTO_LIBRARY})

    add_unit_test(
      history_test ${CMAKE_CURRENT_SOURCE_DIR}/src/node/test/history.cpp
    )
    target_link_libraries(
      history_test PRIVATE ${CRYPTO_LIBRARY} http_parser.host
    )

    add_unit_test(
      progress_tracker_test
      ${CMAKE_CURRENT_SOURCE_DIR}/src/node/test/progress_tracker.cpp
    )
    target_link_libraries(progress_tracker_test PRIVATE ${CRYPTO_LIBRARY})

    add_unit_test(
      secret_sharing_test
      ${CMAKE_CURRENT_SOURCE_DIR}/src/node/test/secret_share.cpp
    )
    target_link_libraries(secret_sharing_test PRIVATE sss.host)

    add_unit_test(
      encryptor_test ${CMAKE_CURRENT_SOURCE_DIR}/src/node/test/encryptor.cpp
      ${CMAKE_CURRENT_SOURCE_DIR}/src/crypto/symmetric_key.cpp
    )
    use_client_mbedtls(encryptor_test)
    target_link_libraries(encryptor_test PRIVATE)

    add_unit_test(
      historical_queries_test
      ${CMAKE_CURRENT_SOURCE_DIR}/src/node/test/historical_queries.cpp
    )
    target_link_libraries(historical_queries_test PRIVATE http_parser.host)

    add_unit_test(
      snapshot_test ${CMAKE_CURRENT_SOURCE_DIR}/src/node/test/snapshot.cpp
    )
    target_link_libraries(snapshot_test PRIVATE)

    add_unit_test(
      snapshotter_test
      ${CMAKE_CURRENT_SOURCE_DIR}/src/node/test/snapshotter.cpp
    )
    target_link_libraries(snapshotter_test PRIVATE)

    add_unit_test(
      msgpack_serialization_test
      ${CMAKE_CURRENT_SOURCE_DIR}/src/node/test/msgpack_serialization.cpp
    )

    add_unit_test(tls_test ${CMAKE_CURRENT_SOURCE_DIR}/src/tls/test/main.cpp)
    target_link_libraries(tls_test PRIVATE ${CMAKE_THREAD_LIBS_INIT})

    add_test_bin(cert_test ${CMAKE_CURRENT_SOURCE_DIR}/src/tls/test/cert.cpp)
    target_link_libraries(cert_test PRIVATE ${CMAKE_THREAD_LIBS_INIT})

    add_unit_test(
      key_exchange_test
      ${CMAKE_CURRENT_SOURCE_DIR}/src/tls/test/key_exchange.cpp
    )
    use_client_mbedtls(key_exchange_test)
    target_link_libraries(key_exchange_test PRIVATE)

    add_unit_test(
      channels_test ${CMAKE_CURRENT_SOURCE_DIR}/src/node/test/channels.cpp
    )
    use_client_mbedtls(channels_test)
    target_link_libraries(channels_test PRIVATE)

    add_unit_test(
      http_test ${CMAKE_CURRENT_SOURCE_DIR}/src/http/test/http_test.cpp
    )
    target_link_libraries(http_test PRIVATE http_parser.host)

    add_unit_test(
      frontend_test ${CMAKE_CURRENT_SOURCE_DIR}/src/js/wrap.cpp
      ${CMAKE_CURRENT_SOURCE_DIR}/src/node/rpc/test/frontend_test.cpp
    )
    target_link_libraries(
<<<<<<< HEAD
      frontend_test PRIVATE ${CMAKE_THREAD_LIBS_INIT} lua.host secp256k1.host
                            http_parser.host sss.host quickjs.host
=======
      frontend_test PRIVATE ${CMAKE_THREAD_LIBS_INIT} lua.host http_parser.host
                            sss.host
>>>>>>> cd579253
    )

    add_unit_test(
      tx_status_test
      ${CMAKE_CURRENT_SOURCE_DIR}/src/node/rpc/test/tx_status_test.cpp
    )

    add_unit_test(
      member_voting_test ${CMAKE_CURRENT_SOURCE_DIR}/src/js/wrap.cpp
      ${CMAKE_CURRENT_SOURCE_DIR}/src/node/rpc/test/member_voting_test.cpp
    )
    target_link_libraries(
<<<<<<< HEAD
      member_voting_test
      PRIVATE ${CMAKE_THREAD_LIBS_INIT} lua.host secp256k1.host
              http_parser.host sss.host quickjs.host
=======
      member_voting_test PRIVATE ${CMAKE_THREAD_LIBS_INIT} lua.host
                                 http_parser.host sss.host
>>>>>>> cd579253
    )

    add_unit_test(
      proposal_id_test ${CMAKE_CURRENT_SOURCE_DIR}/src/js/wrap.cpp
      ${CMAKE_CURRENT_SOURCE_DIR}/src/node/rpc/test/proposal_id_test.cpp
    )
    target_link_libraries(
<<<<<<< HEAD
      proposal_id_test
      PRIVATE ${CMAKE_THREAD_LIBS_INIT} lua.host secp256k1.host
              http_parser.host sss.host quickjs.host
=======
      proposal_id_test PRIVATE ${CMAKE_THREAD_LIBS_INIT} lua.host
                               http_parser.host sss.host
>>>>>>> cd579253
    )

    add_unit_test(
      node_frontend_test
      ${CMAKE_CURRENT_SOURCE_DIR}/src/node/rpc/test/node_frontend_test.cpp
    )
    target_link_libraries(
      node_frontend_test PRIVATE ${CMAKE_THREAD_LIBS_INIT} lua.host
                                 http_parser.host sss.host
    )

    if(NOT ENV{RUNTIME_CONFIG_DIR})
      set_tests_properties(
        member_voting_test
        PROPERTIES ENVIRONMENT
                   RUNTIME_CONFIG_DIR=${CMAKE_SOURCE_DIR}/src/runtime_config
      )
    endif()

    add_unit_test(
      lua_test ${CMAKE_CURRENT_SOURCE_DIR}/src/lua_interp/test/lua_test.cpp
      ${CMAKE_CURRENT_SOURCE_DIR}/src/lua_interp/test/lua_kv.cpp
    )
    target_include_directories(lua_test PRIVATE ${LUA_DIR})
    target_link_libraries(lua_test PRIVATE lua.host http_parser.host)

    add_unit_test(
      merkle_test ${CMAKE_CURRENT_SOURCE_DIR}/src/node/test/merkle_test.cpp
    )

    # Merkle Tree memory test
    add_executable(merkle_mem src/node/test/merkle_mem.cpp)
    target_link_libraries(
      merkle_mem PRIVATE ccfcrypto.host ${CMAKE_THREAD_LIBS_INIT}
                         $<BUILD_INTERFACE:merklecpp> crypto
    )
    use_client_mbedtls(merkle_mem)

    # merklecpp tests
    set(MERKLECPP_TEST_PREFIX "merklecpp-")
    add_subdirectory(src/libmerklecpp/test)

    # Raft driver and scenario test
    add_executable(
      raft_driver ${CMAKE_CURRENT_SOURCE_DIR}/src/consensus/aft/test/driver.cpp
    )
    target_link_libraries(raft_driver PRIVATE ccfcrypto.host)
    use_client_mbedtls(raft_driver)
    target_include_directories(raft_driver PRIVATE src/aft)

    add_test(
      NAME raft_scenario_test
      COMMAND
        ${PYTHON} ${CMAKE_SOURCE_DIR}/tests/raft_scenarios_runner.py
        ./raft_driver ${CMAKE_SOURCE_DIR}/tests/raft_scenarios
        ${CMAKE_SOURCE_DIR}
    )
    set_property(TEST raft_scenario_test PROPERTY LABELS raft_scenario)

    add_test(NAME csr_test COMMAND ${PYTHON} ${CMAKE_SOURCE_DIR}/tests/certs.py
                                   ./cert_test
    )
    set_property(
      TEST csr_test
      APPEND
      PROPERTY LABELS unit_test
    )
  endif()

  # Picobench benchmarks
  add_picobench(map_bench SRCS src/ds/test/map_bench.cpp)
  add_picobench(logger_bench SRCS src/ds/test/logger_bench.cpp)
  add_picobench(json_bench SRCS src/ds/test/json_bench.cpp)
  add_picobench(ring_buffer_bench SRCS src/ds/test/ring_buffer_bench.cpp)
  add_picobench(
    tls_bench
    SRCS src/tls/test/bench.cpp
    LINK_LIBS
  )
  add_picobench(
    merkle_bench
    SRCS src/node/test/merkle_bench.cpp
    LINK_LIBS ccfcrypto.host crypto
  )
  add_picobench(
    history_bench
    SRCS src/node/test/history_bench.cpp
    LINK_LIBS ccfcrypto.host crypto
  )
  add_picobench(
    kv_bench
    SRCS src/kv/test/kv_bench.cpp src/crypto/symmetric_key.cpp
         src/enclave/thread_local.cpp
    LINK_LIBS ccfcrypto.host
  )
  add_picobench(hash_bench SRCS src/ds/test/hash_bench.cpp)
  add_picobench(
    digest_bench
    SRCS src/crypto/test/digest_bench.cpp
    LINK_LIBS ccfcrypto.host
  )

  # Storing signed governance operations
  add_e2e_test(
    NAME governance_history_test
    PYTHON_SCRIPT ${CMAKE_SOURCE_DIR}/tests/governance_history.py
    CONSENSUS cft
    ADDITIONAL_ARGS
      # Higher snapshot interval as snapshots trigger new ledger chunks, which
      # may result in latest chunk being partially written
      --snapshot-tx-interval 10000
  )

  add_e2e_test(
    NAME recovery_test
    PYTHON_SCRIPT ${CMAKE_SOURCE_DIR}/tests/recovery.py
    CONSENSUS cft
    ADDITIONAL_ARGS --recovery 3
  )

  add_e2e_test(
    NAME recovery_test_suite
    PYTHON_SCRIPT ${CMAKE_SOURCE_DIR}/tests/e2e_suite.py
    CONSENSUS cft
    LABEL suite
    ADDITIONAL_ARGS
      --test-duration
      150
      --enforce-reqs
      --test-suite
      rekey_recovery
      --test-suite
      membership_recovery
  )

  add_e2e_test(
    NAME reconfiguration_test_suite
    PYTHON_SCRIPT ${CMAKE_SOURCE_DIR}/tests/e2e_suite.py
    CONSENSUS cft
    LABEL suite
    ADDITIONAL_ARGS --test-duration 200 --enforce-reqs --test-suite
                    reconfiguration
  )

  add_e2e_test(
    NAME full_test_suite
    PYTHON_SCRIPT ${CMAKE_SOURCE_DIR}/tests/e2e_suite.py
    CONSENSUS cft
    LABEL suite
    ADDITIONAL_ARGS
      --oe-binary
      ${OE_BINDIR}
      --ledger-recovery-timeout
      20
      --test-duration
      200
      --enforce-reqs
      --test-suite
      all
  )

  if(LONG_TESTS)
    set(ROTATION_TEST_ARGS --rotation-retirements 10 --rotation-suspensions 10)
  endif()

  add_e2e_test(
    NAME rotation_test
    PYTHON_SCRIPT ${CMAKE_SOURCE_DIR}/tests/rotation.py
    CONSENSUS cft
    LABEL rotation
    ADDITIONAL_ARGS ${ROTATION_TEST_ARGS}
  )

  add_e2e_test(
    NAME committable_suffix_test
    PYTHON_SCRIPT ${CMAKE_SOURCE_DIR}/tests/committable.py
    CONSENSUS cft
    ADDITIONAL_ARGS --sig-ms-interval 100
  )

  add_e2e_test(
    NAME js_batched_stress_test
    PYTHON_SCRIPT ${CMAKE_SOURCE_DIR}/tests/e2e_batched.py
    CONSENSUS cft
    ADDITIONAL_ARGS
      --js-app-bundle
      ${CMAKE_SOURCE_DIR}/src/apps/batched
      --raft-election-timeout-ms
      10000 # Larger election timeout as recording large JS applications may
            # trigger leadership changes
  )

  add_e2e_test(
    NAME modules_test
    PYTHON_SCRIPT ${CMAKE_SOURCE_DIR}/tests/js-modules/modules.py
    CONSENSUS cft
    ADDITIONAL_ARGS
      --raft-election-timeout-ms 10000 # Larger election timeout as recording
                                       # large JS applications may trigger
                                       # leadership changes
  )

  add_e2e_test(
    NAME custom_authorization_test
    PYTHON_SCRIPT
      ${CMAKE_SOURCE_DIR}/tests/js-custom-authorization/custom_authorization.py
    CONSENSUS cft
    ADDITIONAL_ARGS --js-app-bundle
                    ${CMAKE_SOURCE_DIR}/tests/js-custom-authorization
  )

  add_e2e_test(
    NAME js_limits_test
    PYTHON_SCRIPT ${CMAKE_SOURCE_DIR}/tests/js-limits/limits.py
    CONSENSUS cft
    ADDITIONAL_ARGS --js-app-bundle ${CMAKE_SOURCE_DIR}/tests/js-limits
  )

  add_e2e_test(
    NAME authentication_test
    PYTHON_SCRIPT ${CMAKE_SOURCE_DIR}/tests/js-authentication/authentication.py
    CONSENSUS cft
    ADDITIONAL_ARGS --js-app-bundle ${CMAKE_SOURCE_DIR}/tests/js-authentication
  )

  add_e2e_test(
    NAME content_types_test
    PYTHON_SCRIPT ${CMAKE_SOURCE_DIR}/tests/js-content-types/content_types.py
    CONSENSUS cft
    ADDITIONAL_ARGS --js-app-bundle ${CMAKE_SOURCE_DIR}/tests/js-content-types
  )

  add_e2e_test(
    NAME governance_test
    PYTHON_SCRIPT ${CMAKE_SOURCE_DIR}/tests/governance.py
    CONSENSUS cft
    ADDITIONAL_ARGS --oe-binary ${OE_BINDIR} --initial-operator-count 1
  )

  add_e2e_test(
    NAME governance_js_test
    PYTHON_SCRIPT ${CMAKE_SOURCE_DIR}/tests/governance_js.py
    CONSENSUS cft
    ADDITIONAL_ARGS --oe-binary ${OE_BINDIR} --initial-operator-count 1
  )

  add_e2e_test(
    NAME governance_no_session_auth_test
    PYTHON_SCRIPT ${CMAKE_SOURCE_DIR}/tests/governance.py
    CONSENSUS cft
    ADDITIONAL_ARGS --oe-binary ${OE_BINDIR} --initial-operator-count 1
                    --disable-member-session-auth
  )

  add_e2e_test(
    NAME ca_certs_test
    PYTHON_SCRIPT ${CMAKE_SOURCE_DIR}/tests/ca_certs.py
    CONSENSUS cft
  )

  add_e2e_test(
    NAME jwt_test
    PYTHON_SCRIPT ${CMAKE_SOURCE_DIR}/tests/jwt_test.py
    CONSENSUS cft
  )

  if(QUOTES_ENABLED)
    add_e2e_test(
      NAME reconfiguration_test
      PYTHON_SCRIPT ${CMAKE_SOURCE_DIR}/tests/reconfiguration.py
      CONSENSUS cft
    )

    add_e2e_test(
      NAME code_update_test
      PYTHON_SCRIPT ${CMAKE_SOURCE_DIR}/tests/code_update.py
      CONSENSUS cft
      ADDITIONAL_ARGS --oe-binary ${OE_BINDIR} --js-app-bundle
                      ${CMAKE_SOURCE_DIR}/samples/apps/logging/js
    )
  endif()

  if(BUILD_SMALLBANK)
    include(${CMAKE_CURRENT_SOURCE_DIR}/src/apps/smallbank/smallbank.cmake)
  endif()

  if(TLS_TEST)
    add_custom_target(
      testssl ALL
      COMMAND
        test -d testssl || git clone https://github.com/drwetter/testssl.sh
        ${CMAKE_CURRENT_BINARY_DIR}/testssl
    )
  endif()

  add_e2e_test(
    NAME js_e2e_logging_raft
    PYTHON_SCRIPT ${CMAKE_SOURCE_DIR}/tests/e2e_logging.py
    CONSENSUS cft
    ADDITIONAL_ARGS --js-app-bundle ${CMAKE_SOURCE_DIR}/samples/apps/logging/js
  )

  add_e2e_test(
    NAME e2e_scenario_raft
    PYTHON_SCRIPT ${CMAKE_SOURCE_DIR}/tests/e2e_scenarios.py
    CONSENSUS cft
    ADDITIONAL_ARGS --scenario
                    ${CMAKE_SOURCE_DIR}/tests/simple_logging_scenario.json
  )

  add_e2e_test(
    NAME member_client_test_cft
    PYTHON_SCRIPT ${CMAKE_SOURCE_DIR}/tests/memberclient.py
    CONSENSUS cft
  )

  add_e2e_test(
    NAME membership
    PYTHON_SCRIPT ${CMAKE_SOURCE_DIR}/tests/membership.py
    CONSENSUS cft
  )

  add_e2e_test(
    NAME ledger_operation
    PYTHON_SCRIPT ${CMAKE_SOURCE_DIR}/tests/ledger_operation.py
    CONSENSUS cft
  )

  if(NOT SAN)
    # Writing new ledger files and generating new snapshots uses more file
    # descriptors so disable those for this test
    add_e2e_test(
      NAME connections_cft
      PYTHON_SCRIPT ${CMAKE_SOURCE_DIR}/tests/connections.py
      CONSENSUS cft
      ADDITIONAL_ARGS --ledger-chunk-bytes 100Mib --snapshot-tx-interval 10000
    )
  endif()

  if(TLS_TEST)
    add_e2e_test(
      NAME tlstest_cft
      PYTHON_SCRIPT ${CMAKE_SOURCE_DIR}/tests/tlstest.py
      CONSENSUS cft
      LABEL tlstest
    )
  endif()

  if(ZAP_TEST)
    configure_file(
      ${CMAKE_SOURCE_DIR}/tests/zap.config ${CMAKE_BINARY_DIR}/zap.config
      COPYONLY
    )
    add_e2e_test(
      NAME zaptest_cft
      PYTHON_SCRIPT ${CMAKE_SOURCE_DIR}/tests/zap.py
      CONSENSUS cft
      LABEL zaptest
    )
  endif()

  add_e2e_test(
    NAME schema_test_cft
    PYTHON_SCRIPT ${CMAKE_SOURCE_DIR}/tests/schema.py
    CONSENSUS cft
    ADDITIONAL_ARGS -p liblogging --schema-dir ${CMAKE_SOURCE_DIR}/doc/schemas
  )

  add_e2e_test(
    NAME tutorial_cft
    PYTHON_SCRIPT ${CMAKE_SOURCE_DIR}/tests/e2e_tutorial.py
    CONSENSUS cft
    LABEL tutorial
    CURL_CLIENT TRUE
    ADDITIONAL_ARGS
      -p liblogging --client-tutorial ${CMAKE_SOURCE_DIR}/python/tutorial.py
      --ledger-tutorial ${CMAKE_SOURCE_DIR}/python/ledger_tutorial.py
  )

  add_e2e_sandbox_test(
    NAME forum_app
    SCRIPT ${CMAKE_SOURCE_DIR}/samples/apps/forum/ci.sh
    CONSENSUS cft
    LABEL forum
  )

  foreach(CONSENSUS ${CONSENSUSES})
    add_e2e_test(
      NAME cpp_e2e_logging_${CONSENSUS}
      PYTHON_SCRIPT ${CMAKE_SOURCE_DIR}/tests/e2e_logging.py
      CONSENSUS ${CONSENSUS}
    )

    add_e2e_test(
      NAME election_test_${CONSENSUS}
      PYTHON_SCRIPT ${CMAKE_SOURCE_DIR}/tests/election.py
      CONSENSUS ${CONSENSUS}
    )

    add_e2e_test(
      NAME vegeta_stress_${CONSENSUS}
      PYTHON_SCRIPT ${CMAKE_SOURCE_DIR}/tests/vegeta_stress.py
      CONSENSUS ${CONSENSUS}
      LABEL vegeta
      ADDITIONAL_ARGS -p liblogging
    )

    add_e2e_test(
      NAME vegeta_long_stress_${CONSENSUS}
      PYTHON_SCRIPT ${CMAKE_SOURCE_DIR}/tests/vegeta_stress.py
      CONSENSUS ${CONSENSUS}
      LABEL vegeta
      CONFIGURATIONS long_stress
      ADDITIONAL_ARGS -p liblogging --duration 45m
    )

  endforeach()

  add_perf_test(
    NAME ls
    PYTHON_SCRIPT ${CMAKE_CURRENT_LIST_DIR}/tests/infra/perfclient.py
    CONSENSUS cft
    CLIENT_BIN ./scenario_perf_client
    ADDITIONAL_ARGS
      --package
      liblogging
      --scenario-file
      ${CMAKE_CURRENT_LIST_DIR}/tests/perf_logging_scenario_100txs.json
      --max-writes-ahead
      1000
      --repetitions
      10000
      --msg-ser-fmt
      msgpack
  )

  add_perf_test(
    NAME ls_ws
    PYTHON_SCRIPT ${CMAKE_CURRENT_LIST_DIR}/tests/infra/perfclient.py
    CONSENSUS cft
    CLIENT_BIN ./scenario_perf_client
    ADDITIONAL_ARGS
      --package
      liblogging
      --scenario-file
      ${CMAKE_CURRENT_LIST_DIR}/tests/perf_logging_scenario_100txs.json
      --max-writes-ahead
      1000
      --repetitions
      10000
      --use-websockets
      --msg-ser-fmt
      msgpack
  )

  add_perf_test(
    NAME ls_jwt
    PYTHON_SCRIPT ${CMAKE_CURRENT_LIST_DIR}/tests/infra/perfclient.py
    CONSENSUS cft
    CLIENT_BIN ./scenario_perf_client
    ADDITIONAL_ARGS
      --package
      liblogging
      --scenario-file
      ${CMAKE_CURRENT_LIST_DIR}/tests/perf_logging_scenario_100txs.json
      --max-writes-ahead
      1000
      --repetitions
      1000
      --use-jwt
      --msg-ser-fmt
      msgpack
  )

  add_perf_test(
    NAME ls_js
    PYTHON_SCRIPT ${CMAKE_CURRENT_LIST_DIR}/tests/infra/perfclient.py
    CONSENSUS cft
    CLIENT_BIN ./scenario_perf_client
    ADDITIONAL_ARGS
      --js-app-bundle
      ${CMAKE_SOURCE_DIR}/samples/apps/logging/js
      --scenario-file
      ${CMAKE_CURRENT_LIST_DIR}/tests/perf_logging_scenario_100txs.json
      --max-writes-ahead
      1000
      --repetitions
      1000
      --msg-ser-fmt
      text
  )

  add_perf_test(
    NAME ls_js_jwt
    PYTHON_SCRIPT ${CMAKE_CURRENT_LIST_DIR}/tests/infra/perfclient.py
    CONSENSUS cft
    CLIENT_BIN ./scenario_perf_client
    ADDITIONAL_ARGS
      --js-app-bundle
      ${CMAKE_SOURCE_DIR}/samples/apps/logging/js
      --scenario-file
      ${CMAKE_CURRENT_LIST_DIR}/tests/perf_logging_scenario_100txs.json
      --max-writes-ahead
      1000
      --repetitions
      700
      --use-jwt
      --msg-ser-fmt
      text
  )
endif()

# Generate and install CMake export file for consumers using CMake
include(CMakePackageConfigHelpers)
configure_package_config_file(
  ${CMAKE_CURRENT_SOURCE_DIR}/cmake/ccf-config.cmake.in
  ${CMAKE_BINARY_DIR}/cmake/ccf-config.cmake
  INSTALL_DESTINATION ${CMAKE_INSTALL_PREFIX}/cmake
  PATH_VARS CMAKE_INSTALL_LIBDIR CMAKE_INSTALL_BINDIR CMAKE_INSTALL_INCLUDEDIR
)
write_basic_package_version_file(
  ${CMAKE_BINARY_DIR}/cmake/ccf-config-version.cmake
  COMPATIBILITY SameMajorVersion
)
install(FILES ${CMAKE_BINARY_DIR}/cmake/ccf-config.cmake
              ${CMAKE_BINARY_DIR}/cmake/ccf-config-version.cmake
        DESTINATION ${CMAKE_INSTALL_PREFIX}/cmake
)<|MERGE_RESOLUTION|>--- conflicted
+++ resolved
@@ -139,11 +139,7 @@
            ccfcrypto.host
            http_parser.host
            lua.host
-<<<<<<< HEAD
            quickjs.host
-           secp256k1.host
-=======
->>>>>>> cd579253
            aft.virtual
            sss.host
            openenclave::oehostverify
@@ -375,13 +371,8 @@
       ${CMAKE_CURRENT_SOURCE_DIR}/src/node/rpc/test/frontend_test.cpp
     )
     target_link_libraries(
-<<<<<<< HEAD
-      frontend_test PRIVATE ${CMAKE_THREAD_LIBS_INIT} lua.host secp256k1.host
+      frontend_test PRIVATE ${CMAKE_THREAD_LIBS_INIT} lua.host
                             http_parser.host sss.host quickjs.host
-=======
-      frontend_test PRIVATE ${CMAKE_THREAD_LIBS_INIT} lua.host http_parser.host
-                            sss.host
->>>>>>> cd579253
     )
 
     add_unit_test(
@@ -394,14 +385,9 @@
       ${CMAKE_CURRENT_SOURCE_DIR}/src/node/rpc/test/member_voting_test.cpp
     )
     target_link_libraries(
-<<<<<<< HEAD
       member_voting_test
-      PRIVATE ${CMAKE_THREAD_LIBS_INIT} lua.host secp256k1.host
+      PRIVATE ${CMAKE_THREAD_LIBS_INIT} lua.host
               http_parser.host sss.host quickjs.host
-=======
-      member_voting_test PRIVATE ${CMAKE_THREAD_LIBS_INIT} lua.host
-                                 http_parser.host sss.host
->>>>>>> cd579253
     )
 
     add_unit_test(
@@ -409,14 +395,9 @@
       ${CMAKE_CURRENT_SOURCE_DIR}/src/node/rpc/test/proposal_id_test.cpp
     )
     target_link_libraries(
-<<<<<<< HEAD
       proposal_id_test
-      PRIVATE ${CMAKE_THREAD_LIBS_INIT} lua.host secp256k1.host
+      PRIVATE ${CMAKE_THREAD_LIBS_INIT} lua.host
               http_parser.host sss.host quickjs.host
-=======
-      proposal_id_test PRIVATE ${CMAKE_THREAD_LIBS_INIT} lua.host
-                               http_parser.host sss.host
->>>>>>> cd579253
     )
 
     add_unit_test(
