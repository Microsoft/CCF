--- conflicted
+++ resolved
@@ -322,13 +322,7 @@
       historical_queries_test
       ${CMAKE_CURRENT_SOURCE_DIR}/src/node/test/historical_queries.cpp
     )
-<<<<<<< HEAD
-    target_link_libraries(
-      historical_queries_test PRIVATE secp256k1.host http_parser.host sss.host
-    )
-=======
-    target_link_libraries(historical_queries_test PRIVATE http_parser.host)
->>>>>>> cd579253
+    target_link_libraries(historical_queries_test PRIVATE http_parser.host sss.host)
 
     add_unit_test(
       snapshot_test ${CMAKE_CURRENT_SOURCE_DIR}/src/node/test/snapshot.cpp
