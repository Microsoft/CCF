Logging (Lua)
-------------

Overview
````````

CCF comes with a generic application for running Lua scripts called *luageneric*, implemented in [CCF]/src/apps/luageneric/luageneric.cpp. At runtime, *luageneric* dispatches incoming RPCs to Lua scripts stored in the table *APP_SCRIPTS*. The RPC method name is used as the key, and if a script exists at this key it is called with the RPC arguments. The initial contents of the table (i.e., at "genesis") are set by a Lua script passed to the *genesisgenerator* via the ``--app-script`` parameter. 

<<<<<<< HEAD
The *luageneric* uses an RPC's method name to lookup a handler script from *APP_SCRIPTS*. The script at key ``__environment`` is also special. If set, the corresponding script is invoked before any actual handler script to initialize the Lua environment. 
=======
The script at key ``__environment`` is special. If set, the corresponding script is invoked before any actual handler script to initialize the Lua environment. 
>>>>>>> 82538b13

RPC Handler
```````````

The following shows an implementation of the Logging application, where each RPC method handler (e.g., ``LOG_get``) is a separate entry in *APP_SCRIPTS*:

.. literalinclude:: ../../src/apps/logging/logging.lua
    :language: lua

Here, functionality shared between the handlers (e.g., ``env.jsucc()``) is defined in the ``__environment`` script.

Interface
`````````

The interface between Lua RPC handlers and the rest of CCF is simple. A fixed set of parameters is passed to a Lua RPC handler on invocation:

.. literalinclude:: ../../src/apps/logging/logging.lua
    :language: lua
    :start-after: SNIPPET_START: lua_params
    :end-before: SNIPPET_END: lua_params

* ``tables``: the set of tables the application is supposed to use for storing data. There are eight private tables (``tables.priv0`` to ``tables.priv7``) and eight public tables (``tables.priv0`` to ``tables.priv7``). The tables can map almost any Lua table/object to any Lua table/object. Internally, CCF translates Lua tables to JSON.

* ``gov_tables``: the set of governance tables the application can read. For example, ``gov_tables.membercerts`` holds the certificates of CCF members.

* ``args``: a table containing the arguments parsed from this RPC. Attempting to access any missing keys will result in an error rather than ``nil``. The valid keys are:

    * ``caller_id``: the caller's id.

    * ``method``: the method name.

    * ``params``: the RPC's ``params``, converted from JSON to a Lua table. If the JSON params were an object, this will be an object-like table with named string keys. If the JSON params were an array, this will be an array-like table with consecutive numbered keys.

The Lua value returned by an RPC handler is translated to JSON and returned to the client. To indicate an error, return a table with a key named ``error``. The value at this key will be used as the JSON error object in the response. 

Accessing Tables
~~~~~~~~~~~~~~~~

The tables passed to a Lua handler in ``tables`` and ``gov_tables`` can be accessed through a set of methods. These are:

* ``get(key)``: returns the value stored at ``key``. If no such entry exists, returns nil. Example: 

.. code-block:: lua

    tables.priv0:get("a")

* ``put(key, value)``: puts a key-value pair into the table.

* ``foreach(func)``: calls ``func(key, value)`` for each key-value pair stored in the table. Can for example be used to count the number of entries in a table as follows:

.. code-block:: lua

    n = 0
    tables.priv0:foreach(function f(k,v) n = n + 1 end)

* ``start_order()``: returns the "start version" of the table. (Probably not useful for most applications.)

* ``end_order()``: returns the "commit version" of the table. (Probably not useful for most applications.)


Running
```````

First, the Lua application is written to the initial state using the *genesisgenerator*:

.. code-block:: bash

    ./genesisgenerator --app-script myapp.lua [args]

Next, CCF is started with *luageneric* as enclave file:

.. code-block:: bash

    ./cchost --enclave-file libluageneric.signed.so [args]


<|MERGE_RESOLUTION|>--- conflicted
+++ resolved
@@ -6,11 +6,7 @@
 
 CCF comes with a generic application for running Lua scripts called *luageneric*, implemented in [CCF]/src/apps/luageneric/luageneric.cpp. At runtime, *luageneric* dispatches incoming RPCs to Lua scripts stored in the table *APP_SCRIPTS*. The RPC method name is used as the key, and if a script exists at this key it is called with the RPC arguments. The initial contents of the table (i.e., at "genesis") are set by a Lua script passed to the *genesisgenerator* via the ``--app-script`` parameter. 
 
-<<<<<<< HEAD
-The *luageneric* uses an RPC's method name to lookup a handler script from *APP_SCRIPTS*. The script at key ``__environment`` is also special. If set, the corresponding script is invoked before any actual handler script to initialize the Lua environment. 
-=======
 The script at key ``__environment`` is special. If set, the corresponding script is invoked before any actual handler script to initialize the Lua environment. 
->>>>>>> 82538b13
 
 RPC Handler
 ```````````
