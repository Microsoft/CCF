{
  "components": {
    "schemas": {
      "CodeStatus": {
        "enum": [
          "AllowedToJoin"
        ],
        "type": "string"
      },
      "EndpointMetrics__Entry": {
        "properties": {
          "calls": {
            "$ref": "#/components/schemas/uint64"
          },
          "errors": {
            "$ref": "#/components/schemas/uint64"
          },
          "failures": {
            "$ref": "#/components/schemas/uint64"
          },
          "method": {
            "$ref": "#/components/schemas/string"
          },
          "path": {
            "$ref": "#/components/schemas/string"
          },
          "retries": {
            "$ref": "#/components/schemas/uint64"
          }
        },
        "required": [
          "path",
          "method",
          "calls",
          "errors",
          "failures",
          "retries"
        ],
        "type": "object"
      },
      "EndpointMetrics__Entry_array": {
        "items": {
          "$ref": "#/components/schemas/EndpointMetrics__Entry"
        },
        "type": "array"
      },
      "EndpointMetrics__Out": {
        "properties": {
          "metrics": {
            "$ref": "#/components/schemas/EndpointMetrics__Entry_array"
          }
        },
        "required": [
          "metrics"
        ],
        "type": "object"
      },
      "EntityId": {
        "format": "hex",
        "pattern": "^[a-f0-9]{64}$",
        "type": "string"
      },
      "GetCode__Out": {
        "properties": {
          "versions": {
            "$ref": "#/components/schemas/GetCode__Version_array"
          }
        },
        "required": [
          "versions"
        ],
        "type": "object"
      },
      "GetCode__Version": {
        "properties": {
          "digest": {
            "$ref": "#/components/schemas/string"
          },
          "status": {
            "$ref": "#/components/schemas/CodeStatus"
          }
        },
        "required": [
          "digest",
          "status"
        ],
        "type": "object"
      },
      "GetCode__Version_array": {
        "items": {
          "$ref": "#/components/schemas/GetCode__Version"
        },
        "type": "array"
      },
      "GetCommit__Out": {
        "properties": {
          "transaction_id": {
            "$ref": "#/components/schemas/TransactionId"
          }
        },
        "required": [
<<<<<<< HEAD
          "view",
          "seqno"
=======
          "transaction_id"
>>>>>>> b3e7bac5
        ],
        "type": "object"
      },
      "GetTxStatus__Out": {
        "properties": {
          "status": {
            "$ref": "#/components/schemas/TxStatus"
          },
          "transaction_id": {
            "$ref": "#/components/schemas/TransactionId"
          }
        },
        "required": [
          "transaction_id",
          "status"
        ],
        "type": "object"
      },
      "HistogramResults": {
        "properties": {
          "buckets": {
            "$ref": "#/components/schemas/json"
          },
          "high": {
            "$ref": "#/components/schemas/int32"
          },
          "low": {
            "$ref": "#/components/schemas/int32"
          },
          "overflow": {
            "$ref": "#/components/schemas/uint64"
          },
          "underflow": {
            "$ref": "#/components/schemas/uint64"
          }
        },
        "required": [
          "low",
          "high",
          "overflow",
          "underflow",
          "buckets"
        ],
        "type": "object"
      },
      "LoggingGetHistoricalRange__Entry": {
        "properties": {
          "id": {
            "$ref": "#/components/schemas/uint64"
          },
          "msg": {
            "$ref": "#/components/schemas/string"
          },
          "seqno": {
            "$ref": "#/components/schemas/uint64"
          }
        },
        "required": [
          "seqno",
          "id",
          "msg"
        ],
        "type": "object"
      },
      "LoggingGetHistoricalRange__Entry_array": {
        "items": {
          "$ref": "#/components/schemas/LoggingGetHistoricalRange__Entry"
        },
        "type": "array"
      },
      "LoggingGetHistoricalRange__Out": {
        "properties": {
          "@nextLink": {
            "$ref": "#/components/schemas/string"
          },
          "entries": {
            "$ref": "#/components/schemas/LoggingGetHistoricalRange__Entry_array"
          }
        },
        "required": [
          "entries"
        ],
        "type": "object"
      },
      "LoggingGetReceipt__Out": {
        "properties": {
          "msg": {
            "$ref": "#/components/schemas/string"
          },
          "receipt": {
            "$ref": "#/components/schemas/Receipt"
          }
        },
        "required": [
          "msg",
          "receipt"
        ],
        "type": "object"
      },
      "LoggingGet__Out": {
        "properties": {
          "msg": {
            "$ref": "#/components/schemas/string"
          }
        },
        "required": [
          "msg"
        ],
        "type": "object"
      },
      "LoggingRecord__In": {
        "properties": {
          "id": {
            "$ref": "#/components/schemas/uint64"
          },
          "msg": {
            "$ref": "#/components/schemas/string"
          }
        },
        "required": [
          "id",
          "msg"
        ],
        "type": "object"
      },
      "Receipt": {
        "properties": {
          "leaf": {
            "$ref": "#/components/schemas/string"
          },
          "node_id": {
            "$ref": "#/components/schemas/EntityId"
          },
          "proof": {
            "$ref": "#/components/schemas/Receipt__Element_array"
          },
          "root": {
            "$ref": "#/components/schemas/string"
          },
          "signature": {
            "$ref": "#/components/schemas/string"
          }
        },
        "required": [
          "signature",
          "root",
          "proof",
          "leaf",
          "node_id"
        ],
        "type": "object"
      },
      "Receipt__Element": {
        "properties": {
          "left": {
            "$ref": "#/components/schemas/string"
          },
          "right": {
            "$ref": "#/components/schemas/string"
          }
        },
        "type": "object"
      },
      "Receipt__Element_array": {
        "items": {
          "$ref": "#/components/schemas/Receipt__Element"
        },
        "type": "array"
      },
      "Report": {
        "properties": {
          "histogram": {
            "$ref": "#/components/schemas/HistogramResults"
          },
          "tx_rates": {
            "$ref": "#/components/schemas/json"
          }
        },
        "required": [
          "histogram",
          "tx_rates"
        ],
        "type": "object"
      },
      "TransactionId": {
        "pattern": "^[0-9]+\\.[0-9]+$",
        "type": "string"
      },
      "TxStatus": {
        "enum": [
          "Unknown",
          "Pending",
          "Committed",
          "Invalid"
        ],
        "type": "string"
      },
      "boolean": {
        "type": "boolean"
      },
      "int32": {
        "maximum": 2147483647,
        "minimum": -2147483648,
        "type": "integer"
      },
      "json": {},
      "string": {
        "type": "string"
      },
      "uint64": {
        "maximum": 18446744073709551615,
        "minimum": 0,
        "type": "integer"
      }
    },
    "securitySchemes": {
      "jwt": {
        "bearerFormat": "JWT",
        "scheme": "bearer",
        "type": "http"
      },
      "member_signature": {
        "description": "Request must be signed according to the HTTP Signature scheme. The signer must be a member identity registered with this service.",
        "scheme": "signature",
        "type": "http"
      },
      "user_signature": {
        "description": "Request must be signed according to the HTTP Signature scheme. The signer must be a user identity registered with this service.",
        "scheme": "signature",
        "type": "http"
      }
    }
  },
  "info": {
    "description": "This CCF sample app implements a simple logging application, securely recording messages at client-specified IDs. It demonstrates most of the features available to CCF apps.",
    "title": "CCF Sample Logging App",
    "version": "0.0.1"
  },
  "openapi": "3.0.0",
  "paths": {
    "/api": {
      "get": {
        "responses": {
          "200": {
            "content": {
              "application/json": {
                "schema": {
                  "$ref": "#/components/schemas/json"
                }
              }
            },
            "description": "Default response description"
          }
        }
      }
    },
    "/api/metrics": {
      "get": {
        "responses": {
          "200": {
            "content": {
              "application/json": {
                "schema": {
                  "$ref": "#/components/schemas/EndpointMetrics__Out"
                }
              }
            },
            "description": "Default response description"
          }
        }
      }
    },
    "/code": {
      "get": {
        "responses": {
          "200": {
            "content": {
              "application/json": {
                "schema": {
                  "$ref": "#/components/schemas/GetCode__Out"
                }
              }
            },
            "description": "Default response description"
          }
        }
      }
    },
    "/commit": {
      "get": {
        "responses": {
          "200": {
            "content": {
              "application/json": {
                "schema": {
                  "$ref": "#/components/schemas/GetCommit__Out"
                }
              }
            },
            "description": "Default response description"
          }
        }
      }
    },
    "/custom_auth": {
      "get": {
        "responses": {
          "200": {
            "content": {
              "application/json": {
                "schema": {
                  "$ref": "#/components/schemas/json"
                }
              }
            },
            "description": "Default response description"
          }
        }
      }
    },
    "/local_tx": {
      "get": {
        "parameters": [
          {
            "in": "query",
            "name": "transaction_id",
            "required": true,
            "schema": {
              "$ref": "#/components/schemas/TransactionId"
            }
          }
        ],
        "responses": {
          "200": {
            "content": {
              "application/json": {
                "schema": {
                  "$ref": "#/components/schemas/GetTxStatus__Out"
                }
              }
            },
            "description": "Default response description"
          }
        }
      }
    },
    "/log/private": {
      "delete": {
        "parameters": [
          {
            "in": "query",
            "name": "id",
            "required": true,
            "schema": {
              "$ref": "#/components/schemas/uint64"
            }
          }
        ],
        "responses": {
          "200": {
            "content": {
              "application/json": {
                "schema": {
                  "$ref": "#/components/schemas/boolean"
                }
              }
            },
            "description": "Default response description"
          }
        },
        "security": [
          {
            "jwt": []
          }
        ]
      },
      "get": {
        "parameters": [
          {
            "in": "query",
            "name": "id",
            "required": true,
            "schema": {
              "$ref": "#/components/schemas/uint64"
            }
          }
        ],
        "responses": {
          "200": {
            "content": {
              "application/json": {
                "schema": {
                  "$ref": "#/components/schemas/LoggingGet__Out"
                }
              }
            },
            "description": "Default response description"
          }
        },
        "security": [
          {
            "jwt": []
          }
        ]
      },
      "post": {
        "requestBody": {
          "content": {
            "application/json": {
              "schema": {
                "$ref": "#/components/schemas/LoggingRecord__In"
              }
            }
          },
          "description": "Auto-generated request body schema"
        },
        "responses": {
          "200": {
            "content": {
              "application/json": {
                "schema": {
                  "$ref": "#/components/schemas/boolean"
                }
              }
            },
            "description": "Default response description"
          }
        },
        "security": [
          {
            "jwt": []
          }
        ]
      }
    },
    "/log/private/admin_only": {
      "post": {
        "requestBody": {
          "content": {
            "application/json": {
              "schema": {
                "$ref": "#/components/schemas/LoggingRecord__In"
              }
            }
          },
          "description": "Auto-generated request body schema"
        },
        "responses": {
          "200": {
            "content": {
              "application/json": {
                "schema": {
                  "$ref": "#/components/schemas/boolean"
                }
              }
            },
            "description": "Default response description"
          }
        },
        "security": [
          {
            "jwt": []
          }
        ]
      }
    },
    "/log/private/anonymous": {
      "post": {
        "requestBody": {
          "content": {
            "application/json": {
              "schema": {
                "$ref": "#/components/schemas/LoggingRecord__In"
              }
            }
          },
          "description": "Auto-generated request body schema"
        },
        "responses": {
          "200": {
            "content": {
              "application/json": {
                "schema": {
                  "$ref": "#/components/schemas/boolean"
                }
              }
            },
            "description": "Default response description"
          }
        }
      }
    },
    "/log/private/historical": {
      "get": {
        "parameters": [
          {
            "in": "query",
            "name": "id",
            "required": true,
            "schema": {
              "$ref": "#/components/schemas/uint64"
            }
          }
        ],
        "responses": {
          "200": {
            "content": {
              "application/json": {
                "schema": {
                  "$ref": "#/components/schemas/LoggingGet__Out"
                }
              }
            },
            "description": "Default response description"
          }
        },
        "security": [
          {
            "jwt": []
          }
        ]
      }
    },
    "/log/private/historical/range": {
      "get": {
        "parameters": [
          {
            "in": "query",
            "name": "from_seqno",
            "required": true,
            "schema": {
              "$ref": "#/components/schemas/uint64"
            }
          },
          {
            "in": "query",
            "name": "to_seqno",
            "required": true,
            "schema": {
              "$ref": "#/components/schemas/uint64"
            }
          },
          {
            "in": "query",
            "name": "id",
            "required": true,
            "schema": {
              "$ref": "#/components/schemas/uint64"
            }
          }
        ],
        "responses": {
          "200": {
            "content": {
              "application/json": {
                "schema": {
                  "$ref": "#/components/schemas/LoggingGetHistoricalRange__Out"
                }
              }
            },
            "description": "Default response description"
          }
        },
        "security": [
          {
            "jwt": []
          }
        ]
      }
    },
    "/log/private/historical_receipt": {
      "get": {
        "parameters": [
          {
            "in": "query",
            "name": "id",
            "required": true,
            "schema": {
              "$ref": "#/components/schemas/uint64"
            }
          }
        ],
        "responses": {
          "200": {
            "content": {
              "application/json": {
                "schema": {
                  "$ref": "#/components/schemas/LoggingGetReceipt__Out"
                }
              }
            },
            "description": "Default response description"
          }
        },
        "security": [
          {
            "jwt": []
          }
        ]
      }
    },
    "/log/private/prefix_cert": {
      "post": {
        "requestBody": {
          "content": {
            "application/json": {
              "schema": {
                "$ref": "#/components/schemas/LoggingRecord__In"
              }
            }
          },
          "description": "Auto-generated request body schema"
        },
        "responses": {
          "200": {
            "content": {
              "application/json": {
                "schema": {
                  "$ref": "#/components/schemas/boolean"
                }
              }
            },
            "description": "Default response description"
          }
        },
        "security": [
          {
            "jwt": []
          }
        ]
      }
    },
    "/log/private/raw_text/{id}": {
      "parameters": [
        {
          "in": "path",
          "name": "id",
          "required": true,
          "schema": {
            "type": "string"
          }
        }
      ],
      "post": {
        "responses": {
          "200": {
            "description": "Default response description"
          }
        },
        "security": [
          {
            "jwt": []
          }
        ]
      }
    },
    "/log/public": {
      "delete": {
        "parameters": [
          {
            "in": "query",
            "name": "id",
            "required": true,
            "schema": {
              "$ref": "#/components/schemas/uint64"
            }
          }
        ],
        "responses": {
          "200": {
            "content": {
              "application/json": {
                "schema": {
                  "$ref": "#/components/schemas/boolean"
                }
              }
            },
            "description": "Default response description"
          }
        },
        "security": [
          {
            "jwt": []
          }
        ]
      },
      "get": {
        "parameters": [
          {
            "in": "query",
            "name": "id",
            "required": true,
            "schema": {
              "$ref": "#/components/schemas/uint64"
            }
          }
        ],
        "responses": {
          "200": {
            "content": {
              "application/json": {
                "schema": {
                  "$ref": "#/components/schemas/LoggingGet__Out"
                }
              }
            },
            "description": "Default response description"
          }
        },
        "security": [
          {
            "jwt": []
          }
        ]
      },
      "post": {
        "requestBody": {
          "content": {
            "application/json": {
              "schema": {
                "$ref": "#/components/schemas/LoggingRecord__In"
              }
            }
          },
          "description": "Auto-generated request body schema"
        },
        "responses": {
          "200": {
            "content": {
              "application/json": {
                "schema": {
                  "$ref": "#/components/schemas/boolean"
                }
              }
            },
            "description": "Default response description"
          }
        },
        "security": [
          {
            "jwt": []
          }
        ]
      }
    },
    "/metrics": {
      "get": {
        "responses": {
          "200": {
            "content": {
              "application/json": {
                "schema": {
                  "$ref": "#/components/schemas/Report"
                }
              }
            },
            "description": "Default response description"
          }
        }
      }
    },
    "/multi_auth": {
      "get": {
        "responses": {
          "200": {
            "content": {
              "application/json": {
                "schema": {
                  "$ref": "#/components/schemas/string"
                }
              }
            },
            "description": "Default response description"
          }
        },
        "security": [
          {
            "user_signature": []
          },
          {
            "member_signature": []
          },
          {
            "jwt": []
          },
          {}
        ]
      }
    },
    "/receipt": {
      "get": {
        "parameters": [
          {
            "in": "query",
            "name": "transaction_id",
            "required": true,
            "schema": {
              "$ref": "#/components/schemas/TransactionId"
            }
          }
        ],
        "responses": {
          "200": {
            "content": {
              "application/json": {
                "schema": {
                  "$ref": "#/components/schemas/Receipt"
                }
              }
            },
            "description": "Default response description"
          }
        }
      }
    },
    "/tx": {
      "get": {
        "parameters": [
          {
            "in": "query",
            "name": "transaction_id",
            "required": true,
            "schema": {
              "$ref": "#/components/schemas/TransactionId"
            }
          }
        ],
        "responses": {
          "200": {
            "content": {
              "application/json": {
                "schema": {
                  "$ref": "#/components/schemas/GetTxStatus__Out"
                }
              }
            },
            "description": "Default response description"
          }
        }
      }
    }
  },
  "servers": [
    {
      "url": "/app"
    }
  ]
}<|MERGE_RESOLUTION|>--- conflicted
+++ resolved
@@ -99,12 +99,7 @@
           }
         },
         "required": [
-<<<<<<< HEAD
-          "view",
-          "seqno"
-=======
           "transaction_id"
->>>>>>> b3e7bac5
         ],
         "type": "object"
       },
