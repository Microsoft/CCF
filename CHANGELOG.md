--- conflicted
+++ resolved
@@ -9,11 +9,8 @@
 
 ### Added
 
-<<<<<<< HEAD
 - Nodes code digests are now extracted and cached at network join time in `public:ccf.gov.nodes.info`, and the `/node/quotes` and `/node/quotes/self` endpoints will use this cached value whenever possible (#2651).
-=======
 - Added `get_quotes_for_all_trusted_nodes_v1` API. This returns the ID and quote for all nodes which are currently trusted and participating in the service, for live audit (#2511).
->>>>>>> 728ac135
 
 ## [1.0.4]
 
