# Changelog

All notable changes to this project will be documented in this file.

The format is based on [Keep a Changelog](http://keepachangelog.com/en/1.0.0/)
and this project adheres to [Semantic Versioning](http://semver.org/spec/v2.0.0.html).

## [0.19.2]

### Added

- New `get_user_data_v1` and `get_member_data_v1` C++ API calls have been added to retrieve the data associated with users/members. The user/member data is no longer included in the `AuthnIdentity` caller struct (#2301).

### Changed

<<<<<<< HEAD
- String values in query parameters no longer need to be quoted. For instance, you should now call `/network/nodes?host=127.0.0.1` rather than `/network/nodes?host="127.0.0.1"` (#2309).
- Schema documentation for query parameters should now be added with `add_query_parameter`, rather than `set_auto_schema`. The `In` type of `set_auto_schema` should only be used to describe the request body (#2309).
- `json_adapter` will no longer try to convert query parameters to a JSON object. The JSON passed as an argument to these handlers will now be populated only by the request body. The query string should be parsed separately, and `http::parse_query(s)` is added as a starting point. This means strings in query parameters no longer need to be quoted (#2309).
- Most service tables (e.g. for nodes and signatures) are now serialised as JSON instead of msgpack. Some tables (e.g. user and member certificates) are serialised as raw bytes for performance reasons (#2301).
- The users and members tables have been split into `public:ccf.gov.users.certs`/`public:ccf.gov.users.info` and `public:ccf.gov.members.certs`/`public:ccf.gov.members.encryption_public_keys`/`public:ccf.gov.members.info` respectively (#2301).
=======
- String values in query parameters no longer need to be quoted. For instance, you should now call `/network/nodes?host=127.0.0.1` rather than `/network/nodes?host="127.0.0.1"`.
- Schema documentation for query parameters should now be added with `add_query_parameter`, rather than `set_auto_schema`. The `In` type of `set_auto_schema` should only be used to describe the request body.
- `json_adapter` will no longer try to convert query parameters to a JSON object. The JSON passed as an argument to these handlers will now be populated only by the request body. The query string should be parsed separately, and `http::parse_query(s)` is added as a starting point. This means strings in query parameters no longer need to be quoted.
- Enum values returned by built-in REST API endpoints are now PascalCase. Lua governance scripts that use enum values need to be updated as well, for example, `"ACTIVE"` becomes `"Active"` for member info. The same applies when using the `/gov/query` endpoint (#2152).
>>>>>>> 674c4f19

## [0.19.1]

### Added

- Historical point query support has been added to JavaScript endpoints (#2285).
- RSA key generation JavaScript endpoint (#2293).

### Changed

- `"readonly"` has been replaced by `"mode"` in `app.json` in JavaScript apps (#2285).

## [0.19.0]

### Changed

- `x-ccf-tx-view` and `x-ccf-tx-seqno` response headers have been removed, and replaced with `x-ms-ccf-transaction-id`. This includes both original fields, separated by a single `.`. Historical queries using `ccf::historical::adapter` should also pass a single combined `x-ms-ccf-transaction-id` header (#2257).
- Node unique identifier is now the hex-encoded string of the SHA-256 digest of the node's DER-encoded identity public key, which is also used as the node's quote report data. The `sandbox.sh` script still uses incrementing IDs to keep track of nodes and for their respective directories (#2241).
- Members and users unique identifier is now the hex-encoded string of the SHA-256 digest of their DER-encoded identity certificate (i.e. fingerprint), which has to be specified as the `keyId` field for signed HTTP requests (#2279).
- The receipt interface has changed, `/app/receipt?commit=23` is replaced by `/app/receipt?transaction_id=2.23`. Receipt fetching is now implemented as a historical query, which means that the first reponse(s) may be 202 with a Retry-After header. Receipts are now structured JSON, as opposed to a flat byte sequence, and `/app/receipt/verify` has been removed in favour of an [offline verification sample](https://microsoft.github.io/CCF/ccf-0.19.0/use_apps/verify_tx.html#transaction-receipts).
- `ccfapp::get_rpc_handler()` now takes a reference to a `ccf::AbstractNodeContext` rather than `ccf::AbstractNodeState`. The node state can be obtained from the context via `get_node_state()`.

### Removed

- `get_receipt_for_seqno_v1` has been removed. Handlers wanting to return receipts must now use the historical API, and can obtain a receipt via `ccf::historical::StatePtr`. See the [historical query with receipt sample](https://microsoft.github.io/CCF/ccf-0.19.0/build_apps/logging_cpp.html#receipts) for reference.
- `caller_id` endpoint has been removed. Members and users can now compute their unique identifier without interacting with CCF (#2279).
- `public:ccf.internal.members.certs_der`, `public:ccf.internal.users.certs_der`, `public:ccf.internal.members.digests` and `public:ccf.internal.users.digests` KV tables have been removed (#2279).
- `view_change_in_progress` field in `network/status` response has been removed (#2288).

## [0.18.5]

### Changed

- Historical query system now supports range queries.

## [0.18.4]

### Changed

- Governance proposals can be submitted successfully against secondaries (#2247)
- `set_ca_cert`/`remove_ca_cert` proposals have been renamed `set_ca_cert_bundle`/`remove_ca_cert_bundle` and now also accept a bundle of certificates encoded as concatenated PEM string (#2221). The `ca_cert_name` parameter to the `set_jwt_issuer` proposal has been renamed to `ca_cert_bundle_name`.

### Added

- Support for multiple key wrapping algorithms for C++ and JavaScript applications (#2246)

## [0.18.3]

### Changed

- Fixed format of `notBefore` and `notAfter` in node and network certificates (#2243).
- CCF now depends on [Open Enclave 0.14](https://github.com/openenclave/openenclave/releases/tag/v0.14.0).

## [0.18.2]

### Added

- Support for historical queries after ledger rekey and service recovery (#2200).

### Changed

- CCF now supports OpenSSL for many crypto tasks like hashing, signing, and signature verification (#2123).
- In progress ledger files no longer cause a node to crash when they are committed (#2209).

## [0.18.1]

### Changed

- `"id"` field in `state` endpoint response has been renamed to `"node_id"` (#2150).
- `user_id` endpoint is renamed `caller_id` (#2142).
- Nodes' quotes format updated to Open Enclave's `SGX_ECDSA`. Quote endorsements are also stored in CCF and can be retrieved via the `quotes/self` and `quotes` endpoints (#2161).
- `get_quote_for_this_node_v1()` takes a `QuoteInfo` structure (containing the format, raw quote and corresponding endorsements) as out parameter instead of the distinct format and raw quote as two out paramters (#2161).
- Several internal tables are renamed (#2166).
- `/node/network/nodes` correctly returns all nodes if no filter is specified (#2188).

## [0.18.0]

### Changed

- `endpoint_metrics` is renamed `api/metrics` and now returns an array of objects instead of nested path/method objects (#2068).
- Governance proposal ids are now digests of the proposal and store state observed during their creation, hex-encoded as strings. This makes votes entirely specific to an instance of a proposal without having to include a nonce. (#2104, #2135).
- `quote` endpoint has been renamed to `quotes/self` (#2149).
- `TxView`s have been renamed to `MapHandle`s, to clearly distinguish them from consensus views. Calls to `tx.get_view` must be replaced with `tx.rw`.
- `tx.rw` does not support retrieving multiple views in a single call. Instead of `auto [view1, view2] = tx.get_view(map1, map2);`, you must write `auto handle1 = tx.rw(map1); auto handle2 = tx.rw(map2);`.

### Added

- Added `get_version_of_previous_write(const K& k)` to `MapHandle`. If this entry was written to by a previous transaction, this returns the version at which that transaction was applied. See docs for more details.

### Removed

- The `x-ccf-global-commit` header is no longer sent with responses (#1586, #2144). This was a hint of global commit progress, but was known to be imprecise and unrelated to the executed transaction. Instead, clients should call `/commit` to monitor commit progress or `/tx` for a specific transaction.

## [0.17.2]

### Fixed

- Fixed incorrect ledger chunking on backup nodes when snapshotting is enabled (#2110).

## [0.17.1]

### Changed

- JS endpoints now list their auth policies by name, similar to C++ endpoints. The fields `require_client_identity`, `require_client_signature`, and `require_jwt_authentication` are removed, and should be replaced by `authn_policies`. For example, the previous default `"require_client_identity": true` should be replaced with `"authn_policies": ["user_cert"]`, an endpoint which would like to handle a JWT but will also accept unauthenticated requests would be `"authn_policies": ["jwt", "no_auth"]`, and a fully unauthenticated endpoint would be `"authn_policies": []`. See [docs](https://microsoft.github.io/CCF/main/build_apps/js_app_bundle.html#metadata) for further detail.

## [0.17.0]

### Added

- Versioned APIs for common CCF functionality: `get_status_for_txid_v1`, `get_last_committed_txid_v1`, `generate_openapi_document_v1`, `get_receipt_for_seqno_v1`, `get_quote_for_this_node_v1`. We will aim to support these function signatures long-term, and provide similar functionality with incremental version bumps when this is no longer possible. In particular, this enables building an app which does not expose the [default endpoints](https://microsoft.github.io/CCF/main/build_apps//logging_cpp.html#default-endpoints) but instead exposes similar functionality through its own API.

### Changed

- `/network`, `/network_info`, `/node/ids`, `/primary_info` have been restructured into `/network`, `/network/nodes`, `/network/nodes/{id}`, `/network/nodes/self`, `/network/nodes/primary` while also changing the response schemas (#1954).
- `/ack` responds with HTTP status `204` now instead of `200` and `true` as body (#2088).
- `/recovery_share` has new request and response schemas (#2089).

## [0.16.3]

### Changed

- To avoid accidentally unauthenticated endpoints, a vector of authentication policies must now be specified at construction (as a new argument to `make_endpoint`) rather than by calling `add_authentication`. The value `ccf::no_auth_required` must be used to explicitly indicate an unauthenticated endpoint.
- All `/gov` endpoints accept signature authentication alone correctly, regardless of session authentication.
- `ccf.CCFClient` now allows separate `session_auth` and `signing_auth` to be passed as construction time. `ccf.CCFClient.call()` no longer takes a `signed` argument, clients with a `signing_auth` always sign. Similarly, the `disable_session_auth` constructor argument is removed, the same effect can be achieved by setting `session_auth` to `None`.

## [0.16.2]

### Changed

- Snapshots are generated by default on the current primary node, every `10,000` committed transaction (#2029).
- Node information exposed in the API now correctly reports the public port when it differs from the local one. (#2001)
- All `/gov` endpoints accept signature authentication again. Read-only `/gov` endpoints had been incorrectly changed in [0.16.1] to accept session certification authentication only (#2033).

## [0.16.1]

### Added

- C++ endpoints can be omitted from OpenAPI with `set_openapi_hidden(true)` (#2008).
- JS endpoints can be omitted from OpenAPI if the `"openapi_hidden"` field in `app.json` is `true` (#2008).

### Changed

- Error responses of built-in endpoints are now JSON and follow the OData schema (#1919).
- Code ids are now deleted rather than marked as `RETIRED`. `ACTIVE` is replaced with the more precise `ALLOWED_TO_JOIN` (#1996).
- Authentication policies can be specified per-endpoint with `add_authentication`. Sample policies are implemented which check for a user TLS handshake, a member TLS handshake, a user HTTP signature, a member HTTP signature, and a valid JWT. This allows multiple policies per-endpoints, and decouples auth from frontends - apps can define member-only endpoints (#2010).
- By default, if no authentication policy is specified, endpoints are now unauthenticated and accessible to anyone (previously the default was user TLS handshakes, where the new default is equivalent to `set_require_client_identity(false)`).
- CCF now depends on [Open Enclave 0.13](https://github.com/openenclave/openenclave/releases/tag/v0.13.0).

### Removed

- The methods `Endpoint::set_require_client_signature`, `Endpoint::set_require_client_identity` and `Endpoint::set_require_jwt_authentication` are removed, and should be replaced by calls to `add_authentication`. For unauthenticated endpoints, either add no policies, or add the built-in `empty_auth` policy which accepts all requests.
  - `.set_require_client_signature(true)` must be replaced with `.add_authentication(user_signature_auth_policy)`
  - `.set_require_client_identity(true)` must be replaced with `.add_authentication(user_cert_auth_policy)`
  - `.set_require_jwt_authentication(true)` must be replaced with `.add_authentication(jwt_auth_policy)`

## [0.16.0]

### Added

- CLI options are printed on every node launch (#1923).
- JS logging sample app is included in CCF package (#1932).
- C++ apps can be built using cmake's `find_package(ccf REQUIRED)` (see [cmake sample](https://github.com/microsoft/CCF/blob/main/samples/apps/logging/CMakeLists.txt)) (#1947).

### Changed

- JWT signing keys are auto-refreshed immediately when adding a new issuer instead of waiting until the next auto-refresh event is due (#1978).
- Snapshots are only committed when proof of snapshot evidence is committed (#1972).
- Snapshot evidence must be validated before joining/recovering from snapshot (see [doc](https://microsoft.github.io/CCF/main/operations/ledger_snapshot.html#join-recover-from-snapshot)) (#1925).

### Fixed

- Ledger index is recovered correctly even if `--ledger-dir` directory is empty (#1953).
- Memory leak fixes (#1957, #1959, #1974, #1982).
- Consensus fixes (#1977, #1981).
- Enclave schedules messages in a fairer way (#1991).

### Security

- Hostname of TLS certificate is checked when auto-refreshing JWT signing keys (#1934).
- Evercrypt update to 0.3.0 (#1967).

## [0.15.2]

### Added

- JWT key auto-refresh (#1908), can be enabled by providing `"auto_refresh": true` and `"ca_cert_name": "..."` in `set_jwt_issuer` proposal.
  - Auto-refresh is currently only supported for providers following the OpenID Connect standard where keys are published under the `/.well-known/openid-configuration` path of the issuer URL.
  - `ca_cert_name` refers to a certificate stored with a `set_ca_cert` proposal and is used to validate the TLS connection to the provider endpoint.
- JWT signature validation (#1912), can be enabled with the `require_jwt_authentication` endpoint property.

### Changed

- Members can no longer vote multiple times on governance proposals (#1743).
- `update_ca_cert` proposal has been replaced by `set_ca_cert`/`remove_ca_cert` (#1917).

### Deprecated

- `set_js_app` proposal and `--js-app-script` argument are deprecated, and should be replaced by `deploy_js_app` and `--js-app-bundle`. See #1895 for an example of converting from the old style (JS embedded in a Lua script) to the new style (app bundle described by `app.json`).

### Removed

- `kv::Store::create` is removed.
- `luageneric` is removed.

## [0.15.1]

### Added

- [JWT documentation](https://microsoft.github.io/CCF/main/developers/auth/jwt.html#jwt-authentication) (#1875).
- [Member keys in HSM documentation](https://microsoft.github.io/CCF/main/members/hsm_keys.html) (#1884).

### Changed

- `/gov/ack/update_state_digest` and `/gov/ack` now only return/accept a hex string (#1873).
- `/node/quote` schema update (#1885).
- AFT consensus improvements (#1880, #1881).

## [0.15.0]

### Added

- Support for non-recovery members: only members with an associated public encryption key are handed recovery shares (#1866).
- AFT consensus verify entry validity (#1864).
- JWT validation in forum sample app (#1867).
- JavaScript endpoints OpenAPI definition is now included in `/api` (#1874).

### Changed

- The `keyId` field in the Authorization header must now be set to the hex-encoded SHA-256 digest of the corresponding member certificate encoded in PEM format. The `scurl.sh` script and Python client have been modified accordingly. `scurl.sh` can be run with `DISABLE_CLIENT_AUTH=1` (equivalent `disable_client_auth=False` argument to Python client) to issue signed requests without session-level client authentication (#1870).
- Governance endpoints no longer require session-level client authentication matching a member identity, the request signature now serves as authentication. The purpose of this change is to facilitate member key storage in systems such as HSMs (#1870).
- Support for [hs2019 scheme](https://tools.ietf.org/html/draft-cavage-http-signatures-12) for HTTP signatures (#1872).
  - `ecdsa-sha256` scheme will be deprecated in the next release.

## [0.14.3]

### Added

- Added support for storing JWT public signing keys (#1834).
  - The new proposals `set_jwt_issuer`, `remove_jwt_issuer`, and `set_jwt_public_signing_keys` can be generated with the latest version of the ccf Python package.
  - `sandbox.sh` has a new `--jwt-issuer <json-path>` argument to easily bootstrap with an initial set of signing keys using the `set_jwt_issuer` proposal.
  - See [`tests/npm-app/src/endpoints/jwt.ts`](https://github.com/microsoft/CCF/blob/70b09e53cfdc8cee946193319446f1e22aed948f/tests/npm-app/src/endpoints/jwt.ts#L23) for validating tokens received in the `Authorization` HTTP header in TypeScript.
  - Includes special support for SGX-attested signing keys as used in [MAA](https://docs.microsoft.com/en-us/azure/attestation/overview).

### Changed

- CCF now depends on [Open Enclave 0.12](https://github.com/openenclave/openenclave/releases/tag/v0.12.0) (#1830).
- `/app/user_id` now takes `{"cert": user_cert_as_pem_string}` rather than `{"cert": user_cert_as_der_list_of_bytes}` (#278).
- Members' recovery shares are now encrypted using [RSA-OAEP-256](https://docs.microsoft.com/en-gb/azure/key-vault/keys/about-keys#wrapkeyunwrapkey-encryptdecrypt) (#1841). This has the following implications:
  - Network's encryption key is no longer output by the first node of a CCF service is no longer required to decrypt recovery shares.
  - The latest version of the `submit_recovery_share.sh` script should be used.
  - The latest version of the `proposal_generator.py` should be used (please upgrade the [ccf Python package](https://microsoft.github.io/CCF/main/quickstart/install.html#python-package)).
- `submit_recovery_share.sh` script's `--rpc-address` argument has been removed. The node's address (e.g. `https://127.0.0.1:8000`) should be used directly as the first argument instead (#1841).
- The constitution's `pass` function now takes an extra argument: `proposer_id`, which contains the `member_id` of the member who submitted the proposal. To adjust for this change, replace `tables, calls, votes = ...` with `tables, calls, votes, proposer_id = ...` at the beginning of the `pass` definition.
- Bundled votes (ie. the `ballot` entry in `POST /proposals`) have been removed. Votes can either happen explicitly via `POST /proposals/{proposal_id}/votes`, or the constitution may choose to pass a proposal without separate votes by examining its contents and its proposer, as illustrated in the operating member constitution sample. The `--vote-against` flag in `proposal_generator.py`, has also been removed as a consequence.

### Fixed

- Added `tools.cmake` to the install, which `ccf_app.cmake` depends on and was missing from the previous release.

### Deprecated

- `kv::Store::create` is deprecated, and will be removed in a future release. It is no longer necessary to create a `kv::Map` from a `Store`, it can be constructed locally (`kv::Map<K, V> my_map("my_map_name");`) or accessed purely by name (`auto view = tx.get_view<K, V>("my_map_name");`) (#1847).

## [0.14.2]

### Changed

- The `start_test_network.sh` script has been replaced by [`sandbox.sh`](https://microsoft.github.io/CCF/main/quickstart/test_network.html). Users wishing to override the default network config (a single node on '127.0.0.1:8000') must now explictly specify if they should be started locally (eg. `-n 'local://127.4.4.5:7000'`) or on remote machine via password-less ssh (eg. `-n 'ssh://10.0.0.1:6000'`).
- `node/quote` endpoint now returns a single JSON object containing the node's quote (#1761).
- Calling `foreach` on a `TxView` now iterates over the entries which previously existed, ignoring any modifications made by the functor while iterating.
- JS: `ccf.kv.<map>.get(key)` returns `undefined` instead of throwing an exception if `key` does not exist.
- JS: `ccf.kv.<map>.delete(key)` returns `false` instead of throwing an exception if `key` does not exist, and `true` instead of `undefined` otherwise.
- JS: `ccf.kv.<map>.set(key, val)` returns the map object instead of `undefined`.

## [0.14.1]

### Added

- `/node/memory` endpoint exposing the maximum configured heap size, peak and current used sizes.

### Changed

- Public tables in the KV must now indicate this in their name (with a `public:` prefix), and internal tables have been renamed. Any governance or auditing scripts which operate over internal tables must use the new names (eg - `ccf.members` is now `public:ccf.gov.members`).
- `--member-info` on `cchost` can now take a third, optional file path to a JSON file containing additional member data (#1712).

### Removed

- `/api/schema` endpoints are removed, as the same information is now available in the OpenAPI document at `/api`.

### Deprecated

- Passing the `SecurityDomain` when creating a KV map is deprecated, and will be removed in a future release. This should be encoded in the table's name, with a `public:` prefix for public tables.

## [0.14.0]

### Added

- Nodes can recover rapidly from a snapshot, rather than needing to reprocess an entire ledger (#1656)
- Python client code wraps creation and replacement of an entire JS app bundle in a single operation (#1651)
- Snapshots are only usable when the corresponding evidence is committed (#1668).
- JSON data associated to each consortium member to facilitate flexible member roles (#1657).

### Changed

- `/api` endpoints return an OpenAPI document rather than a custom response (#1612, #1664)
- Python ledger types can process individual chunks as well as entire ledger (#1644)
- `POST recovery_share/submit` endpoint is renamed to `POST recovery_share` (#1660).

### Fixed

- Elections will not allow transactions which were reported as globally committed to be rolled back (#1641)

### Deprecated

- `lua_generic` app is deprecated and will be removed in a future release. Please migrate old Lua apps to JS

## [0.13.4]

### Changed

- Fixed infinite memory growth issue (#1639)
- Step CLI updated to 0.15.2 (#1636)

## [0.13.3]

### Added

- Sample TypeScript application (#1614, #1596)

### Changed

- Handlers can implement custom authorisation headers (#1203, #1563)
- Reduced CPU usage when nodes are idle (#1625, #1626)
- Upgrade to Open Enclave 0.11 (#1620, #1624)
- Snapshots now include view history, so nodes resuming from snapshots can accurately serve transaction status requests (#1616)
- Request is now passed as an argument to JavaScript handlers (#1604), which can return arbitrary content types (#1575)
- Quote RPC now returns an error when the quote cannot be found (#1594)
- Upgraded third party dependencies (#1589, #1588, #1576, #1572, #1573, #1570, #1569)
- Consensus types renamed from `raft` and `pbft` to `cft` and `bft` (#1591)

### Removed

- Notification server (#1582)

## [0.13.2]

### Added

- retire_node_code proposal (#1558)
- Ability to update a collection of JS modules in a single proposal (#1557)

## [0.13.1]

### Fixed

- Handle setting multiple subject alternative names correctly in node certificate (#1552)
- Fix host memory check on startup ecall (#1553)

## [0.13.0]

### Added

- Experimental

  - New CCF nodes can now join from a [snapshot](https://microsoft.github.io/CCF/ccf-0.13.0/operators/start_network.html#resuming-from-existing-snapshot) (#1500, #1532)
  - New KV maps can now be created dynamically in a transaction (#1507, #1528)

- CLI

  - Subject Name and Subject Alternative Names for the node certificates can now be passed to cchost using the --sn and --san CLI switches (#1537)
  - Signature and ledger splitting [flags](https://microsoft.github.io/CCF/ccf-0.13.0/operators/start_network.html#signature-interval) have been renamed more accurately (#1534)

- Governance

  - `user_data` can be set at user creation, as well as later (#1488)

- Javascript
  - `js_generic` endpoints are now modules with a single default call. Their dependencies can be stored in a separate table and loaded with `import`. (#1469, #1472, #1481, #1484)

### Fixed

- Retiring the primary from a network is now correctly handled (#1522)

### Deprecated

- CLI
  - `--domain=...` is superseded by `--san=dNSName:...` and will be removed in a future release

### Removed

- API
  - Removed redirection from legacy frontend names (`members` -> `gov`, `nodes` -> `node`, `users` -> `app`) (#1543)
  - Removed old `install()` API, replaced by `make_endpoint()` in [0.11.1](https://github.com/microsoft/CCF/releases/tag/ccf-0.11.1) (#1541)

## [0.12.2]

### Fixed

- Fix published containers

## [0.12.1]

### Changed

- Release tarball replaced by a .deb

### Fixed

- Fix LVI build for applications using CCF (#1466)

## [0.12.0]

### Added

- Tooling
  - New Python proposal and vote generator (#1370). See [docs](https://microsoft.github.io/CCF/ccf-0.12.0/members/proposals.html#creating-a-proposal).
  - New CCF tools Python package for client, ledger parsing and member proposal/vote generation (#1429, #1435). See [docs](https://microsoft.github.io/CCF/ccf-0.12.0/users/python_tutorial.html).
- HTTP endpoints
  - Templated URI for HTTP endpoints (#1384, #1393).
  - New `remove_user` proposal (#1379).
  - New node endpoints: `/node/state` and `/node/is_primary` (#1387, #1439)
  - New `metrics` endpoint (#1422).

### Changed

- Tooling
  - Updated version of Open Enclave (0.10) (#1424). Users should use the Intel PSW tested with Open Enclave 0.10, see Open Enclave releases notes: https://github.com/openenclave/openenclave/releases/tag/v0.10.0 for more details.
  - CCF releases no longer include a build of Open Enclave, instead the upstream binary release should be used. Playbooks and containers have been updated accordingly (#1437).
  - CCF is now built with LVI mitigations (#1427). CCF should now be built with a new LVI-enabled toolchain, available via CCF playbooks and containers.
  - Updated version of `snmalloc` (#1391).
- HTTP endpoints
  - Pass PEM certificates rather than byte-arrays (#1374).
  - Member `/ack` schema (#1395).
  - Authorisation HTTP request header now accepts unquoted values (#1411).
  - Fix double opening of `/app` on backups after recovery (#1445).
- Other
  - Merkle tree deserialisation fix (#1363).
  - Improve resilience of node-to-node channels (#1371).
  - First Raft election no longer fails (#1392).
  - Fix message leak (#1442).

### Removed

- `mkSign` endpoint (#1398).

## [0.11.7]

### Changed

1. Fix a bug that could cause signatures not to be recorded on transactions hitting conflicts (#1346)
2. Fix a bug that could allow transactions to be executed by members before a recovered network was fully opened (#1347)
3. Improve error reporting on transactions with invalid signatures (#1356)

### Added

1. All format and linting checks are now covered by `scripts/ci-checks.sh` (#1359)
2. `node/code` RPC returns all code versions and their status (#1351)

## [0.11.4]

### Changed

- Add clang-format to the application CI container, to facilitate application development (#1340)
- Websocket handlers are now distinct, and can be defined by passing `ws::Verb::WEBSOCKET` as a verb to `make_endpoint()` (#1333)
- Custom KV serialisation is [documented](https://microsoft.github.io/CCF/main/developers/kv/kv_serialisation.html#custom-key-and-value-types)

### Fixed

- Fix application runtime container, which had been missing a dependency in the previous release (#1340)

## [0.11.1]

### Added

- CLI tool for managing recovery shares (#1295). [usage](https://microsoft.github.io/CCF/main/members/accept_recovery.html#submitting-recovery-shares)
- New standard endpoint `node/ids` for retrieving node ID from IP address (#1319).
- Support for read-only transactions. Use `tx.get_read_only_view` to retrieve read-only views, and install with `make_read_only_endpoint` if all operations are read-only.
- Support for distinct handlers on the same URI. Each installed handler/endpoint is now associated with a single HTTP method, so you can install different operations on `POST /foo` and `GET /foo`.

### Changed

- The frontend names, used as a prefix on all URIs, have been changed. Calls to `/members/...` or `/users/...` should be replaced with `/gov/...` and `/app/...` respectively. The old paths will return HTTP redirects in this release, but may return 404 in a future release (#1325).
- App-handler installation API has changed. `install(URI, FN, READWRITE)` should be replaced with `make_endpoint(URI, VERB, FN).install()`. Existing apps should compile with deprecation warnings in this release, but the old API will be removed in a future release. See [this diff](https://github.com/microsoft/CCF/commit/7f131074027e3aeb5d469cf42e94acad5bf3e70a#diff-18609f46fab38755458a063d1079edaa) of logging.cpp for an example of the required changes.
- Improved quickstart documentation (#1298, #1316).
- Member ACKs are required, even when the service is opening (#1318).
- The naming scheme for releases has changed to be more consistent. The tags will now be in the form `ccf-X.Y.Z`.

## [0.11]

### Changed

- KV reorganisation to enable app-defined serialisation (#1179, #1216, #1234)

`kv.h` has been split into multiple headers so apps may need to add includes for `kv/store.h` and `kv/tx.h`. The typedefs `ccf::Store` and `ccf::Tx` have been removed; apps should now use `kv::Store` and `kv::Tx`.

CCF now deals internally only with serialised data in its tables, mapping byte-vectors to byte-vectors. By default all tables will convert their keys and values to msgpack, using the existing macros for user-defined types. Apps may define custom serialisers for their own types - see `kv/serialise_entry_json.h` for an example.

- Fixed issues that affected the accuracy of tx status reporting (#1157, #1150)
- All RPCs and external APIs now use `view` and `seqno` to describe the components of a transaction ID, regardless of the specific consensus implementation selected (#1187, #1227)
- Improved resiliency of recovery process (#1051)
- `foreach` early-exit semantics are now consistent (#1222)
- Third party dependency updates (#1144, #1148, #1149, #1151, #1155, #1255)
- All logging output now goes to stdout, and can be configured to be either JSON or plain text (#1258) [doc](https://microsoft.github.io/CCF/main/operators/node_output.html#json-formatting)
- Initial support for historical query handlers (#1207) [sample](https://github.com/microsoft/CCF/blob/main/src/apps/logging/logging.cpp#L262)
- Implement the equivalent of "log rolling" for the ledger (#1135) [doc](https://microsoft.github.io/CCF/main/operators/ledger.html)
- Internal RPCs renamed to follow more traditional REST conventions (#968) [doc](https://microsoft.github.io/CCF/main/operators/operator_rpc_api.html)

### Added

- Support for floating point types in default KV serialiser (#1174)
- The `start_test_network.sh` script now supports recovering an old network with the `--recover` flag (#1095) [doc](https://microsoft.github.io/CCF/main/users/deploy_app.html#recovering-a-service)
- Application CI and runtime containers are now available (#1178)
  1. `ccfciteam/ccf-app-ci:0.11` is recommended to build CCF applications
  2. `ccfciteam/ccf-app-run:0.11` is recommended to run CCF nodes, for example in k8s
- Initial websockets support (#629) [sample](https://github.com/microsoft/CCF/blob/main/tests/ws_scaffold.py#L21)

### Removed

- `ccf::Store` and `ccf::Tx` typdefs, in favour of `kv::Store` and `kv::Tx`.

## [0.10]

### Added

- Brand new versioned documentation: https://microsoft.github.io/CCF.
- New `/tx` endpoint to check that a transaction is committed (#1111). See [docs](https://microsoft.github.io/CCF/main/users/issue_commands.html#checking-for-commit).
- Disaster recovery is now performed with members key shares (#1101). See [docs](https://microsoft.github.io/CCF/main/members/accept_recovery.html).
- Open Enclave install is included in CCF install (#1125).
- New `sgxinfo.sh` script (#1081).
- New `--transaction-rate` flag to performance client (#1071).

### Changed

- CCF now uses Open Enclave 0.9 (#1098).
- `cchost`'s `--enclave-type` is `release` by default (#1083).
- `keygenerator.sh`'s `--gen-key-share` option renamed to `--gen-enc-key` to generate member encryption key (#1101).
- Enhanced view change support for PBFT (#1085, #1087, #1092).
- JavaScript demo logging app is now more generic (#1110).
- Updated method to retrieve time in enclave from host (#1100).
- Correct use of Everycrypt hashing (#1098).
- Maximum number of active members is 255 (#1107).
- Python infra: handle proposals correctly with single member (#1079).
- Dependencies updates (#1080, #1082).

### Removed

- `cchost` no longer outputs a sealed secrets file to be used for recovery (#1101).

## [0.9.3]

### Added

1. Install artifacts include `virtual` build (#1072)
2. `add_enclave_library_c` is exposed in `ccp_app.cmake` (#1073)

## [0.9.2]

### Added

- Handlers can decide if transaction writes are applied independently from error status (#1054)
- Scenario Perf Client is now part of the CCF install to facilitate performance tests (#1058)

### Changed

- Handle writes when host is reconnecting (#1038)
- Member tables are no longer whitelisted for raw_puts (#1041)
- Projects including CCF's CMake files now use the same build type default (#1057)

## [0.9.1]

### Added

- `cchost` now supports [file-based configuration](https://microsoft.github.io/CCF/operators/start_network.html#using-a-configuration-file), as well as command-line switches (#1013, #1019)

## [0.9]

This pre-release improves support for handling HTTP requests.

### Added

- Key shares will be accepted after multiple disaster recovery operations (#992).
- HTTP response headers and status can be set directly from handler (#921, #977).
- Handlers can be restricted to accept only specific HTTP verbs (#966).
- Handlers can accept requests without a matching client cert (#962).
- PBFT messages are authenticated by each receiving node (#947).
- snmalloc can be used as allocator (#943, #990).
- Performance optimisations (#946, #971).
- Install improvements (#983, #986).

### Changed

- HTTP request and responses no longer need to contain JSON-RPC objects (#930, #977).
- Files and binaries have been renamed to use a consistent `lower_snake_case` (#989). Most app includes should be unaffected, but users of the `luageneric` app should now look for `lua_generic`.
- Threading support relies on fixes from a recent build of OE (#990). Existing machines should re-run the ansible playbooks to install the current dependencies.
- Consensus is chosen at run-time, rather than build-time (#922).
- API for installing handlers has changed (#960). See the logging app or [documentation](https://microsoft.github.io/CCF/developers/logging_cpp.html#rpc-handler) for the current style.
- Several standard endpoints are now GET-only, and must be passed a URL query (ie `GET /users/getCommit?id=42`).

## [0.8.2]

### Changed

- CCF install can now be installed anywhere (#950).
- PBFT messages are now authenticated (#947).
- Miscellaneous performance improvements (#946).

## [0.8.1]

### Added

- PBFT timers can be set from`cchost` CLI (#929). See [docs](https://microsoft.github.io/CCF/developers/consensus.html#consensus-protocols).
- Nodes output their PID in a `cchost.pid` file on start-up (#927).
- (Experimental) Members can retrieve their decrypted recovery shares via `getEncryptedRecoveryShare` and submit the decrypted share via `submitRecoveryShare` (#932).

### Changed

- App handlers should set HTTP response fields instead of custom error codes (#921). See [docs](https://microsoft.github.io/CCF/developers/logging_cpp.html#rpc-handler).
- Single build for Raft and PBFT consensuses (#922, #929, #935).
- Members' proposals are forever rejected if they fail to execute (#930).
- Original consortium members can ACK (#933).
- PBFT performance improvements (#940, #942).
- PBFT ledger private tables are now encrypted (#939).

## [0.8]

This pre-release enables experimental support for running CCF with the PBFT consensus protocol. In providing an experimental release of CCF with PBFT we hope to get feedback from early adopters.

### Added

- Experimental PBFT support [docs](https://microsoft.github.io/CCF/developers/consensus.html)
- Increased threading support [docs](https://microsoft.github.io/CCF/developers/threading.html) (#831, #838)
- Governance proposals can now be rejected, which allows consitutions to implement veto power (#854)
- Support for non JSON-RPC payloads (#852)
- RPC to get the OE report (containing the SGX quote) of a specific node (#907)

### Changed

- Compatibility with msgpack 1.0.0
- Members now need to provide two public keys, an identity to sign their proposals and votes as before, and public key with which their recovery key share will be encrypted. `--member_cert` cli argument replaced with `--member-info` when starting up a network to allow this [docs](https://microsoft.github.io/CCF/operators/start_network.html)
- Member status is now a string, eg. `"ACTIVE"` rather than an integer (#827)
- User apps have access to standard user-cert lookup (#906)
- `get_rpc_handler()` now returns `UserRpcFrontend` instead of `RpcHandler` [docs](https://microsoft.github.io/CCF/developers/logging_cpp.html#rpc-handler) (#908)
- All governance RPC's must now be signed (#911)
- Test infra stores keys and certificates (e.g. `networkcert.pem`, `user0_privk.pem`) in new `workspace/<test_label>_common/` folder (#892)

### Removed

- FramedTCP support

## [0.7.1]

### Added

- Installed Python infrastructure can now be used to launch test networks of external builds (#809)
- Initial threading support, Raft nodes now execute transactions on multiple worker threads (#773, #822)

## [0.7]

This pre-release enables experimental support for Javascript as a CCF runtime, and switches the default transport to HTTP. FramedTCP is still supported in this release (`-DFTCP=ON`) but is deprecated and will be dropped in the next release.

### Changed

- Fixed node deadlock that could occur under heavy load (#628)
- Fixed vulnerability to possible replay attack (#419)
- CCF has an installable bundle (#742)
- HTTP is the default frame format (#744)

### Added

- Added support for re-keying the ledger (#50)
- Added QuickJS runtime and sample Javascript app (#668)

### Deprecated

- FramedTCP support. Please use the ccf_FTCP.tar.gz release bundle or build CCF with `-DFTCP=ON` if you require FTCP support.

## [0.6]

This pre-release enables support for HTTP in CCF

### Changed

- Quote format in `getQuotes` changed from string to vector of bytes (https://github.com/microsoft/CCF/pull/566)
- Improved error reporting and logging (https://github.com/microsoft/CCF/pull/572, https://github.com/microsoft/CCF/pull/577, https://github.com/microsoft/CCF/pull/620)
- Node certificates endorsed by the network (https://github.com/microsoft/CCF/pull/581)
- The [`keygenerator.sh`](https://github.com/microsoft/CCF/blob/v0.6/tests/keygenerator.sh) scripts replaces the `keygenerator` CLI utility to generate member and user identities.

### Added

- HTTP endpoint support when built with `-DHTTP=ON`, see https://microsoft.github.io/CCF/users/client.html for details.
- [Only when building with `-DHTTP=ON`] The new [`scurl.sh`](https://github.com/microsoft/CCF/blob/v0.6/tests/scurl.sh) script can be used to issue signed HTTP requests to CCF (e.g. for member votes). The script takes the same arguments as `curl`.
- `listMethods` RPC for luageneric app (https://github.com/microsoft/CCF/pull/570)
- `getReceipt`/`verifyReceipt` RPCs (https://github.com/microsoft/CCF/pull/567)
- Support for app-defined ACLs (https://github.com/microsoft/CCF/pull/590)

Binaries for `cchost` and `libluagenericenc.so` are attached to this release. Note that libluagenericenc.so should be signed before being deployed by CCF (see https://microsoft.github.io/CCF/developers/build_app.html#standalone-signing).

## [0.5]

This pre-release fixes minor issues and clarifies some of `cchost` command line options.

### Removed

- The `new_user` function in constitution scripts (e.g. `gov.lua`) should be deleted as it is now directly implemented inside CCF (https://github.com/microsoft/CCF/pull/550).
- `cmake -DTARGET=all` replaced with `cmake -DTARGET=sgx;virtual`. See https://microsoft.github.io/CCF/quickstart/build.html#build-switches for new values (https://github.com/microsoft/CCF/pull/513).

### Changed

- The members and users certificates can now be registered by the consortium using clients that are not the `memberclient` CLI (e.g. using the `tests/infra/jsonrpc.py` module) (https://github.com/microsoft/CCF/pull/550).
- Fix for Raft consensus to truncate the ledger whenever a rollback occurs and use `commit_idx` instead of `last_idx` in many places because of signatures (https://github.com/microsoft/CCF/pull/503).
- Join protocol over HTTP fix (https://github.com/microsoft/CCF/pull/550).
- Clearer error messages for when untrusted users/members issue transactions to CCF (https://github.com/microsoft/CCF/pull/530).
- `devcontainer.json` now points to right Dockerfile (https://github.com/microsoft/CCF/pull/543).
- `cchost --raft-election-timeout` CLI option default now set to 5000 ms (https://github.com/microsoft/CCF/pull/559).
- Better descriptions for `cchost` command line options (e.g. `--raft-election-timeout`) (https://github.com/microsoft/CCF/pull/559).

The `cchost`, `libluagenericenc.so`, `keygenerator` and `memberclient` are also attached to this release to start a CCF network with lua application.
Note that `libluagenericenc.so` should be signed before being deployed by CCF (see https://microsoft.github.io/CCF/developers/build_app.html#standalone-signing).

## [0.4]

In this preview release, it is possible to run CCF with the PBFT consensus algorithm, albeit with significant limitations.

The evercrypt submodule has been removed, the code is instead imported, to make release tarballs easier to use.

## [0.3]

This pre-release implements the genesis model described in the TR, with a distinct service opening phase. See https://microsoft.github.io/CCF/start_network.html for details.

Some discrepancies with the TR remain, and are being tracked under https://github.com/microsoft/CCF/milestone/2

## 0.2

Initial pre-release

[0.19.2]: https://github.com/microsoft/CCF/releases/tag/ccf-0.19.2
[0.19.1]: https://github.com/microsoft/CCF/releases/tag/ccf-0.19.1
[0.19.0]: https://github.com/microsoft/CCF/releases/tag/ccf-0.19.0
[0.18.5]: https://github.com/microsoft/CCF/releases/tag/ccf-0.18.5
[0.18.4]: https://github.com/microsoft/CCF/releases/tag/ccf-0.18.4
[0.18.3]: https://github.com/microsoft/CCF/releases/tag/ccf-0.18.3
[0.18.2]: https://github.com/microsoft/CCF/releases/tag/ccf-0.18.2
[0.18.1]: https://github.com/microsoft/CCF/releases/tag/ccf-0.18.1
[0.18.0]: https://github.com/microsoft/CCF/releases/tag/ccf-0.18.0
[0.17.2]: https://github.com/microsoft/CCF/releases/tag/ccf-0.17.2
[0.17.1]: https://github.com/microsoft/CCF/releases/tag/ccf-0.17.1
[0.17.0]: https://github.com/microsoft/CCF/releases/tag/ccf-0.17.0
[0.16.3]: https://github.com/microsoft/CCF/releases/tag/ccf-0.16.3
[0.16.2]: https://github.com/microsoft/CCF/releases/tag/ccf-0.16.2
[0.16.1]: https://github.com/microsoft/CCF/releases/tag/ccf-0.16.1
[0.16.0]: https://github.com/microsoft/CCF/releases/tag/ccf-0.16.0
[0.15.2]: https://github.com/microsoft/CCF/releases/tag/ccf-0.15.2
[0.15.1]: https://github.com/microsoft/CCF/releases/tag/ccf-0.15.1
[0.15.0]: https://github.com/microsoft/CCF/releases/tag/ccf-0.15.0
[0.14.3]: https://github.com/microsoft/CCF/releases/tag/ccf-0.14.3
[0.14.2]: https://github.com/microsoft/CCF/releases/tag/ccf-0.14.2
[0.14.1]: https://github.com/microsoft/CCF/releases/tag/ccf-0.14.1
[0.14.0]: https://github.com/microsoft/CCF/releases/tag/ccf-0.14.0
[0.13.4]: https://github.com/microsoft/CCF/releases/tag/ccf-0.13.4
[0.13.3]: https://github.com/microsoft/CCF/releases/tag/ccf-0.13.3
[0.13.2]: https://github.com/microsoft/CCF/releases/tag/ccf-0.13.2
[0.13.1]: https://github.com/microsoft/CCF/releases/tag/ccf-0.13.1
[0.13.0]: https://github.com/microsoft/CCF/releases/tag/ccf-0.13.0
[0.12.2]: https://github.com/microsoft/CCF/releases/tag/ccf-0.12.2
[0.12.1]: https://github.com/microsoft/CCF/releases/tag/ccf-0.12.1
[0.12.0]: https://github.com/microsoft/CCF/releases/tag/ccf-0.12.0
[0.11.7]: https://github.com/microsoft/CCF/releases/tag/ccf-0.11.7
[0.11.4]: https://github.com/microsoft/CCF/releases/tag/ccf-0.11.4
[0.11.1]: https://github.com/microsoft/CCF/releases/tag/ccf-0.11.1
[0.11]: https://github.com/microsoft/CCF/releases/tag/0.11
[0.10]: https://github.com/microsoft/CCF/releases/tag/v0.10
[0.9.3]: https://github.com/microsoft/CCF/releases/tag/v0.9.3
[0.9.2]: https://github.com/microsoft/CCF/releases/tag/v0.9.2
[0.9.1]: https://github.com/microsoft/CCF/releases/tag/v0.9.1
[0.9]: https://github.com/microsoft/CCF/releases/tag/v0.9
[0.8.2]: https://github.com/microsoft/CCF/releases/tag/v0.8.2
[0.8.1]: https://github.com/microsoft/CCF/releases/tag/v0.8.1
[0.8]: https://github.com/microsoft/CCF/releases/tag/v0.8
[0.7.1]: https://github.com/microsoft/CCF/releases/tag/v0.7.1
[0.7]: https://github.com/microsoft/CCF/releases/tag/v0.7
[0.6]: https://github.com/microsoft/CCF/releases/tag/v0.6
[0.5]: https://github.com/microsoft/CCF/releases/tag/v0.5
[0.4]: https://github.com/microsoft/CCF/releases/tag/v0.4
[0.3]: https://github.com/microsoft/CCF/releases/tag/v0.3<|MERGE_RESOLUTION|>--- conflicted
+++ resolved
@@ -13,18 +13,12 @@
 
 ### Changed
 
-<<<<<<< HEAD
 - String values in query parameters no longer need to be quoted. For instance, you should now call `/network/nodes?host=127.0.0.1` rather than `/network/nodes?host="127.0.0.1"` (#2309).
 - Schema documentation for query parameters should now be added with `add_query_parameter`, rather than `set_auto_schema`. The `In` type of `set_auto_schema` should only be used to describe the request body (#2309).
 - `json_adapter` will no longer try to convert query parameters to a JSON object. The JSON passed as an argument to these handlers will now be populated only by the request body. The query string should be parsed separately, and `http::parse_query(s)` is added as a starting point. This means strings in query parameters no longer need to be quoted (#2309).
+- Enum values returned by built-in REST API endpoints are now PascalCase. Lua governance scripts that use enum values need to be updated as well, for example, `"ACTIVE"` becomes `"Active"` for member info. The same applies when using the `/gov/query` endpoint (#2152).
 - Most service tables (e.g. for nodes and signatures) are now serialised as JSON instead of msgpack. Some tables (e.g. user and member certificates) are serialised as raw bytes for performance reasons (#2301).
 - The users and members tables have been split into `public:ccf.gov.users.certs`/`public:ccf.gov.users.info` and `public:ccf.gov.members.certs`/`public:ccf.gov.members.encryption_public_keys`/`public:ccf.gov.members.info` respectively (#2301).
-=======
-- String values in query parameters no longer need to be quoted. For instance, you should now call `/network/nodes?host=127.0.0.1` rather than `/network/nodes?host="127.0.0.1"`.
-- Schema documentation for query parameters should now be added with `add_query_parameter`, rather than `set_auto_schema`. The `In` type of `set_auto_schema` should only be used to describe the request body.
-- `json_adapter` will no longer try to convert query parameters to a JSON object. The JSON passed as an argument to these handlers will now be populated only by the request body. The query string should be parsed separately, and `http::parse_query(s)` is added as a starting point. This means strings in query parameters no longer need to be quoted.
-- Enum values returned by built-in REST API endpoints are now PascalCase. Lua governance scripts that use enum values need to be updated as well, for example, `"ACTIVE"` becomes `"Active"` for member info. The same applies when using the `/gov/query` endpoint (#2152).
->>>>>>> 674c4f19
 
 ## [0.19.1]
 
