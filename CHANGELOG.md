--- conflicted
+++ resolved
@@ -7,20 +7,15 @@
 
 ## Unreleased
 
-<<<<<<< HEAD
 ### Added
 
 - C++ endpoints can be omitted from OpenAPI with `set_openapi_hidden(true)` (#2008).
 
-### Changed
-
-- JS endpoints are now omitted from OpenAPI if the `"openapi"` field in `app.json` is empty (#2008).
-=======
 ### Changed
 
 - Error responses of built-in endpoints are now JSON and follow the OData schema (#1919).
 - Code ids are now deleted rather than marked as `RETIRED`. `ACTIVE` is replaced with the more precise `ALLOWED_TO_JOIN`. (#1996)
->>>>>>> 092d7996
+- JS endpoints are now omitted from OpenAPI if the `"openapi"` field in `app.json` is empty (#2008).
 
 ## [0.16.0]
 
