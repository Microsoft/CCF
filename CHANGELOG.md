--- conflicted
+++ resolved
@@ -10,11 +10,8 @@
 ### Changed
 
 - `endpoint_metrics` is renamed `api/metrics` and now returns an array of objects instead of nested path/method objects (#2068).
-<<<<<<< HEAD
 - `"id"` field in `state` endpoint response has been renamed to `"node_id"` (#2150).
-=======
 - `user_id` endpoint is renamed `caller_id` (#2142).
->>>>>>> b0f778e0
 - Governance proposal ids are now digests of the proposal and store state observed during their creation, hex-encoded as strings. This makes votes entirely specific to an instance of a proposal without having to include a nonce. (#2104, #2135).
 - `quote` endpoint has been renamed to `quotes/self` (#2149).
 - `TxView`s have been renamed to `MapHandle`s, to clearly distinguish them from consensus views. Calls to `tx.get_view` must be replaced with `tx.rw`.
