# Changelog

All notable changes to this project will be documented in this file.

The format is based on [Keep a Changelog](http://keepachangelog.com/en/1.0.0/)
and this project adheres to [Semantic Versioning](http://semver.org/spec/v2.0.0.html).

## Unreleased

### Added

- C++ endpoints can be omitted from OpenAPI with `set_openapi_hidden(true)` (#2008).

### Changed

- Error responses of built-in endpoints are now JSON and follow the OData schema (#1919).
- Code ids are now deleted rather than marked as `RETIRED`. `ACTIVE` is replaced with the more precise `ALLOWED_TO_JOIN`. (#1996)
<<<<<<< HEAD
- JS endpoints are now omitted from OpenAPI if the `"openapi"` field in `app.json` is empty (#2008).
=======
- CCF now depends on [Open Enclave 0.13](https://github.com/openenclave/openenclave/releases/tag/v0.13.0-rc2).
>>>>>>> 5e403f23

## [0.16.0]

### Added

- CLI options are printed on every node launch (#1923).
- JS logging sample app is included in CCF package (#1932).
- C++ apps can be built using cmake's `find_package(ccf REQUIRED)` (see [cmake sample](https://github.com/microsoft/CCF/blob/master/samples/apps/logging/CMakeLists.txt)) (#1947).

### Changed

- JWT signing keys are auto-refreshed immediately when adding a new issuer instead of waiting until the next auto-refresh event is due (#1978).
- Snapshots are only committed when proof of snapshot evidence is committed (#1972).
- Snapshot evidence must be validated before joining/recovering from snapshot (see [doc](https://microsoft.github.io/CCF/master/operations/ledger_snapshot.html#join-recover-from-snapshot)) (#1925).

### Fixed

- Ledger index is recovered correctly even if `--ledger-dir` directory is empty (#1953).
- Memory leak fixes (#1957, #1959, #1974, #1982).
- Consensus fixes (#1977, #1981).
- Enclave schedules messages in a fairer way (#1991).

### Security

- Hostname of TLS certificate is checked when auto-refreshing JWT signing keys (#1934).
- Evercrypt update to 0.3.0 (#1967).

## [0.15.2]

### Added

- JWT key auto-refresh (#1908), can be enabled by providing `"auto_refresh": true` and `"ca_cert_name": "..."` in `set_jwt_issuer` proposal.
  - Auto-refresh is currently only supported for providers following the OpenID Connect standard where keys are published under the `/.well-known/openid-configuration` path of the issuer URL.
  - `ca_cert_name` refers to a certificate stored with a `set_ca_cert` proposal and is used to validate the TLS connection to the provider endpoint.
- JWT signature validation (#1912), can be enabled with the `require_jwt_authentication` endpoint property.

### Changed

- Members can no longer vote multiple times on governance proposals (#1743).
- `update_ca_cert` proposal has been replaced by `set_ca_cert`/`remove_ca_cert` (#1917).

### Deprecated

- `set_js_app` proposal and `--js-app-script` argument are deprecated, and should be replaced by `deploy_js_app` and `--js-app-bundle`. See #1895 for an example of converting from the old style (JS embedded in a Lua script) to the new style (app bundle described by `app.json`).

### Removed

- `kv::Store::create` is removed.
- `luageneric` is removed.

## [0.15.1]

### Added

- [JWT documentation](https://microsoft.github.io/CCF/master/developers/auth/jwt.html#jwt-authentication) (#1875).
- [Member keys in HSM documentation](https://microsoft.github.io/CCF/master/members/hsm_keys.html) (#1884).

### Changed

- `/gov/ack/update_state_digest` and `/gov/ack` now only return/accept a hex string (#1873).
- `/node/quote` schema update (#1885).
- AFT consensus improvements (#1880, #1881).

## [0.15.0]

### Added

- Support for non-recovery members: only members with an associated public encryption key are handed recovery shares (#1866).
- AFT consensus verify entry validity (#1864).
- JWT validation in forum sample app (#1867).
- JavaScript endpoints OpenAPI definition is now included in `/api` (#1874).

### Changed

- The `keyId` field in the Authorization header must now be set to the hex-encoded SHA-256 digest of the corresponding member certificate encoded in PEM format. The `scurl.sh` script and Python client have been modified accordingly. `scurl.sh` can be run with `DISABLE_CLIENT_AUTH=1` (equivalent `disable_client_auth=False` argument to Python client) to issue signed requests without session-level client authentication (#1870).
- Governance endpoints no longer require session-level client authentication matching a member identity, the request signature now serves as authentication. The purpose of this change is to facilitate member key storage in systems such as HSMs (#1870).
- Support for [hs2019 scheme](https://tools.ietf.org/html/draft-cavage-http-signatures-12) for HTTP signatures (#1872).
  - `ecdsa-sha256` scheme will be deprecated in the next release.

## [0.14.3]

### Added

- Added support for storing JWT public signing keys (#1834).
  - The new proposals `set_jwt_issuer`, `remove_jwt_issuer`, and `set_jwt_public_signing_keys` can be generated with the latest version of the ccf Python package.
  - `sandbox.sh` has a new `--jwt-issuer <json-path>` argument to easily bootstrap with an initial set of signing keys using the `set_jwt_issuer` proposal.
  - See [`tests/npm-app/src/endpoints/jwt.ts`](https://github.com/microsoft/CCF/blob/70b09e53cfdc8cee946193319446f1e22aed948f/tests/npm-app/src/endpoints/jwt.ts#L23) for validating tokens received in the `Authorization` HTTP header in TypeScript.
  - Includes special support for SGX-attested signing keys as used in [MAA](https://docs.microsoft.com/en-us/azure/attestation/overview).

### Changed

- CCF now depends on [Open Enclave 0.12](https://github.com/openenclave/openenclave/releases/tag/v0.12.0) (#1830).
- `/app/user_id` now takes `{"cert": user_cert_as_pem_string}` rather than `{"cert": user_cert_as_der_list_of_bytes}` (#278).
- Members' recovery shares are now encrypted using [RSA-OAEP-256](https://docs.microsoft.com/en-gb/azure/key-vault/keys/about-keys#wrapkeyunwrapkey-encryptdecrypt) (#1841). This has the following implications:
  - Network's encryption key is no longer output by the first node of a CCF service is no longer required to decrypt recovery shares.
  - The latest version of the `submit_recovery_share.sh` script should be used.
  - The latest version of the `proposal_generator.py` should be used (please upgrade the [ccf Python package](https://microsoft.github.io/CCF/master/quickstart/install.html#python-package)).
- `submit_recovery_share.sh` script's `--rpc-address` argument has been removed. The node's address (e.g. `https://127.0.0.1:8000`) should be used directly as the first argument instead (#1841).
- The constitution's `pass` function now takes an extra argument: `proposer_id`, which contains the `member_id` of the member who submitted the proposal. To adjust for this change, replace `tables, calls, votes = ...` with `tables, calls, votes, proposer_id = ...` at the beginning of the `pass` definition.
- Bundled votes (ie. the `ballot` entry in `POST /proposals`) have been removed. Votes can either happen explicitly via `POST /proposals/{proposal_id}/votes`, or the constitution may choose to pass a proposal without separate votes by examining its contents and its proposer, as illustrated in the operating member constitution sample. The `--vote-against` flag in `proposal_generator.py`, has also been removed as a consequence.

### Fixed

- Added `tools.cmake` to the install, which `ccf_app.cmake` depends on and was missing from the previous release.

### Deprecated

- `kv::Store::create` is deprecated, and will be removed in a future release. It is no longer necessary to create a `kv::Map` from a `Store`, it can be constructed locally (`kv::Map<K, V> my_map("my_map_name");`) or accessed purely by name (`auto view = tx.get_view<K, V>("my_map_name");`) (#1847).

## [0.14.2]

### Changed

- The `start_test_network.sh` script has been replaced by [`sandbox.sh`](https://microsoft.github.io/CCF/master/quickstart/test_network.html). Users wishing to override the default network config (a single node on '127.0.0.1:8000') must now explictly specify if they should be started locally (eg. `-n 'local://127.4.4.5:7000'`) or on remote machine via password-less ssh (eg. `-n 'ssh://10.0.0.1:6000'`).
- `node/quote` endpoint now returns a single JSON object containing the node's quote (#1761).
- Calling `foreach` on a `TxView` now iterates over the entries which previously existed, ignoring any modifications made by the functor while iterating.
- JS: `ccf.kv.<map>.get(key)` returns `undefined` instead of throwing an exception if `key` does not exist.
- JS: `ccf.kv.<map>.delete(key)` returns `false` instead of throwing an exception if `key` does not exist, and `true` instead of `undefined` otherwise.
- JS: `ccf.kv.<map>.set(key, val)` returns the map object instead of `undefined`.

## [0.14.1]

### Added

- `/node/memory` endpoint exposing the maximum configured heap size, peak and current used sizes.

### Changed

- Public tables in the KV must now indicate this in their name (with a `public:` prefix), and internal tables have been renamed. Any governance or auditing scripts which operate over internal tables must use the new names (eg - `ccf.members` is now `public:ccf.gov.members`).
- `--member-info` on `cchost` can now take a third, optional file path to a JSON file containing additional member data (#1712).

### Removed

- `/api/schema` endpoints are removed, as the same information is now available in the OpenAPI document at `/api`.

### Deprecated

- Passing the `SecurityDomain` when creating a KV map is deprecated, and will be removed in a future release. This should be encoded in the table's name, with a `public:` prefix for public tables.

## [0.14.0]

### Added

- Nodes can recover rapidly from a snapshot, rather than needing to reprocess an entire ledger (#1656)
- Python client code wraps creation and replacement of an entire JS app bundle in a single operation (#1651)
- Snapshots are only usable when the corresponding evidence is committed (#1668).
- JSON data associated to each consortium member to facilitate flexible member roles (#1657).

### Changed

- `/api` endpoints return an OpenAPI document rather than a custom response (#1612, #1664)
- Python ledger types can process individual chunks as well as entire ledger (#1644)
- `POST recovery_share/submit` endpoint is renamed to `POST recovery_share` (#1660).

### Fixed

- Elections will not allow transactions which were reported as globally committed to be rolled back (#1641)

### Deprecated

- `lua_generic` app is deprecated and will be removed in a future release. Please migrate old Lua apps to JS

## [0.13.4]

### Changed

- Fixed infinite memory growth issue (#1639)
- Step CLI updated to 0.15.2 (#1636)

## [0.13.3]

### Added

- Sample TypeScript application (#1614, #1596)

### Changed

- Handlers can implement custom authorisation headers (#1203, #1563)
- Reduced CPU usage when nodes are idle (#1625, #1626)
- Upgrade to Open Enclave 0.11 (#1620, #1624)
- Snapshots now include view history, so nodes resuming from snapshots can accurately serve transaction status requests (#1616)
- Request is now passed as an argument to JavaScript handlers (#1604), which can return arbitrary content types (#1575)
- Quote RPC now returns an error when the quote cannot be found (#1594)
- Upgraded third party dependencies (#1589, #1588, #1576, #1572, #1573, #1570, #1569)
- Consensus types renamed from `raft` and `pbft` to `cft` and `bft` (#1591)

### Removed

- Notification server (#1582)

## [0.13.2]

### Added

- retire_node_code proposal (#1558)
- Ability to update a collection of JS modules in a single proposal (#1557)

## [0.13.1]

### Fixed

- Handle setting multiple subject alternative names correctly in node certificate (#1552)
- Fix host memory check on startup ecall (#1553)

## [0.13.0]

### Added

- Experimental

  - New CCF nodes can now join from a [snapshot](https://microsoft.github.io/CCF/ccf-0.13.0/operators/start_network.html#resuming-from-existing-snapshot) (#1500, #1532)
  - New KV maps can now be created dynamically in a transaction (#1507, #1528)

- CLI

  - Subject Name and Subject Alternative Names for the node certificates can now be passed to cchost using the --sn and --san CLI switches (#1537)
  - Signature and ledger splitting [flags](https://microsoft.github.io/CCF/ccf-0.13.0/operators/start_network.html#signature-interval) have been renamed more accurately (#1534)

- Governance

  - `user_data` can be set at user creation, as well as later (#1488)

- Javascript
  - `js_generic` endpoints are now modules with a single default call. Their dependencies can be stored in a separate table and loaded with `import`. (#1469, #1472, #1481, #1484)

### Fixed

- Retiring the primary from a network is now correctly handled (#1522)

### Deprecated

- CLI
  - `--domain=...` is superseded by `--san=dNSName:...` and will be removed in a future release

### Removed

- API
  - Removed redirection from legacy frontend names (`members` -> `gov`, `nodes` -> `node`, `users` -> `app`) (#1543)
  - Removed old `install()` API, replaced by `make_endpoint()` in [0.11.1](https://github.com/microsoft/CCF/releases/tag/ccf-0.11.1) (#1541)

## [0.12.2]

### Fixed

- Fix published containers

## [0.12.1]

### Changed

- Release tarball replaced by a .deb

### Fixed

- Fix LVI build for applications using CCF (#1466)

## [0.12.0]

### Added

- Tooling
  - New Python proposal and vote generator (#1370). See [docs](https://microsoft.github.io/CCF/ccf-0.12.0/members/proposals.html#creating-a-proposal).
  - New CCF tools Python package for client, ledger parsing and member proposal/vote generation (#1429, #1435). See [docs](https://microsoft.github.io/CCF/ccf-0.12.0/users/python_tutorial.html).
- HTTP endpoints
  - Templated URI for HTTP endpoints (#1384, #1393).
  - New `remove_user` proposal (#1379).
  - New node endpoints: `/node/state` and `/node/is_primary` (#1387, #1439)
  - New `metrics` endpoint (#1422).

### Changed

- Tooling
  - Updated version of Open Enclave (0.10) (#1424). Users should use the Intel PSW tested with Open Enclave 0.10, see Open Enclave releases notes: https://github.com/openenclave/openenclave/releases/tag/v0.10.0 for more details.
  - CCF releases no longer include a build of Open Enclave, instead the upstream binary release should be used. Playbooks and containers have been updated accordingly (#1437).
  - CCF is now built with LVI mitigations (#1427). CCF should now be built with a new LVI-enabled toolchain, available via CCF playbooks and containers.
  - Updated version of `snmalloc` (#1391).
- HTTP endpoints
  - Pass PEM certificates rather than byte-arrays (#1374).
  - Member `/ack` schema (#1395).
  - Authorisation HTTP request header now accepts unquoted values (#1411).
  - Fix double opening of `/app` on backups after recovery (#1445).
- Other
  - Merkle tree deserialisation fix (#1363).
  - Improve resilience of node-to-node channels (#1371).
  - First Raft election no longer fails (#1392).
  - Fix message leak (#1442).

### Removed

- `mkSign` endpoint (#1398).

## [0.11.7]

### Changed

1. Fix a bug that could cause signatures not to be recorded on transactions hitting conflicts (#1346)
2. Fix a bug that could allow transactions to be executed by members before a recovered network was fully opened (#1347)
3. Improve error reporting on transactions with invalid signatures (#1356)

### Added

1. All format and linting checks are now covered by `scripts/ci-checks.sh` (#1359)
2. `node/code` RPC returns all code versions and their status (#1351)

## [0.11.4]

### Changed

- Add clang-format to the application CI container, to facilitate application development (#1340)
- Websocket handlers are now distinct, and can be defined by passing `ws::Verb::WEBSOCKET` as a verb to `make_endpoint()` (#1333)
- Custom KV serialisation is [documented](https://microsoft.github.io/CCF/master/developers/kv/kv_serialisation.html#custom-key-and-value-types)

### Fixed

- Fix application runtime container, which had been missing a dependency in the previous release (#1340)

## [0.11.1]

### Added

- CLI tool for managing recovery shares (#1295). [usage](https://microsoft.github.io/CCF/master/members/accept_recovery.html#submitting-recovery-shares)
- New standard endpoint `node/ids` for retrieving node ID from IP address (#1319).
- Support for read-only transactions. Use `tx.get_read_only_view` to retrieve read-only views, and install with `make_read_only_endpoint` if all operations are read-only.
- Support for distinct handlers on the same URI. Each installed handler/endpoint is now associated with a single HTTP method, so you can install different operations on `POST /foo` and `GET /foo`.

### Changed

- The frontend names, used as a prefix on all URIs, have been changed. Calls to `/members/...` or `/users/...` should be replaced with `/gov/...` and `/app/...` respectively. The old paths will return HTTP redirects in this release, but may return 404 in a future release (#1325).
- App-handler installation API has changed. `install(URI, FN, READWRITE)` should be replaced with `make_endpoint(URI, VERB, FN).install()`. Existing apps should compile with deprecation warnings in this release, but the old API will be removed in a future release. See [this diff](https://github.com/microsoft/CCF/commit/7f131074027e3aeb5d469cf42e94acad5bf3e70a#diff-18609f46fab38755458a063d1079edaa) of logging.cpp for an example of the required changes.
- Improved quickstart documentation (#1298, #1316).
- Member ACKs are required, even when the service is opening (#1318).
- The naming scheme for releases has changed to be more consistent. The tags will now be in the form `ccf-X.Y.Z`.

## [0.11]

### Changed

- KV reorganisation to enable app-defined serialisation (#1179, #1216, #1234)

`kv.h` has been split into multiple headers so apps may need to add includes for `kv/store.h` and `kv/tx.h`. The typedefs `ccf::Store` and `ccf::Tx` have been removed; apps should now use `kv::Store` and `kv::Tx`.

CCF now deals internally only with serialised data in its tables, mapping byte-vectors to byte-vectors. By default all tables will convert their keys and values to msgpack, using the existing macros for user-defined types. Apps may define custom serialisers for their own types - see `kv/serialise_entry_json.h` for an example.

- Fixed issues that affected the accuracy of tx status reporting (#1157, #1150)
- All RPCs and external APIs now use `view` and `seqno` to describe the components of a transaction ID, regardless of the specific consensus implementation selected (#1187, #1227)
- Improved resiliency of recovery process (#1051)
- `foreach` early-exit semantics are now consistent (#1222)
- Third party dependency updates (#1144, #1148, #1149, #1151, #1155, #1255)
- All logging output now goes to stdout, and can be configured to be either JSON or plain text (#1258) [doc](https://microsoft.github.io/CCF/master/operators/node_output.html#json-formatting)
- Initial support for historical query handlers (#1207) [sample](https://github.com/microsoft/CCF/blob/master/src/apps/logging/logging.cpp#L262)
- Implement the equivalent of "log rolling" for the ledger (#1135) [doc](https://microsoft.github.io/CCF/master/operators/ledger.html)
- Internal RPCs renamed to follow more traditional REST conventions (#968) [doc](https://microsoft.github.io/CCF/master/operators/operator_rpc_api.html)

### Added

- Support for floating point types in default KV serialiser (#1174)
- The `start_test_network.sh` script now supports recovering an old network with the `--recover` flag (#1095) [doc](https://microsoft.github.io/CCF/master/users/deploy_app.html#recovering-a-service)
- Application CI and runtime containers are now available (#1178)
  1. `ccfciteam/ccf-app-ci:0.11` is recommended to build CCF applications
  2. `ccfciteam/ccf-app-run:0.11` is recommended to run CCF nodes, for example in k8s
- Initial websockets support (#629) [sample](https://github.com/microsoft/CCF/blob/master/tests/ws_scaffold.py#L21)

### Removed

- `ccf::Store` and `ccf::Tx` typdefs, in favour of `kv::Store` and `kv::Tx`.

## [0.10]

### Added

- Brand new versioned documentation: https://microsoft.github.io/CCF.
- New `/tx` endpoint to check that a transaction is committed (#1111). See [docs](https://microsoft.github.io/CCF/master/users/issue_commands.html#checking-for-commit).
- Disaster recovery is now performed with members key shares (#1101). See [docs](https://microsoft.github.io/CCF/master/members/accept_recovery.html).
- Open Enclave install is included in CCF install (#1125).
- New `sgxinfo.sh` script (#1081).
- New `--transaction-rate` flag to performance client (#1071).

### Changed

- CCF now uses Open Enclave 0.9 (#1098).
- `cchost`'s `--enclave-type` is `release` by default (#1083).
- `keygenerator.sh`'s `--gen-key-share` option renamed to `--gen-enc-key` to generate member encryption key (#1101).
- Enhanced view change support for PBFT (#1085, #1087, #1092).
- JavaScript demo logging app is now more generic (#1110).
- Updated method to retrieve time in enclave from host (#1100).
- Correct use of Everycrypt hashing (#1098).
- Maximum number of active members is 255 (#1107).
- Python infra: handle proposals correctly with single member (#1079).
- Dependencies updates (#1080, #1082).

### Removed

- `cchost` no longer outputs a sealed secrets file to be used for recovery (#1101).

## [0.9.3]

### Added

1. Install artifacts include `virtual` build (#1072)
2. `add_enclave_library_c` is exposed in `ccp_app.cmake` (#1073)

## [0.9.2]

### Added

- Handlers can decide if transaction writes are applied independently from error status (#1054)
- Scenario Perf Client is now part of the CCF install to facilitate performance tests (#1058)

### Changed

- Handle writes when host is reconnecting (#1038)
- Member tables are no longer whitelisted for raw_puts (#1041)
- Projects including CCF's CMake files now use the same build type default (#1057)

## [0.9.1]

### Added

- `cchost` now supports [file-based configuration](https://microsoft.github.io/CCF/operators/start_network.html#using-a-configuration-file), as well as command-line switches (#1013, #1019)

## [0.9]

This pre-release improves support for handling HTTP requests.

### Added

- Key shares will be accepted after multiple disaster recovery operations (#992).
- HTTP response headers and status can be set directly from handler (#921, #977).
- Handlers can be restricted to accept only specific HTTP verbs (#966).
- Handlers can accept requests without a matching client cert (#962).
- PBFT messages are authenticated by each receiving node (#947).
- snmalloc can be used as allocator (#943, #990).
- Performance optimisations (#946, #971).
- Install improvements (#983, #986).

### Changed

- HTTP request and responses no longer need to contain JSON-RPC objects (#930, #977).
- Files and binaries have been renamed to use a consistent `lower_snake_case` (#989). Most app includes should be unaffected, but users of the `luageneric` app should now look for `lua_generic`.
- Threading support relies on fixes from a recent build of OE (#990). Existing machines should re-run the ansible playbooks to install the current dependencies.
- Consensus is chosen at run-time, rather than build-time (#922).
- API for installing handlers has changed (#960). See the logging app or [documentation](https://microsoft.github.io/CCF/developers/logging_cpp.html#rpc-handler) for the current style.
- Several standard endpoints are now GET-only, and must be passed a URL query (ie `GET /users/getCommit?id=42`).

## [0.8.2]

### Changed

- CCF install can now be installed anywhere (#950).
- PBFT messages are now authenticated (#947).
- Miscellaneous performance improvements (#946).

## [0.8.1]

### Added

- PBFT timers can be set from`cchost` CLI (#929). See [docs](https://microsoft.github.io/CCF/developers/consensus.html#consensus-protocols).
- Nodes output their PID in a `cchost.pid` file on start-up (#927).
- (Experimental) Members can retrieve their decrypted recovery shares via `getEncryptedRecoveryShare` and submit the decrypted share via `submitRecoveryShare` (#932).

### Changed

- App handlers should set HTTP response fields instead of custom error codes (#921). See [docs](https://microsoft.github.io/CCF/developers/logging_cpp.html#rpc-handler).
- Single build for Raft and PBFT consensuses (#922, #929, #935).
- Members' proposals are forever rejected if they fail to execute (#930).
- Original consortium members can ACK (#933).
- PBFT performance improvements (#940, #942).
- PBFT ledger private tables are now encrypted (#939).

## [0.8]

This pre-release enables experimental support for running CCF with the PBFT consensus protocol. In providing an experimental release of CCF with PBFT we hope to get feedback from early adopters.

### Added

- Experimental PBFT support [docs](https://microsoft.github.io/CCF/developers/consensus.html)
- Increased threading support [docs](https://microsoft.github.io/CCF/developers/threading.html) (#831, #838)
- Governance proposals can now be rejected, which allows consitutions to implement veto power (#854)
- Support for non JSON-RPC payloads (#852)
- RPC to get the OE report (containing the SGX quote) of a specific node (#907)

### Changed

- Compatibility with msgpack 1.0.0
- Members now need to provide two public keys, an identity to sign their proposals and votes as before, and public key with which their recovery key share will be encrypted. `--member_cert` cli argument replaced with `--member-info` when starting up a network to allow this [docs](https://microsoft.github.io/CCF/operators/start_network.html)
- Member status is now a string, eg. `"ACTIVE"` rather than an integer (#827)
- User apps have access to standard user-cert lookup (#906)
- `get_rpc_handler()` now returns `UserRpcFrontend` instead of `RpcHandler` [docs](https://microsoft.github.io/CCF/developers/logging_cpp.html#rpc-handler) (#908)
- All governance RPC's must now be signed (#911)
- Test infra stores keys and certificates (e.g. `networkcert.pem`, `user0_privk.pem`) in new `workspace/<test_label>_common/` folder (#892)

### Removed

- FramedTCP support

## [0.7.1]

### Added

- Installed Python infrastructure can now be used to launch test networks of external builds (#809)
- Initial threading support, Raft nodes now execute transactions on multiple worker threads (#773, #822)

## [0.7]

This pre-release enables experimental support for Javascript as a CCF runtime, and switches the default transport to HTTP. FramedTCP is still supported in this release (`-DFTCP=ON`) but is deprecated and will be dropped in the next release.

### Changed

- Fixed node deadlock that could occur under heavy load (#628)
- Fixed vulnerability to possible replay attack (#419)
- CCF has an installable bundle (#742)
- HTTP is the default frame format (#744)

### Added

- Added support for re-keying the ledger (#50)
- Added QuickJS runtime and sample Javascript app (#668)

### Deprecated

- FramedTCP support. Please use the ccf_FTCP.tar.gz release bundle or build CCF with `-DFTCP=ON` if you require FTCP support.

## [0.6]

This pre-release enables support for HTTP in CCF

### Changed

- Quote format in `getQuotes` changed from string to vector of bytes (https://github.com/microsoft/CCF/pull/566)
- Improved error reporting and logging (https://github.com/microsoft/CCF/pull/572, https://github.com/microsoft/CCF/pull/577, https://github.com/microsoft/CCF/pull/620)
- Node certificates endorsed by the network (https://github.com/microsoft/CCF/pull/581)
- The [`keygenerator.sh`](https://github.com/microsoft/CCF/blob/v0.6/tests/keygenerator.sh) scripts replaces the `keygenerator` CLI utility to generate member and user identities.

### Added

- HTTP endpoint support when built with `-DHTTP=ON`, see https://microsoft.github.io/CCF/users/client.html for details.
- [Only when building with `-DHTTP=ON`] The new [`scurl.sh`](https://github.com/microsoft/CCF/blob/v0.6/tests/scurl.sh) script can be used to issue signed HTTP requests to CCF (e.g. for member votes). The script takes the same arguments as `curl`.
- `listMethods` RPC for luageneric app (https://github.com/microsoft/CCF/pull/570)
- `getReceipt`/`verifyReceipt` RPCs (https://github.com/microsoft/CCF/pull/567)
- Support for app-defined ACLs (https://github.com/microsoft/CCF/pull/590)

Binaries for `cchost` and `libluagenericenc.so` are attached to this release. Note that libluagenericenc.so should be signed before being deployed by CCF (see https://microsoft.github.io/CCF/developers/build_app.html#standalone-signing).

## [0.5]

This pre-release fixes minor issues and clarifies some of `cchost` command line options.

### Removed

- The `new_user` function in constitution scripts (e.g. `gov.lua`) should be deleted as it is now directly implemented inside CCF (https://github.com/microsoft/CCF/pull/550).
- `cmake -DTARGET=all` replaced with `cmake -DTARGET=sgx;virtual`. See https://microsoft.github.io/CCF/quickstart/build.html#build-switches for new values (https://github.com/microsoft/CCF/pull/513).

### Changed

- The members and users certificates can now be registered by the consortium using clients that are not the `memberclient` CLI (e.g. using the `tests/infra/jsonrpc.py` module) (https://github.com/microsoft/CCF/pull/550).
- Fix for Raft consensus to truncate the ledger whenever a rollback occurs and use `commit_idx` instead of `last_idx` in many places because of signatures (https://github.com/microsoft/CCF/pull/503).
- Join protocol over HTTP fix (https://github.com/microsoft/CCF/pull/550).
- Clearer error messages for when untrusted users/members issue transactions to CCF (https://github.com/microsoft/CCF/pull/530).
- `devcontainer.json` now points to right Dockerfile (https://github.com/microsoft/CCF/pull/543).
- `cchost --raft-election-timeout` CLI option default now set to 5000 ms (https://github.com/microsoft/CCF/pull/559).
- Better descriptions for `cchost` command line options (e.g. `--raft-election-timeout`) (https://github.com/microsoft/CCF/pull/559).

The `cchost`, `libluagenericenc.so`, `keygenerator` and `memberclient` are also attached to this release to start a CCF network with lua application.
Note that `libluagenericenc.so` should be signed before being deployed by CCF (see https://microsoft.github.io/CCF/developers/build_app.html#standalone-signing).

## [0.4]

In this preview release, it is possible to run CCF with the PBFT consensus algorithm, albeit with significant limitations.

The evercrypt submodule has been removed, the code is instead imported, to make release tarballs easier to use.

## [0.3]

This pre-release implements the genesis model described in the TR, with a distinct service opening phase. See https://microsoft.github.io/CCF/start_network.html for details.

Some discrepancies with the TR remain, and are being tracked under https://github.com/microsoft/CCF/milestone/2

## 0.2

Initial pre-release

[0.16.0]: https://github.com/microsoft/CCF/releases/tag/ccf-0.16.0
[0.15.2]: https://github.com/microsoft/CCF/releases/tag/ccf-0.15.2
[0.15.1]: https://github.com/microsoft/CCF/releases/tag/ccf-0.15.1
[0.15.0]: https://github.com/microsoft/CCF/releases/tag/ccf-0.15.0
[0.14.3]: https://github.com/microsoft/CCF/releases/tag/ccf-0.14.3
[0.14.2]: https://github.com/microsoft/CCF/releases/tag/ccf-0.14.2
[0.14.1]: https://github.com/microsoft/CCF/releases/tag/ccf-0.14.1
[0.14.0]: https://github.com/microsoft/CCF/releases/tag/ccf-0.14.0
[0.13.4]: https://github.com/microsoft/CCF/releases/tag/ccf-0.13.4
[0.13.3]: https://github.com/microsoft/CCF/releases/tag/ccf-0.13.3
[0.13.2]: https://github.com/microsoft/CCF/releases/tag/ccf-0.13.2
[0.13.1]: https://github.com/microsoft/CCF/releases/tag/ccf-0.13.1
[0.13.0]: https://github.com/microsoft/CCF/releases/tag/ccf-0.13.0
[0.12.2]: https://github.com/microsoft/CCF/releases/tag/ccf-0.12.2
[0.12.1]: https://github.com/microsoft/CCF/releases/tag/ccf-0.12.1
[0.12.0]: https://github.com/microsoft/CCF/releases/tag/ccf-0.12.0
[0.11.7]: https://github.com/microsoft/CCF/releases/tag/ccf-0.11.7
[0.11.4]: https://github.com/microsoft/CCF/releases/tag/ccf-0.11.4
[0.11.1]: https://github.com/microsoft/CCF/releases/tag/ccf-0.11.1
[0.11]: https://github.com/microsoft/CCF/releases/tag/0.11
[0.10]: https://github.com/microsoft/CCF/releases/tag/v0.10
[0.9.3]: https://github.com/microsoft/CCF/releases/tag/v0.9.3
[0.9.2]: https://github.com/microsoft/CCF/releases/tag/v0.9.2
[0.9.1]: https://github.com/microsoft/CCF/releases/tag/v0.9.1
[0.9]: https://github.com/microsoft/CCF/releases/tag/v0.9
[0.8.2]: https://github.com/microsoft/CCF/releases/tag/v0.8.2
[0.8.1]: https://github.com/microsoft/CCF/releases/tag/v0.8.1
[0.8]: https://github.com/microsoft/CCF/releases/tag/v0.8
[0.7.1]: https://github.com/microsoft/CCF/releases/tag/v0.7.1
[0.7]: https://github.com/microsoft/CCF/releases/tag/v0.7
[0.6]: https://github.com/microsoft/CCF/releases/tag/v0.6
[0.5]: https://github.com/microsoft/CCF/releases/tag/v0.5
[0.4]: https://github.com/microsoft/CCF/releases/tag/v0.4
[0.3]: https://github.com/microsoft/CCF/releases/tag/v0.3<|MERGE_RESOLUTION|>--- conflicted
+++ resolved
@@ -15,11 +15,8 @@
 
 - Error responses of built-in endpoints are now JSON and follow the OData schema (#1919).
 - Code ids are now deleted rather than marked as `RETIRED`. `ACTIVE` is replaced with the more precise `ALLOWED_TO_JOIN`. (#1996)
-<<<<<<< HEAD
 - JS endpoints are now omitted from OpenAPI if the `"openapi"` field in `app.json` is empty (#2008).
-=======
 - CCF now depends on [Open Enclave 0.13](https://github.com/openenclave/openenclave/releases/tag/v0.13.0-rc2).
->>>>>>> 5e403f23
 
 ## [0.16.0]
 
